/* SPDX-License-Identifier: GPL-2.0-only */
/*
 * Copyright (C) 2007-2008 Advanced Micro Devices, Inc.
 * Author: Joerg Roedel <joerg.roedel@amd.com>
 */

#ifndef __LINUX_IOMMU_H
#define __LINUX_IOMMU_H

#include <linux/scatterlist.h>
#include <linux/device.h>
#include <linux/types.h>
#include <linux/errno.h>
#include <linux/err.h>
#include <linux/of.h>
#include <linux/ioasid.h>
#include <uapi/linux/iommufd.h>

#define IOMMU_READ	(1 << 0)
#define IOMMU_WRITE	(1 << 1)
#define IOMMU_CACHE	(1 << 2) /* DMA cache coherency */
#define IOMMU_NOEXEC	(1 << 3)
#define IOMMU_MMIO	(1 << 4) /* e.g. things like MSI doorbells */
/*
 * Where the bus hardware includes a privilege level as part of its access type
 * markings, and certain devices are capable of issuing transactions marked as
 * either 'supervisor' or 'user', the IOMMU_PRIV flag requests that the other
 * given permission flags only apply to accesses at the higher privilege level,
 * and that unprivileged transactions should have as little access as possible.
 * This would usually imply the same permissions as kernel mappings on the CPU,
 * if the IOMMU page table format is equivalent.
 */
#define IOMMU_PRIV	(1 << 5)

struct iommu_ops;
struct iommu_group;
struct bus_type;
struct device;
struct iommu_domain;
struct iommu_domain_ops;
struct notifier_block;
struct iommu_fault_event;
struct iommu_dma_cookie;
struct iommu_hw_info;

/* iommu fault flags */
#define IOMMU_FAULT_READ	0x0
#define IOMMU_FAULT_WRITE	0x1

typedef int (*iommu_fault_handler_t)(struct iommu_domain *,
			struct device *, unsigned long, int, void *);
typedef int (*iommu_dev_fault_handler_t)(struct iommu_fault *, void *);

struct iommu_domain_geometry {
	dma_addr_t aperture_start; /* First address that can be mapped    */
	dma_addr_t aperture_end;   /* Last address that can be mapped     */
	bool force_aperture;       /* DMA only allowed in mappable range? */
};

/**
 * struct iommu_sva - handle to a device-mm bond
 */
struct iommu_sva {
	struct device		*dev;
	refcount_t		users;
};

/* Domain feature flags */
#define __IOMMU_DOMAIN_PAGING	(1U << 0)  /* Support for iommu_map/unmap */
#define __IOMMU_DOMAIN_DMA_API	(1U << 1)  /* Domain for use in DMA-API
					      implementation              */
#define __IOMMU_DOMAIN_PT	(1U << 2)  /* Domain is identity mapped   */
#define __IOMMU_DOMAIN_DMA_FQ	(1U << 3)  /* DMA-API uses flush queue    */

#define __IOMMU_DOMAIN_SVA	(1U << 4)  /* Shared process address space */

#define __IOMMU_DOMAIN_USER_IOVA	(1U << 5)  /* User managed IOVA */

/*
 * This are the possible domain-types
 *
 *	IOMMU_DOMAIN_BLOCKED	- All DMA is blocked, can be used to isolate
 *				  devices
 *	IOMMU_DOMAIN_IDENTITY	- DMA addresses are system physical addresses
 *	IOMMU_DOMAIN_UNMANAGED	- DMA mappings managed by IOMMU-API user, used
 *				  for VMs
 *	IOMMU_DOMAIN_DMA	- Internally used for DMA-API implementations.
 *				  This flag allows IOMMU drivers to implement
 *				  certain optimizations for these domains
 *	IOMMU_DOMAIN_DMA_FQ	- As above, but definitely using batched TLB
 *				  invalidation.
 *	IOMMU_DOMAIN_SVA	- DMA addresses are shared process address
 *				  spaces represented by mm_struct's.
 */
#define IOMMU_DOMAIN_BLOCKED	(0U)
#define IOMMU_DOMAIN_IDENTITY	(__IOMMU_DOMAIN_PT)
#define IOMMU_DOMAIN_UNMANAGED	(__IOMMU_DOMAIN_PAGING)
#define IOMMU_DOMAIN_DMA	(__IOMMU_DOMAIN_PAGING |	\
				 __IOMMU_DOMAIN_DMA_API)
#define IOMMU_DOMAIN_DMA_FQ	(__IOMMU_DOMAIN_PAGING |	\
				 __IOMMU_DOMAIN_DMA_API |	\
				 __IOMMU_DOMAIN_DMA_FQ)
#define IOMMU_DOMAIN_SVA	(__IOMMU_DOMAIN_SVA)
#define IOMMU_DOMAIN_NESTING	(__IOMMU_DOMAIN_USER_IOVA)

struct iommu_domain {
	unsigned type;
	const struct iommu_domain_ops *ops;
	unsigned long pgsize_bitmap;	/* Bitmap of page sizes in use */
	struct iommu_domain_geometry geometry;
	struct iommu_dma_cookie *iova_cookie;
	enum iommu_page_response_code (*iopf_handler)(struct iommu_fault *fault,
						      struct device *dev,
						      void *data);
	void *fault_data;
	union {
		struct {
			iommu_fault_handler_t handler;
			void *handler_token;
		};
		struct {	/* IOMMU_DOMAIN_SVA */
			struct mm_struct *mm;
			struct iommu_sva bond;
		};
	};
	ioasid_t dma_pasid;		/* Used for DMA requests with PASID */
	atomic_t dma_pasid_users;
};

static inline bool iommu_is_dma_domain(struct iommu_domain *domain)
{
	return domain->type & __IOMMU_DOMAIN_DMA_API;
}

enum iommu_cap {
	IOMMU_CAP_CACHE_COHERENCY,	/* IOMMU_CACHE is supported */
	IOMMU_CAP_INTR_REMAP,		/* IOMMU supports interrupt isolation */
	IOMMU_CAP_NOEXEC,		/* IOMMU_NOEXEC flag */
	IOMMU_CAP_PRE_BOOT_PROTECTION,	/* Firmware says it used the IOMMU for
					   DMA protection and we should too */
	IOMMU_CAP_VIOMMU_HINT,		/* IOMMU can detect a hit for running in
					   VM */
};

/* These are the possible reserved region types */
enum iommu_resv_type {
	/* Memory regions which must be mapped 1:1 at all times */
	IOMMU_RESV_DIRECT,
	/*
	 * Memory regions which are advertised to be 1:1 but are
	 * commonly considered relaxable in some conditions,
	 * for instance in device assignment use case (USB, Graphics)
	 */
	IOMMU_RESV_DIRECT_RELAXABLE,
	/* Arbitrary "never map this or give it to a device" address ranges */
	IOMMU_RESV_RESERVED,
	/* Hardware MSI region (untranslated) */
	IOMMU_RESV_MSI,
	/* Software-managed MSI translation window */
	IOMMU_RESV_SW_MSI,
};

/**
 * struct iommu_resv_region - descriptor for a reserved memory region
 * @list: Linked list pointers
 * @start: System physical start address of the region
 * @length: Length of the region in bytes
 * @prot: IOMMU Protection flags (READ/WRITE/...)
 * @type: Type of the reserved region
 */
struct iommu_resv_region {
	struct list_head	list;
	phys_addr_t		start;
	size_t			length;
	int			prot;
	enum iommu_resv_type	type;
};

/**
 * enum iommu_dev_features - Per device IOMMU features
 * @IOMMU_DEV_FEAT_SVA: Shared Virtual Addresses
 * @IOMMU_DEV_FEAT_IOPF: I/O Page Faults such as PRI or Stall. Generally
 *			 enabling %IOMMU_DEV_FEAT_SVA requires
 *			 %IOMMU_DEV_FEAT_IOPF, but some devices manage I/O Page
 *			 Faults themselves instead of relying on the IOMMU. When
 *			 supported, this feature must be enabled before and
 *			 disabled after %IOMMU_DEV_FEAT_SVA.
 *
 * Device drivers query whether a feature is supported using
 * iommu_dev_has_feature(), and enable it using iommu_dev_enable_feature().
 */
enum iommu_dev_features {
	IOMMU_DEV_FEAT_SVA,
	IOMMU_DEV_FEAT_IOPF,
};

#define IOMMU_PASID_INVALID	(-1U)

#ifdef CONFIG_IOMMU_API

/**
 * struct iommu_iotlb_gather - Range information for a pending IOTLB flush
 *
 * @start: IOVA representing the start of the range to be flushed
 * @end: IOVA representing the end of the range to be flushed (inclusive)
 * @pgsize: The interval at which to perform the flush
 * @freelist: Removed pages to free after sync
 * @queued: Indicates that the flush will be queued
 *
 * This structure is intended to be updated by multiple calls to the
 * ->unmap() function in struct iommu_ops before eventually being passed
 * into ->iotlb_sync(). Drivers can add pages to @freelist to be freed after
 * ->iotlb_sync() or ->iotlb_flush_all() have cleared all cached references to
 * them. @queued is set to indicate when ->iotlb_flush_all() will be called
 * later instead of ->iotlb_sync(), so drivers may optimise accordingly.
 */
struct iommu_iotlb_gather {
	unsigned long		start;
	unsigned long		end;
	size_t			pgsize;
	struct list_head	freelist;
	bool			queued;
};

/**
 * struct iommu_ops - iommu ops and capabilities
 * @capable: check capability
 * @domain_alloc: allocate iommu domain
 * @probe_device: Add device to iommu driver handling
 * @release_device: Remove device from iommu driver handling
 * @probe_finalize: Do final setup work after the device is added to an IOMMU
 *                  group and attached to the groups domain
 * @device_group: find iommu group for a particular device
 * @get_resv_regions: Request list of reserved regions for a device
 * @put_resv_regions: Free list of reserved regions for a device
 * @of_xlate: add OF master IDs to iommu grouping
 * @is_attach_deferred: Check if domain attach should be deferred from iommu
 *                      driver init to device driver init (default no)
 * @dev_has/enable/disable_feat: per device entries to check/enable/disable
 *                               iommu specific features.
 * @dev_feat_enabled: check enabled feature
 * @page_response: handle page request response
 * @def_domain_type: device default domain type, return value:
 *		- IOMMU_DOMAIN_IDENTITY: must use an identity domain
 *		- IOMMU_DOMAIN_DMA: must use a dma domain
 *		- 0: use the default setting
 * @default_domain_ops: the default ops for domains
 * @pgsize_bitmap: bitmap of all possible supported page sizes
 * @owner: Driver module providing these ops
 */
struct iommu_ops {
	bool (*capable)(enum iommu_cap);
	int (*hw_info)(struct device *dev, struct iommu_hw_info *info);

	/* Domain allocation and freeing by the iommu driver */
	struct iommu_domain *(*domain_alloc)(unsigned iommu_domain_type);
	struct iommu_domain *(*nested_domain_alloc)(struct iommu_domain *s2_domain,
						    unsigned long s1_ptr,
						    union iommu_stage1_config *cfg);

	struct iommu_device *(*probe_device)(struct device *dev);
	void (*release_device)(struct device *dev);
	void (*probe_finalize)(struct device *dev);
	struct iommu_group *(*device_group)(struct device *dev);

	/* Request/Free a list of reserved regions for a device */
	void (*get_resv_regions)(struct device *dev, struct list_head *list);
	void (*put_resv_regions)(struct device *dev, struct list_head *list);

	int (*of_xlate)(struct device *dev, struct of_phandle_args *args);
	bool (*is_attach_deferred)(struct device *dev);

	/* Per device IOMMU features */
	bool (*dev_has_feat)(struct device *dev, enum iommu_dev_features f);
	bool (*dev_feat_enabled)(struct device *dev, enum iommu_dev_features f);
	int (*dev_enable_feat)(struct device *dev, enum iommu_dev_features f);
	int (*dev_disable_feat)(struct device *dev, enum iommu_dev_features f);

	int (*page_response)(struct device *dev,
			     struct iommu_fault_event *evt,
			     struct iommu_page_response *msg);

	int (*def_domain_type)(struct device *dev);

	const struct iommu_domain_ops *default_domain_ops;
	unsigned long pgsize_bitmap;
	struct module *owner;
};

/**
 * struct iommu_domain_ops - domain specific operations
 * @attach_dev: attach an iommu domain to a device
 * @detach_dev: detach an iommu domain from a device
 * @set_dev_pasid: set an iommu domain to a pasid of device
 * @block_dev_pasid: block pasid of device from using iommu domain
 * @cache_invalidate: invalidate translation caches
 * @map: map a physically contiguous memory region to an iommu domain
 * @map_pages: map a physically contiguous set of pages of the same size to
 *             an iommu domain.
 * @unmap: unmap a physically contiguous memory region from an iommu domain
 * @unmap_pages: unmap a number of pages of the same size from an iommu domain
 * @flush_iotlb_all: Synchronously flush all hardware TLBs for this domain
 * @iotlb_sync_map: Sync mappings created recently using @map to the hardware
 * @iotlb_sync: Flush all queued ranges from the hardware TLBs and empty flush
 *            queue
 * @iova_to_phys: translate iova to physical address
 * @enforce_cache_coherency: Prevent any kind of DMA from bypassing IOMMU_CACHE,
 *                           including no-snoop TLPs on PCIe or other platform
 *                           specific mechanisms.
 * @enable_nesting: Enable nesting
 * @set_pgtable_quirks: Set io page table quirks (IO_PGTABLE_QUIRK_*)
 * @free: Release the domain after use.
 */
struct iommu_domain_ops {
	int (*attach_dev)(struct iommu_domain *domain, struct device *dev);
	void (*detach_dev)(struct iommu_domain *domain, struct device *dev);
	int (*set_dev_pasid)(struct iommu_domain *domain, struct device *dev,
			     ioasid_t pasid);
	void (*block_dev_pasid)(struct iommu_domain *domain, struct device *dev,
				ioasid_t pasid);
	int (*cache_invalidate)(struct iommu_domain *domain,
				struct iommu_cache_invalidate_info *inv_info);

	int (*map)(struct iommu_domain *domain, unsigned long iova,
		   phys_addr_t paddr, size_t size, int prot, gfp_t gfp);
	int (*map_pages)(struct iommu_domain *domain, unsigned long iova,
			 phys_addr_t paddr, size_t pgsize, size_t pgcount,
			 int prot, gfp_t gfp, size_t *mapped);
	size_t (*unmap)(struct iommu_domain *domain, unsigned long iova,
			size_t size, struct iommu_iotlb_gather *iotlb_gather);
	size_t (*unmap_pages)(struct iommu_domain *domain, unsigned long iova,
			      size_t pgsize, size_t pgcount,
			      struct iommu_iotlb_gather *iotlb_gather);

	void (*flush_iotlb_all)(struct iommu_domain *domain);
	void (*iotlb_sync_map)(struct iommu_domain *domain, unsigned long iova,
			       size_t size);
	void (*iotlb_sync)(struct iommu_domain *domain,
			   struct iommu_iotlb_gather *iotlb_gather);

	phys_addr_t (*iova_to_phys)(struct iommu_domain *domain,
				    dma_addr_t iova);

	bool (*enforce_cache_coherency)(struct iommu_domain *domain);
	int (*enable_nesting)(struct iommu_domain *domain);
	int (*set_pgtable_quirks)(struct iommu_domain *domain,
				  unsigned long quirks);

	void (*free)(struct iommu_domain *domain);
};

/**
 * struct iommu_device - IOMMU core representation of one IOMMU hardware
 *			 instance
 * @list: Used by the iommu-core to keep a list of registered iommus
 * @ops: iommu-ops for talking to this iommu
 * @dev: struct device for sysfs handling
 * @max_pasids: number of supported PASIDs
 */
struct iommu_device {
	struct list_head list;
	const struct iommu_ops *ops;
	struct fwnode_handle *fwnode;
	struct device *dev;
	u32 max_pasids;
};

/**
 * struct iommu_fault_event - Generic fault event
 *
 * Can represent recoverable faults such as a page requests or
 * unrecoverable faults such as DMA or IRQ remapping faults.
 *
 * @fault: fault descriptor
 * @list: pending fault event list, used for tracking responses
 */
struct iommu_fault_event {
	struct iommu_fault fault;
	struct list_head list;
};

/**
 * struct iommu_fault_param - per-device IOMMU fault data
 * @handler: Callback function to handle IOMMU faults at device level
 * @data: handler private data
 * @faults: holds the pending faults which needs response
 * @lock: protect pending faults list
 */
struct iommu_fault_param {
	iommu_dev_fault_handler_t handler;
	void *data;
	struct list_head faults;
	struct mutex lock;
};

/**
 * struct dev_iommu - Collection of per-device IOMMU data
 *
 * @fault_param: IOMMU detected device fault reporting data
 * @iopf_param:	 I/O Page Fault queue and data
 * @fwspec:	 IOMMU fwspec data
 * @iommu_dev:	 IOMMU device this device is linked to
 * @priv:	 IOMMU Driver private data
 * @max_pasids:  number of PASIDs this device can consume
 *
 * TODO: migrate other per device data pointers under iommu_dev_data, e.g.
 *	struct iommu_group	*iommu_group;
 */
struct dev_iommu {
	struct mutex lock;
	struct iommu_fault_param	*fault_param;
	struct iopf_device_param	*iopf_param;
	struct iommu_fwspec		*fwspec;
	struct iommu_device		*iommu_dev;
	void				*priv;
	u32				max_pasids;
};

struct iommu_hw_info {
	enum iommu_hw_type type;
	unsigned int data_length;
	union {
		struct iommu_vtd_data vtd;
	} data;
};

int iommu_get_hw_info(struct device *dev, struct iommu_hw_info *info);

int iommu_device_register(struct iommu_device *iommu,
			  const struct iommu_ops *ops,
			  struct device *hwdev);
void iommu_device_unregister(struct iommu_device *iommu);
int  iommu_device_sysfs_add(struct iommu_device *iommu,
			    struct device *parent,
			    const struct attribute_group **groups,
			    const char *fmt, ...) __printf(4, 5);
void iommu_device_sysfs_remove(struct iommu_device *iommu);
int  iommu_device_link(struct iommu_device   *iommu, struct device *link);
void iommu_device_unlink(struct iommu_device *iommu, struct device *link);
int iommu_deferred_attach(struct device *dev, struct iommu_domain *domain);

static inline struct iommu_device *dev_to_iommu_device(struct device *dev)
{
	return (struct iommu_device *)dev_get_drvdata(dev);
}

static inline void iommu_iotlb_gather_init(struct iommu_iotlb_gather *gather)
{
	*gather = (struct iommu_iotlb_gather) {
		.start	= ULONG_MAX,
		.freelist = LIST_HEAD_INIT(gather->freelist),
	};
}

static inline const struct iommu_ops *dev_iommu_ops(struct device *dev)
{
	/*
	 * Assume that valid ops must be installed if iommu_probe_device()
	 * has succeeded. The device ops are essentially for internal use
	 * within the IOMMU subsystem itself, so we should be able to trust
	 * ourselves not to misuse the helper.
	 */
	return dev->iommu->iommu_dev->ops;
}

extern int bus_set_iommu(struct bus_type *bus, const struct iommu_ops *ops);
extern int bus_iommu_probe(struct bus_type *bus);
extern bool iommu_present(struct bus_type *bus);
extern bool device_iommu_capable(struct device *dev, enum iommu_cap cap);
extern bool iommu_capable(struct bus_type *bus, enum iommu_cap cap);
extern struct iommu_domain *iommu_domain_alloc(struct bus_type *bus);
extern struct iommu_group *iommu_group_get_by_id(int id);
extern void iommu_domain_free(struct iommu_domain *domain);
extern int iommu_attach_device(struct iommu_domain *domain,
			       struct device *dev);
extern void iommu_detach_device(struct iommu_domain *domain,
				struct device *dev);
extern int iommu_sva_unbind_gpasid(struct iommu_domain *domain,
				   struct device *dev, ioasid_t pasid);
extern struct iommu_domain *iommu_get_domain_for_dev(struct device *dev);
extern struct iommu_domain *iommu_get_dma_domain(struct device *dev);
extern int iommu_map(struct iommu_domain *domain, unsigned long iova,
		     phys_addr_t paddr, size_t size, int prot);
extern int iommu_map_atomic(struct iommu_domain *domain, unsigned long iova,
			    phys_addr_t paddr, size_t size, int prot);
extern size_t iommu_unmap(struct iommu_domain *domain, unsigned long iova,
			  size_t size);
extern size_t iommu_unmap_fast(struct iommu_domain *domain,
			       unsigned long iova, size_t size,
			       struct iommu_iotlb_gather *iotlb_gather);
extern ssize_t iommu_map_sg(struct iommu_domain *domain, unsigned long iova,
		struct scatterlist *sg, unsigned int nents, int prot);
extern ssize_t iommu_map_sg_atomic(struct iommu_domain *domain,
				   unsigned long iova, struct scatterlist *sg,
				   unsigned int nents, int prot);
extern phys_addr_t iommu_iova_to_phys(struct iommu_domain *domain, dma_addr_t iova);
extern void iommu_set_fault_handler(struct iommu_domain *domain,
			iommu_fault_handler_t handler, void *token);

extern void iommu_get_resv_regions(struct device *dev, struct list_head *list);
extern void iommu_put_resv_regions(struct device *dev, struct list_head *list);
extern void generic_iommu_put_resv_regions(struct device *dev,
					   struct list_head *list);
extern void iommu_set_default_passthrough(bool cmd_line);
extern void iommu_set_default_translated(bool cmd_line);
extern bool iommu_default_passthrough(void);
extern struct iommu_resv_region *
iommu_alloc_resv_region(phys_addr_t start, size_t length, int prot,
			enum iommu_resv_type type);
extern int iommu_get_group_resv_regions(struct iommu_group *group,
					struct list_head *head);

extern int iommu_attach_group(struct iommu_domain *domain,
			      struct iommu_group *group);
extern void iommu_detach_group(struct iommu_domain *domain,
			       struct iommu_group *group);
extern struct iommu_group *iommu_group_alloc(void);
extern void *iommu_group_get_iommudata(struct iommu_group *group);
extern void iommu_group_set_iommudata(struct iommu_group *group,
				      void *iommu_data,
				      void (*release)(void *iommu_data));
extern int iommu_group_set_name(struct iommu_group *group, const char *name);
extern int iommu_group_add_device(struct iommu_group *group,
				  struct device *dev);
extern void iommu_group_remove_device(struct device *dev);
extern int iommu_group_for_each_dev(struct iommu_group *group, void *data,
				    int (*fn)(struct device *, void *));
extern struct iommu_group *iommu_group_get(struct device *dev);
extern struct iommu_group *iommu_group_ref_get(struct iommu_group *group);
extern void iommu_group_put(struct iommu_group *group);
extern int iommu_register_device_fault_handler(struct device *dev,
					iommu_dev_fault_handler_t handler,
					void *data);

extern int iommu_unregister_device_fault_handler(struct device *dev);

extern int iommu_report_device_fault(struct device *dev,
				     struct iommu_fault_event *evt);
extern int iommu_page_response(struct device *dev,
			       struct iommu_page_response *msg);

extern int iommu_group_id(struct iommu_group *group);
extern struct iommu_domain *iommu_group_default_domain(struct iommu_group *);

int iommu_enable_nesting(struct iommu_domain *domain);
int iommu_set_pgtable_quirks(struct iommu_domain *domain,
		unsigned long quirks);

void iommu_set_dma_strict(void);

extern int report_iommu_fault(struct iommu_domain *domain, struct device *dev,
			      unsigned long iova, int flags);

static inline void iommu_flush_iotlb_all(struct iommu_domain *domain)
{
	if (domain->ops->flush_iotlb_all)
		domain->ops->flush_iotlb_all(domain);
}

static inline void iommu_iotlb_sync(struct iommu_domain *domain,
				  struct iommu_iotlb_gather *iotlb_gather)
{
	if (domain->ops->iotlb_sync)
		domain->ops->iotlb_sync(domain, iotlb_gather);

	iommu_iotlb_gather_init(iotlb_gather);
}

/**
 * iommu_iotlb_gather_is_disjoint - Checks whether a new range is disjoint
 *
 * @gather: TLB gather data
 * @iova: start of page to invalidate
 * @size: size of page to invalidate
 *
 * Helper for IOMMU drivers to check whether a new range and the gathered range
 * are disjoint. For many IOMMUs, flushing the IOMMU in this case is better
 * than merging the two, which might lead to unnecessary invalidations.
 */
static inline
bool iommu_iotlb_gather_is_disjoint(struct iommu_iotlb_gather *gather,
				    unsigned long iova, size_t size)
{
	unsigned long start = iova, end = start + size - 1;

	return gather->end != 0 &&
		(end + 1 < gather->start || start > gather->end + 1);
}


/**
 * iommu_iotlb_gather_add_range - Gather for address-based TLB invalidation
 * @gather: TLB gather data
 * @iova: start of page to invalidate
 * @size: size of page to invalidate
 *
 * Helper for IOMMU drivers to build arbitrarily-sized invalidation commands
 * where only the address range matters, and simply minimising intermediate
 * syncs is preferred.
 */
static inline void iommu_iotlb_gather_add_range(struct iommu_iotlb_gather *gather,
						unsigned long iova, size_t size)
{
	unsigned long end = iova + size - 1;

	if (gather->start > iova)
		gather->start = iova;
	if (gather->end < end)
		gather->end = end;
}

/**
 * iommu_iotlb_gather_add_page - Gather for page-based TLB invalidation
 * @domain: IOMMU domain to be invalidated
 * @gather: TLB gather data
 * @iova: start of page to invalidate
 * @size: size of page to invalidate
 *
 * Helper for IOMMU drivers to build invalidation commands based on individual
 * pages, or with page size/table level hints which cannot be gathered if they
 * differ.
 */
static inline void iommu_iotlb_gather_add_page(struct iommu_domain *domain,
					       struct iommu_iotlb_gather *gather,
					       unsigned long iova, size_t size)
{
	/*
	 * If the new page is disjoint from the current range or is mapped at
	 * a different granularity, then sync the TLB so that the gather
	 * structure can be rewritten.
	 */
	if ((gather->pgsize && gather->pgsize != size) ||
	    iommu_iotlb_gather_is_disjoint(gather, iova, size))
		iommu_iotlb_sync(domain, gather);

	gather->pgsize = size;
	iommu_iotlb_gather_add_range(gather, iova, size);
}

static inline bool iommu_iotlb_gather_queued(struct iommu_iotlb_gather *gather)
{
	return gather && gather->queued;
}

/* PCI device grouping function */
extern struct iommu_group *pci_device_group(struct device *dev);
/* Generic device grouping function */
extern struct iommu_group *generic_device_group(struct device *dev);
/* FSL-MC device grouping function */
struct iommu_group *fsl_mc_device_group(struct device *dev);

/**
 * struct iommu_fwspec - per-device IOMMU instance data
 * @ops: ops for this device's IOMMU
 * @iommu_fwnode: firmware handle for this device's IOMMU
 * @flags: IOMMU_FWSPEC_* flags
 * @num_ids: number of associated device IDs
 * @ids: IDs which this device may present to the IOMMU
 */
struct iommu_fwspec {
	const struct iommu_ops	*ops;
	struct fwnode_handle	*iommu_fwnode;
	u32			flags;
	unsigned int		num_ids;
	u32			ids[];
};

/* ATS is supported */
#define IOMMU_FWSPEC_PCI_RC_ATS			(1 << 0)

int iommu_fwspec_init(struct device *dev, struct fwnode_handle *iommu_fwnode,
		      const struct iommu_ops *ops);
void iommu_fwspec_free(struct device *dev);
int iommu_fwspec_add_ids(struct device *dev, u32 *ids, int num_ids);
const struct iommu_ops *iommu_ops_from_fwnode(struct fwnode_handle *fwnode);

static inline struct iommu_fwspec *dev_iommu_fwspec_get(struct device *dev)
{
	if (dev->iommu)
		return dev->iommu->fwspec;
	else
		return NULL;
}

static inline void dev_iommu_fwspec_set(struct device *dev,
					struct iommu_fwspec *fwspec)
{
	dev->iommu->fwspec = fwspec;
}

static inline void *dev_iommu_priv_get(struct device *dev)
{
	if (dev->iommu)
		return dev->iommu->priv;
	else
		return NULL;
}

static inline void dev_iommu_priv_set(struct device *dev, void *priv)
{
	dev->iommu->priv = priv;
}

int iommu_probe_device(struct device *dev);
void iommu_release_device(struct device *dev);

int iommu_dev_enable_feature(struct device *dev, enum iommu_dev_features f);
int iommu_dev_disable_feature(struct device *dev, enum iommu_dev_features f);
bool iommu_dev_feature_enabled(struct device *dev, enum iommu_dev_features f);

<<<<<<< HEAD
=======
struct iommu_sva *iommu_sva_bind_device(struct device *dev,
					struct mm_struct *mm);
void iommu_sva_unbind_device(struct iommu_sva *handle);
u32 iommu_sva_get_pasid(struct iommu_sva *handle);
struct mm_struct *iommu_sva_find(ioasid_t pasid);

>>>>>>> 25527a74
int iommu_device_use_default_domain(struct device *dev);
void iommu_device_unuse_default_domain(struct device *dev);

int iommu_group_claim_dma_owner(struct iommu_group *group, void *owner);
void iommu_group_release_dma_owner(struct iommu_group *group);
bool iommu_group_dma_owner_claimed(struct iommu_group *group);

struct iommu_domain *iommu_sva_domain_alloc(struct device *dev,
					    struct mm_struct *mm);
int iommu_attach_device_pasid(struct iommu_domain *domain, struct device *dev,
			      ioasid_t pasid);
void iommu_detach_device_pasid(struct iommu_domain *domain, struct device *dev,
			       ioasid_t pasid);
struct iommu_domain *
iommu_get_domain_for_dev_pasid(struct device *dev, ioasid_t pasid);

struct iommu_domain *
iommu_alloc_nested_domain(struct bus_type *bus, struct iommu_domain *s2_domain,
			  unsigned long s1_ptr, union iommu_stage1_config *cfg);
void iommu_domain_cache_inv(struct iommu_domain *domain,
			    struct iommu_cache_invalidate_info *inv_info);
ioasid_t iommu_get_pasid_from_domain(struct device *dev, struct iommu_domain *domain);
#else /* CONFIG_IOMMU_API */

struct iommu_ops {};
struct iommu_group {};
struct iommu_fwspec {};
struct iommu_device {};
struct iommu_fault_param {};
struct iommu_iotlb_gather {};

static inline bool iommu_present(struct bus_type *bus)
{
	return false;
}

static inline bool device_iommu_capable(struct device *dev, enum iommu_cap cap)
{
	return false;
}

static inline bool iommu_capable(struct bus_type *bus, enum iommu_cap cap)
{
	return false;
}

static inline struct iommu_domain *iommu_domain_alloc(struct bus_type *bus)
{
	return NULL;
}

static inline struct iommu_group *iommu_group_get_by_id(int id)
{
	return NULL;
}

static inline void iommu_domain_free(struct iommu_domain *domain)
{
}

static inline int iommu_attach_device(struct iommu_domain *domain,
				      struct device *dev)
{
	return -ENODEV;
}

static inline void iommu_detach_device(struct iommu_domain *domain,
				       struct device *dev)
{
}

static inline struct iommu_domain *iommu_get_domain_for_dev(struct device *dev)
{
	return NULL;
}

static inline int iommu_map(struct iommu_domain *domain, unsigned long iova,
			    phys_addr_t paddr, size_t size, int prot)
{
	return -ENODEV;
}

static inline int iommu_map_atomic(struct iommu_domain *domain,
				   unsigned long iova, phys_addr_t paddr,
				   size_t size, int prot)
{
	return -ENODEV;
}

static inline size_t iommu_unmap(struct iommu_domain *domain,
				 unsigned long iova, size_t size)
{
	return 0;
}

static inline size_t iommu_unmap_fast(struct iommu_domain *domain,
				      unsigned long iova, int gfp_order,
				      struct iommu_iotlb_gather *iotlb_gather)
{
	return 0;
}

static inline ssize_t iommu_map_sg(struct iommu_domain *domain,
				   unsigned long iova, struct scatterlist *sg,
				   unsigned int nents, int prot)
{
	return -ENODEV;
}

static inline ssize_t iommu_map_sg_atomic(struct iommu_domain *domain,
				  unsigned long iova, struct scatterlist *sg,
				  unsigned int nents, int prot)
{
	return -ENODEV;
}

static inline void iommu_flush_iotlb_all(struct iommu_domain *domain)
{
}

static inline void iommu_iotlb_sync(struct iommu_domain *domain,
				  struct iommu_iotlb_gather *iotlb_gather)
{
}

static inline phys_addr_t iommu_iova_to_phys(struct iommu_domain *domain, dma_addr_t iova)
{
	return 0;
}

static inline void iommu_set_fault_handler(struct iommu_domain *domain,
				iommu_fault_handler_t handler, void *token)
{
}

static inline void iommu_get_resv_regions(struct device *dev,
					struct list_head *list)
{
}

static inline void iommu_put_resv_regions(struct device *dev,
					struct list_head *list)
{
}

static inline int iommu_get_group_resv_regions(struct iommu_group *group,
					       struct list_head *head)
{
	return -ENODEV;
}

static inline void iommu_set_default_passthrough(bool cmd_line)
{
}

static inline void iommu_set_default_translated(bool cmd_line)
{
}

static inline bool iommu_default_passthrough(void)
{
	return true;
}

static inline int iommu_attach_group(struct iommu_domain *domain,
				     struct iommu_group *group)
{
	return -ENODEV;
}

static inline void iommu_detach_group(struct iommu_domain *domain,
				      struct iommu_group *group)
{
}

static inline struct iommu_group *iommu_group_alloc(void)
{
	return ERR_PTR(-ENODEV);
}

static inline void *iommu_group_get_iommudata(struct iommu_group *group)
{
	return NULL;
}

static inline void iommu_group_set_iommudata(struct iommu_group *group,
					     void *iommu_data,
					     void (*release)(void *iommu_data))
{
}

static inline int iommu_group_set_name(struct iommu_group *group,
				       const char *name)
{
	return -ENODEV;
}

static inline int iommu_group_add_device(struct iommu_group *group,
					 struct device *dev)
{
	return -ENODEV;
}

static inline void iommu_group_remove_device(struct device *dev)
{
}

static inline int iommu_group_for_each_dev(struct iommu_group *group,
					   void *data,
					   int (*fn)(struct device *, void *))
{
	return -ENODEV;
}

static inline struct iommu_group *iommu_group_get(struct device *dev)
{
	return NULL;
}

static inline void iommu_group_put(struct iommu_group *group)
{
}

static inline
int iommu_register_device_fault_handler(struct device *dev,
					iommu_dev_fault_handler_t handler,
					void *data)
{
	return -ENODEV;
}

static inline int iommu_unregister_device_fault_handler(struct device *dev)
{
	return 0;
}

static inline
int iommu_report_device_fault(struct device *dev, struct iommu_fault_event *evt)
{
	return -ENODEV;
}

static inline int iommu_page_response(struct device *dev,
				      struct iommu_page_response *msg)
{
	return -ENODEV;
}

static inline int iommu_group_id(struct iommu_group *group)
{
	return -ENODEV;
}

static inline int iommu_set_pgtable_quirks(struct iommu_domain *domain,
		unsigned long quirks)
{
	return 0;
}

static inline int iommu_device_register(struct iommu_device *iommu,
					const struct iommu_ops *ops,
					struct device *hwdev)
{
	return -ENODEV;
}

static inline struct iommu_device *dev_to_iommu_device(struct device *dev)
{
	return NULL;
}

static inline void iommu_iotlb_gather_init(struct iommu_iotlb_gather *gather)
{
}

static inline void iommu_iotlb_gather_add_page(struct iommu_domain *domain,
					       struct iommu_iotlb_gather *gather,
					       unsigned long iova, size_t size)
{
}

static inline bool iommu_iotlb_gather_queued(struct iommu_iotlb_gather *gather)
{
	return false;
}

static inline void iommu_device_unregister(struct iommu_device *iommu)
{
}

static inline int  iommu_device_sysfs_add(struct iommu_device *iommu,
					  struct device *parent,
					  const struct attribute_group **groups,
					  const char *fmt, ...)
{
	return -ENODEV;
}

static inline void iommu_device_sysfs_remove(struct iommu_device *iommu)
{
}

static inline int iommu_device_link(struct device *dev, struct device *link)
{
	return -EINVAL;
}

static inline void iommu_device_unlink(struct device *dev, struct device *link)
{
}

static inline int iommu_fwspec_init(struct device *dev,
				    struct fwnode_handle *iommu_fwnode,
				    const struct iommu_ops *ops)
{
	return -ENODEV;
}

static inline void iommu_fwspec_free(struct device *dev)
{
}

static inline int iommu_fwspec_add_ids(struct device *dev, u32 *ids,
				       int num_ids)
{
	return -ENODEV;
}

static inline
const struct iommu_ops *iommu_ops_from_fwnode(struct fwnode_handle *fwnode)
{
	return NULL;
}

static inline bool
iommu_dev_feature_enabled(struct device *dev, enum iommu_dev_features feat)
{
	return false;
}

static inline int
iommu_dev_enable_feature(struct device *dev, enum iommu_dev_features feat)
{
	return -ENODEV;
}

static inline int
iommu_dev_disable_feature(struct device *dev, enum iommu_dev_features feat)
{
	return -ENODEV;
}

<<<<<<< HEAD
=======
static inline struct iommu_sva *
iommu_sva_bind_device(struct device *dev, struct mm_struct *mm)
{
	return NULL;
}

static inline void iommu_sva_unbind_device(struct iommu_sva *handle)
{
}

static inline u32 iommu_sva_get_pasid(struct iommu_sva *handle)
{
	return IOMMU_PASID_INVALID;
}

static inline struct mm_struct *iommu_sva_find(ioasid_t pasid)
{
	return ERR_PTR(-ENODEV);
}

>>>>>>> 25527a74
static inline struct iommu_fwspec *dev_iommu_fwspec_get(struct device *dev)
{
	return NULL;
}

static inline int iommu_device_use_default_domain(struct device *dev)
{
	return 0;
}

static inline void iommu_device_unuse_default_domain(struct device *dev)
{
}

static inline int
iommu_group_claim_dma_owner(struct iommu_group *group, void *owner)
{
	return -ENODEV;
}

static inline void iommu_group_release_dma_owner(struct iommu_group *group)
{
}

static inline bool iommu_group_dma_owner_claimed(struct iommu_group *group)
{
	return false;
}

static inline struct iommu_domain *
iommu_sva_domain_alloc(struct device *dev, struct mm_struct *mm)
{
	return NULL;
}

static inline int iommu_attach_device_pasid(struct iommu_domain *domain,
					    struct device *dev, ioasid_t pasid)
{
	return -ENODEV;
}

static inline void iommu_detach_device_pasid(struct iommu_domain *domain,
					     struct device *dev, ioasid_t pasid)
{
}

static inline struct iommu_domain *
iommu_get_domain_for_dev_pasid(struct device *dev, ioasid_t pasid)
{
	return NULL;
}

static inline struct iommu_domain *
iommu_alloc_nested_domain(struct bus_type *bus, struct iommu_domain *s2_domain,
			  unsigned long s1_ptr, union iommu_stage1_config *cfg)
{
	return NULL;
}

static inline void
iommu_domain_cache_inv(struct iommu_domain *domain,
		       struct iommu_cache_invalidate_info *inv_info)
{
}

static inline int
iommu_get_hw_info(struct device *dev, struct iommu_hw_info *info)
{
	return -EINVAL;
}

static ioasid_t iommu_get_pasid_from_domain(struct device *dev, struct iommu_domain *domain)
{
	return INVALID_IOASID;
}
#endif /* CONFIG_IOMMU_API */

/**
 * iommu_map_sgtable - Map the given buffer to the IOMMU domain
 * @domain:	The IOMMU domain to perform the mapping
 * @iova:	The start address to map the buffer
 * @sgt:	The sg_table object describing the buffer
 * @prot:	IOMMU protection bits
 *
 * Creates a mapping at @iova for the buffer described by a scatterlist
 * stored in the given sg_table object in the provided IOMMU domain.
 */
static inline size_t iommu_map_sgtable(struct iommu_domain *domain,
			unsigned long iova, struct sg_table *sgt, int prot)
{
	return iommu_map_sg(domain, iova, sgt->sgl, sgt->orig_nents, prot);
}

#ifdef CONFIG_IOMMU_DEBUGFS
extern	struct dentry *iommu_debugfs_dir;
void iommu_debugfs_setup(void);
#else
static inline void iommu_debugfs_setup(void) {}
#endif

#ifdef CONFIG_IOMMU_SVA
struct iommu_sva *iommu_sva_bind_device(struct device *dev,
					struct mm_struct *mm);
void iommu_sva_unbind_device(struct iommu_sva *handle);
u32 iommu_sva_get_pasid(struct iommu_sva *handle);
#else
static inline struct iommu_sva *
iommu_sva_bind_device(struct device *dev, struct mm_struct *mm)
{
	return NULL;
}

static inline void iommu_sva_unbind_device(struct iommu_sva *handle)
{
}

static inline u32 iommu_sva_get_pasid(struct iommu_sva *handle)
{
	return IOMMU_PASID_INVALID;
}
#endif /* CONFIG_IOMMU_SVA */

#endif /* __LINUX_IOMMU_H */<|MERGE_RESOLUTION|>--- conflicted
+++ resolved
@@ -708,15 +708,12 @@
 int iommu_dev_disable_feature(struct device *dev, enum iommu_dev_features f);
 bool iommu_dev_feature_enabled(struct device *dev, enum iommu_dev_features f);
 
-<<<<<<< HEAD
-=======
 struct iommu_sva *iommu_sva_bind_device(struct device *dev,
 					struct mm_struct *mm);
 void iommu_sva_unbind_device(struct iommu_sva *handle);
 u32 iommu_sva_get_pasid(struct iommu_sva *handle);
 struct mm_struct *iommu_sva_find(ioasid_t pasid);
 
->>>>>>> 25527a74
 int iommu_device_use_default_domain(struct device *dev);
 void iommu_device_unuse_default_domain(struct device *dev);
 
@@ -1069,8 +1066,6 @@
 	return -ENODEV;
 }
 
-<<<<<<< HEAD
-=======
 static inline struct iommu_sva *
 iommu_sva_bind_device(struct device *dev, struct mm_struct *mm)
 {
@@ -1091,7 +1086,6 @@
 	return ERR_PTR(-ENODEV);
 }
 
->>>>>>> 25527a74
 static inline struct iommu_fwspec *dev_iommu_fwspec_get(struct device *dev)
 {
 	return NULL;
