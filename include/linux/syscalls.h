--- conflicted
+++ resolved
@@ -1058,11 +1058,8 @@
 asmlinkage long sys_set_mempolicy_home_node(unsigned long start, unsigned long len,
 					    unsigned long home_node,
 					    unsigned long flags);
-<<<<<<< HEAD
+asmlinkage long sys_map_shadow_stack(unsigned long addr, unsigned long size, unsigned int flags);
 asmlinkage long sys_memfd_restricted(unsigned int flags);
-=======
-asmlinkage long sys_map_shadow_stack(unsigned long addr, unsigned long size, unsigned int flags);
->>>>>>> 957d335e
 
 /*
  * Architecture-specific system calls
