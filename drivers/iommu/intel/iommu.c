// SPDX-License-Identifier: GPL-2.0-only
/*
 * Copyright © 2006-2014 Intel Corporation.
 *
 * Authors: David Woodhouse <dwmw2@infradead.org>,
 *          Ashok Raj <ashok.raj@intel.com>,
 *          Shaohua Li <shaohua.li@intel.com>,
 *          Anil S Keshavamurthy <anil.s.keshavamurthy@intel.com>,
 *          Fenghua Yu <fenghua.yu@intel.com>
 *          Joerg Roedel <jroedel@suse.de>
 */

#define pr_fmt(fmt)     "DMAR: " fmt
#define dev_fmt(fmt)    pr_fmt(fmt)

#include <linux/crash_dump.h>
#include <linux/dma-direct.h>
#include <linux/dma-iommu.h>
#include <linux/dmi.h>
#include <linux/intel-svm.h>
#include <linux/memory.h>
#include <linux/pci.h>
#include <linux/pci-ats.h>
#include <linux/spinlock.h>
#include <linux/syscore_ops.h>
#include <linux/tboot.h>

#include "iommu.h"
#include "../irq_remapping.h"
#include "../iommu-sva.h"
#include "pasid.h"
#include "cap_audit.h"
#include "nested.h"

#define ROOT_SIZE		VTD_PAGE_SIZE
#define CONTEXT_SIZE		VTD_PAGE_SIZE

#define IS_GFX_DEVICE(pdev) ((pdev->class >> 16) == PCI_BASE_CLASS_DISPLAY)
#define IS_USB_DEVICE(pdev) ((pdev->class >> 8) == PCI_CLASS_SERIAL_USB)
#define IS_ISA_DEVICE(pdev) ((pdev->class >> 8) == PCI_CLASS_BRIDGE_ISA)
#define IS_AZALIA(pdev) ((pdev)->vendor == 0x8086 && (pdev)->device == 0x3a3e)

#define IOAPIC_RANGE_START	(0xfee00000)
#define IOAPIC_RANGE_END	(0xfeefffff)
#define IOVA_START_ADDR		(0x1000)

#define DEFAULT_DOMAIN_ADDRESS_WIDTH 57

#define MAX_AGAW_WIDTH 64
#define MAX_AGAW_PFN_WIDTH	(MAX_AGAW_WIDTH - VTD_PAGE_SHIFT)

#define __DOMAIN_MAX_PFN(gaw)  ((((uint64_t)1) << ((gaw) - VTD_PAGE_SHIFT)) - 1)
#define __DOMAIN_MAX_ADDR(gaw) ((((uint64_t)1) << (gaw)) - 1)

/* We limit DOMAIN_MAX_PFN to fit in an unsigned long, and DOMAIN_MAX_ADDR
   to match. That way, we can use 'unsigned long' for PFNs with impunity. */
#define DOMAIN_MAX_PFN(gaw)	((unsigned long) min_t(uint64_t, \
				__DOMAIN_MAX_PFN(gaw), (unsigned long)-1))
#define DOMAIN_MAX_ADDR(gaw)	(((uint64_t)__DOMAIN_MAX_PFN(gaw)) << VTD_PAGE_SHIFT)

/* IO virtual address start page frame number */
#define IOVA_START_PFN		(1)

#define IOVA_PFN(addr)		((addr) >> PAGE_SHIFT)

/* page table handling */
#define LEVEL_STRIDE		(9)
#define LEVEL_MASK		(((u64)1 << LEVEL_STRIDE) - 1)

static inline int agaw_to_level(int agaw)
{
	return agaw + 2;
}

static inline int agaw_to_width(int agaw)
{
	return min_t(int, 30 + agaw * LEVEL_STRIDE, MAX_AGAW_WIDTH);
}

static inline int width_to_agaw(int width)
{
	return DIV_ROUND_UP(width - 30, LEVEL_STRIDE);
}

static inline unsigned int level_to_offset_bits(int level)
{
	return (level - 1) * LEVEL_STRIDE;
}

static inline int pfn_level_offset(u64 pfn, int level)
{
	return (pfn >> level_to_offset_bits(level)) & LEVEL_MASK;
}

static inline u64 level_mask(int level)
{
	return -1ULL << level_to_offset_bits(level);
}

static inline u64 level_size(int level)
{
	return 1ULL << level_to_offset_bits(level);
}

static inline u64 align_to_level(u64 pfn, int level)
{
	return (pfn + level_size(level) - 1) & level_mask(level);
}

static inline unsigned long lvl_to_nr_pages(unsigned int lvl)
{
	return 1UL << min_t(int, (lvl - 1) * LEVEL_STRIDE, MAX_AGAW_PFN_WIDTH);
}

/* VT-d pages must always be _smaller_ than MM pages. Otherwise things
   are never going to work. */
static inline unsigned long mm_to_dma_pfn(unsigned long mm_pfn)
{
	return mm_pfn << (PAGE_SHIFT - VTD_PAGE_SHIFT);
}
static inline unsigned long page_to_dma_pfn(struct page *pg)
{
	return mm_to_dma_pfn(page_to_pfn(pg));
}
static inline unsigned long virt_to_dma_pfn(void *p)
{
	return page_to_dma_pfn(virt_to_page(p));
}

/* global iommu list, set NULL for ignored DMAR units */
static struct intel_iommu **g_iommus;

static void __init check_tylersburg_isoch(void);
static int rwbf_quirk;
static inline struct device_domain_info *
dmar_search_domain_by_dev_info(int segment, int bus, int devfn);

/*
 * set to 1 to panic kernel if can't successfully enable VT-d
 * (used when kernel is launched w/ TXT)
 */
static int force_on = 0;
static int intel_iommu_tboot_noforce;
static int no_platform_optin;

#define ROOT_ENTRY_NR (VTD_PAGE_SIZE/sizeof(struct root_entry))

/*
 * Take a root_entry and return the Lower Context Table Pointer (LCTP)
 * if marked present.
 */
static phys_addr_t root_entry_lctp(struct root_entry *re)
{
	if (!(re->lo & 1))
		return 0;

	return re->lo & VTD_PAGE_MASK;
}

/*
 * Take a root_entry and return the Upper Context Table Pointer (UCTP)
 * if marked present.
 */
static phys_addr_t root_entry_uctp(struct root_entry *re)
{
	if (!(re->hi & 1))
		return 0;

	return re->hi & VTD_PAGE_MASK;
}

static inline void context_clear_pasid_enable(struct context_entry *context)
{
	context->lo &= ~(1ULL << 11);
}

static inline bool context_pasid_enabled(struct context_entry *context)
{
	return !!(context->lo & (1ULL << 11));
}

static inline void context_set_copied(struct context_entry *context)
{
	context->hi |= (1ull << 3);
}

static inline bool context_copied(struct context_entry *context)
{
	return !!(context->hi & (1ULL << 3));
}

static inline bool __context_present(struct context_entry *context)
{
	return (context->lo & 1);
}

bool context_present(struct context_entry *context)
{
	return context_pasid_enabled(context) ?
	     __context_present(context) :
	     __context_present(context) && !context_copied(context);
}

static inline void context_set_present(struct context_entry *context)
{
	context->lo |= 1;
}

static inline void context_set_fault_enable(struct context_entry *context)
{
	context->lo &= (((u64)-1) << 2) | 1;
}

static inline void context_set_translation_type(struct context_entry *context,
						unsigned long value)
{
	context->lo &= (((u64)-1) << 4) | 3;
	context->lo |= (value & 3) << 2;
}

static inline void context_set_address_root(struct context_entry *context,
					    unsigned long value)
{
	context->lo &= ~VTD_PAGE_MASK;
	context->lo |= value & VTD_PAGE_MASK;
}

static inline void context_set_address_width(struct context_entry *context,
					     unsigned long value)
{
	context->hi |= value & 7;
}

static inline void context_set_domain_id(struct context_entry *context,
					 unsigned long value)
{
	context->hi |= (value & ((1 << 16) - 1)) << 8;
}

static inline int context_domain_id(struct context_entry *c)
{
	return((c->hi >> 8) & 0xffff);
}

static inline void context_clear_entry(struct context_entry *context)
{
	context->lo = 0;
	context->hi = 0;
}

/*
 * This domain is a statically identity mapping domain.
 *	1. This domain creats a static 1:1 mapping to all usable memory.
 * 	2. It maps to each iommu if successful.
 *	3. Each iommu mapps to this domain if successful.
 */
static struct dmar_domain *si_domain;
static int hw_pass_through = 1;
static int intel_caching_mode;

#define for_each_domain_iommu(idx, domain)			\
	for (idx = 0; idx < g_num_of_iommus; idx++)		\
		if (domain->iommu_refcnt[idx])

struct dmar_rmrr_unit {
	struct list_head list;		/* list of rmrr units	*/
	struct acpi_dmar_header *hdr;	/* ACPI header		*/
	u64	base_address;		/* reserved base address*/
	u64	end_address;		/* reserved end address */
	struct dmar_dev_scope *devices;	/* target devices */
	int	devices_cnt;		/* target device count */
};

struct dmar_atsr_unit {
	struct list_head list;		/* list of ATSR units */
	struct acpi_dmar_header *hdr;	/* ACPI header */
	struct dmar_dev_scope *devices;	/* target devices */
	int devices_cnt;		/* target device count */
	u8 include_all:1;		/* include all ports */
};

struct dmar_satc_unit {
	struct list_head list;		/* list of SATC units */
	struct acpi_dmar_header *hdr;	/* ACPI header */
	struct dmar_dev_scope *devices;	/* target devices */
	struct intel_iommu *iommu;	/* the corresponding iommu */
	int devices_cnt;		/* target device count */
	u8 atc_required:1;		/* ATS is required */
};

static LIST_HEAD(dmar_atsr_units);
static LIST_HEAD(dmar_rmrr_units);
static LIST_HEAD(dmar_satc_units);

#define for_each_rmrr_units(rmrr) \
	list_for_each_entry(rmrr, &dmar_rmrr_units, list)

/* bitmap for indexing intel_iommus */
static int g_num_of_iommus;

static void domain_remove_dev_info(struct dmar_domain *domain);
static void dmar_remove_one_dev_info(struct device *dev);
static void __dmar_remove_one_dev_info(struct device_domain_info *info);

int dmar_disabled = !IS_ENABLED(CONFIG_INTEL_IOMMU_DEFAULT_ON);
int intel_iommu_sm = IS_ENABLED(CONFIG_INTEL_IOMMU_SCALABLE_MODE_DEFAULT_ON);

int intel_iommu_enabled = 0;
EXPORT_SYMBOL_GPL(intel_iommu_enabled);

static int dmar_map_gfx = 1;
static int intel_iommu_superpage = 1;
static int iommu_identity_mapping;
static int iommu_skip_te_disable;

#define IDENTMAP_GFX		2
#define IDENTMAP_AZALIA		4

DEFINE_SPINLOCK(device_domain_lock);
static LIST_HEAD(device_domain_list);

const struct iommu_ops intel_iommu_ops;

static bool translation_pre_enabled(struct intel_iommu *iommu)
{
	return (iommu->flags & VTD_FLAG_TRANS_PRE_ENABLED);
}

static void clear_translation_pre_enabled(struct intel_iommu *iommu)
{
	iommu->flags &= ~VTD_FLAG_TRANS_PRE_ENABLED;
}

static void init_translation_status(struct intel_iommu *iommu)
{
	u32 gsts;

	gsts = readl(iommu->reg + DMAR_GSTS_REG);
	if (gsts & DMA_GSTS_TES)
		iommu->flags |= VTD_FLAG_TRANS_PRE_ENABLED;
}

static int __init intel_iommu_setup(char *str)
{
	if (!str)
		return -EINVAL;

	while (*str) {
		if (!strncmp(str, "on", 2)) {
			dmar_disabled = 0;
			pr_info("IOMMU enabled\n");
		} else if (!strncmp(str, "off", 3)) {
			dmar_disabled = 1;
			no_platform_optin = 1;
			pr_info("IOMMU disabled\n");
		} else if (!strncmp(str, "igfx_off", 8)) {
			dmar_map_gfx = 0;
			pr_info("Disable GFX device mapping\n");
		} else if (!strncmp(str, "forcedac", 8)) {
			pr_warn("intel_iommu=forcedac deprecated; use iommu.forcedac instead\n");
			iommu_dma_forcedac = true;
		} else if (!strncmp(str, "strict", 6)) {
			pr_warn("intel_iommu=strict deprecated; use iommu.strict=1 instead\n");
			iommu_set_dma_strict();
		} else if (!strncmp(str, "sp_off", 6)) {
			pr_info("Disable supported super page\n");
			intel_iommu_superpage = 0;
		} else if (!strncmp(str, "sm_on", 5)) {
			pr_info("Enable scalable mode if hardware supports\n");
			intel_iommu_sm = 1;
		} else if (!strncmp(str, "sm_off", 6)) {
			pr_info("Scalable mode is disallowed\n");
			intel_iommu_sm = 0;
		} else if (!strncmp(str, "tboot_noforce", 13)) {
			pr_info("Intel-IOMMU: not forcing on after tboot. This could expose security risk for tboot\n");
			intel_iommu_tboot_noforce = 1;
		} else {
			pr_notice("Unknown option - '%s'\n", str);
		}

		str += strcspn(str, ",");
		while (*str == ',')
			str++;
	}

	return 1;
}
__setup("intel_iommu=", intel_iommu_setup);

void *alloc_pgtable_page(int node)
{
	struct page *page;
	void *vaddr = NULL;

	page = alloc_pages_node(node, GFP_ATOMIC | __GFP_ZERO, 0);
	if (page)
		vaddr = page_address(page);
	return vaddr;
}

void free_pgtable_page(void *vaddr)
{
	free_page((unsigned long)vaddr);
}

static inline int domain_type_is_si(struct dmar_domain *domain)
{
	return domain->domain.type == IOMMU_DOMAIN_IDENTITY;
}

static inline bool domain_use_first_level(struct dmar_domain *domain)
{
	return domain->flags & DOMAIN_FLAG_USE_FIRST_LEVEL;
}

static inline int domain_pfn_supported(struct dmar_domain *domain,
				       unsigned long pfn)
{
	int addr_width = agaw_to_width(domain->agaw) - VTD_PAGE_SHIFT;

	return !(addr_width < BITS_PER_LONG && pfn >> addr_width);
}

static int __iommu_calculate_agaw(struct intel_iommu *iommu, int max_gaw)
{
	unsigned long sagaw;
	int agaw;

	sagaw = cap_sagaw(iommu->cap);
	for (agaw = width_to_agaw(max_gaw);
	     agaw >= 0; agaw--) {
		if (test_bit(agaw, &sagaw))
			break;
	}

	return agaw;
}

/*
 * Calculate max SAGAW for each iommu.
 */
int iommu_calculate_max_sagaw(struct intel_iommu *iommu)
{
	return __iommu_calculate_agaw(iommu, MAX_AGAW_WIDTH);
}

/*
 * calculate agaw for each iommu.
 * "SAGAW" may be different across iommus, use a default agaw, and
 * get a supported less agaw for iommus that don't support the default agaw.
 */
int iommu_calculate_agaw(struct intel_iommu *iommu)
{
	return __iommu_calculate_agaw(iommu, DEFAULT_DOMAIN_ADDRESS_WIDTH);
}

/* This functionin only returns single iommu in a domain */
struct intel_iommu *domain_get_iommu(struct dmar_domain *domain)
{
	int iommu_id;

	/* si_domain and vm domain should not get here. */
	if (WARN_ON(!iommu_is_dma_domain(&domain->domain)))
		return NULL;

	for_each_domain_iommu(iommu_id, domain)
		break;

	if (iommu_id < 0 || iommu_id >= g_num_of_iommus)
		return NULL;

	return g_iommus[iommu_id];
}

static inline bool iommu_paging_structure_coherency(struct intel_iommu *iommu)
{
	return sm_supported(iommu) ?
			ecap_smpwc(iommu->ecap) : ecap_coherent(iommu->ecap);
}

static void domain_update_iommu_coherency(struct dmar_domain *domain)
{
	struct dmar_drhd_unit *drhd;
	struct intel_iommu *iommu;
	bool found = false;
	int i;

	domain->iommu_coherency = true;

	for_each_domain_iommu(i, domain) {
		found = true;
		if (!iommu_paging_structure_coherency(g_iommus[i])) {
			domain->iommu_coherency = false;
			break;
		}
	}
	if (found)
		return;

	/* No hardware attached; use lowest common denominator */
	rcu_read_lock();
	for_each_active_iommu(iommu, drhd) {
		if (!iommu_paging_structure_coherency(iommu)) {
			domain->iommu_coherency = false;
			break;
		}
	}
	rcu_read_unlock();
}

static int domain_update_iommu_superpage(struct dmar_domain *domain,
					 struct intel_iommu *skip)
{
	struct dmar_drhd_unit *drhd;
	struct intel_iommu *iommu;
	int mask = 0x3;

	if (!intel_iommu_superpage)
		return 0;

	/* set iommu_superpage to the smallest common denominator */
	rcu_read_lock();
	for_each_active_iommu(iommu, drhd) {
		if (iommu != skip) {
			if (domain && domain_use_first_level(domain)) {
				if (!cap_fl1gp_support(iommu->cap))
					mask = 0x1;
			} else {
				mask &= cap_super_page_val(iommu->cap);
			}

			if (!mask)
				break;
		}
	}
	rcu_read_unlock();

	return fls(mask);
}

static int domain_update_device_node(struct dmar_domain *domain)
{
	struct device_domain_info *info;
	int nid = NUMA_NO_NODE;

	assert_spin_locked(&device_domain_lock);

	if (list_empty(&domain->devices))
		return NUMA_NO_NODE;

	list_for_each_entry(info, &domain->devices, link) {
		if (!info->dev)
			continue;

		/*
		 * There could possibly be multiple device numa nodes as devices
		 * within the same domain may sit behind different IOMMUs. There
		 * isn't perfect answer in such situation, so we select first
		 * come first served policy.
		 */
		nid = dev_to_node(info->dev);
		if (nid != NUMA_NO_NODE)
			break;
	}

	return nid;
}

static void domain_update_device_iotlb(struct dmar_domain *domain);

/* Return the super pagesize bitmap if supported. */
static unsigned long domain_super_pgsize_bitmap(struct dmar_domain *domain)
{
	unsigned long bitmap = 0;

	/*
	 * 1-level super page supports page size of 2MiB, 2-level super page
	 * supports page size of both 2MiB and 1GiB.
	 */
	if (domain->iommu_superpage == 1)
		bitmap |= SZ_2M;
	else if (domain->iommu_superpage == 2)
		bitmap |= SZ_2M | SZ_1G;

	return bitmap;
}

/* Some capabilities may be different across iommus */
static void domain_update_iommu_cap(struct dmar_domain *domain)
{
	domain_update_iommu_coherency(domain);
	domain->iommu_superpage = domain_update_iommu_superpage(domain, NULL);

	/*
	 * If RHSA is missing, we should default to the device numa domain
	 * as fall back.
	 */
	if (domain->nid == NUMA_NO_NODE)
		domain->nid = domain_update_device_node(domain);

	/*
	 * First-level translation restricts the input-address to a
	 * canonical address (i.e., address bits 63:N have the same
	 * value as address bit [N-1], where N is 48-bits with 4-level
	 * paging and 57-bits with 5-level paging). Hence, skip bit
	 * [N-1].
	 */
	if (domain_use_first_level(domain))
		domain->domain.geometry.aperture_end = __DOMAIN_MAX_ADDR(domain->gaw - 1);
	else
		domain->domain.geometry.aperture_end = __DOMAIN_MAX_ADDR(domain->gaw);

	domain->domain.pgsize_bitmap |= domain_super_pgsize_bitmap(domain);
	domain_update_device_iotlb(domain);
}

struct context_entry *iommu_context_addr(struct intel_iommu *iommu, u8 bus,
					 u8 devfn, int alloc)
{
	struct root_entry *root = &iommu->root_entry[bus];
	struct context_entry *context;
	u64 *entry;

	entry = &root->lo;
	if (sm_supported(iommu)) {
		if (devfn >= 0x80) {
			devfn -= 0x80;
			entry = &root->hi;
		}
		devfn *= 2;
	}
	if (*entry & 1)
		context = phys_to_virt(*entry & VTD_PAGE_MASK);
	else {
		unsigned long phy_addr;
		if (!alloc)
			return NULL;

		context = alloc_pgtable_page(iommu->node);
		if (!context)
			return NULL;

		__iommu_flush_cache(iommu, (void *)context, CONTEXT_SIZE);
		phy_addr = virt_to_phys((void *)context);
		*entry = phy_addr | 1;
		__iommu_flush_cache(iommu, entry, sizeof(*entry));
	}
	return &context[devfn];
}

/**
 * is_downstream_to_pci_bridge - test if a device belongs to the PCI
 *				 sub-hierarchy of a candidate PCI-PCI bridge
 * @dev: candidate PCI device belonging to @bridge PCI sub-hierarchy
 * @bridge: the candidate PCI-PCI bridge
 *
 * Return: true if @dev belongs to @bridge PCI sub-hierarchy, else false.
 */
static bool
is_downstream_to_pci_bridge(struct device *dev, struct device *bridge)
{
	struct pci_dev *pdev, *pbridge;

	if (!dev_is_pci(dev) || !dev_is_pci(bridge))
		return false;

	pdev = to_pci_dev(dev);
	pbridge = to_pci_dev(bridge);

	if (pbridge->subordinate &&
	    pbridge->subordinate->number <= pdev->bus->number &&
	    pbridge->subordinate->busn_res.end >= pdev->bus->number)
		return true;

	return false;
}

static bool quirk_ioat_snb_local_iommu(struct pci_dev *pdev)
{
	struct dmar_drhd_unit *drhd;
	u32 vtbar;
	int rc;

	/* We know that this device on this chipset has its own IOMMU.
	 * If we find it under a different IOMMU, then the BIOS is lying
	 * to us. Hope that the IOMMU for this device is actually
	 * disabled, and it needs no translation...
	 */
	rc = pci_bus_read_config_dword(pdev->bus, PCI_DEVFN(0, 0), 0xb0, &vtbar);
	if (rc) {
		/* "can't" happen */
		dev_info(&pdev->dev, "failed to run vt-d quirk\n");
		return false;
	}
	vtbar &= 0xffff0000;

	/* we know that the this iommu should be at offset 0xa000 from vtbar */
	drhd = dmar_find_matched_drhd_unit(pdev);
	if (!drhd || drhd->reg_base_addr - vtbar != 0xa000) {
		pr_warn_once(FW_BUG "BIOS assigned incorrect VT-d unit for Intel(R) QuickData Technology device\n");
		add_taint(TAINT_FIRMWARE_WORKAROUND, LOCKDEP_STILL_OK);
		return true;
	}

	return false;
}

static bool iommu_is_dummy(struct intel_iommu *iommu, struct device *dev)
{
	if (!iommu || iommu->drhd->ignored)
		return true;

	if (dev_is_pci(dev)) {
		struct pci_dev *pdev = to_pci_dev(dev);

		if (pdev->vendor == PCI_VENDOR_ID_INTEL &&
		    pdev->device == PCI_DEVICE_ID_INTEL_IOAT_SNB &&
		    quirk_ioat_snb_local_iommu(pdev))
			return true;
	}

	return false;
}

struct intel_iommu *device_to_iommu(struct device *dev, u8 *bus, u8 *devfn)
{
	struct dmar_drhd_unit *drhd = NULL;
	struct pci_dev *pdev = NULL;
	struct intel_iommu *iommu;
	struct device *tmp;
	u16 segment = 0;
	int i;

	if (!dev)
		return NULL;

	if (dev_is_pci(dev)) {
		struct pci_dev *pf_pdev;

		pdev = pci_real_dma_dev(to_pci_dev(dev));

		/* VFs aren't listed in scope tables; we need to look up
		 * the PF instead to find the IOMMU. */
		pf_pdev = pci_physfn(pdev);
		dev = &pf_pdev->dev;
		segment = pci_domain_nr(pdev->bus);
	} else if (has_acpi_companion(dev))
		dev = &ACPI_COMPANION(dev)->dev;

	rcu_read_lock();
	for_each_iommu(iommu, drhd) {
		if (pdev && segment != drhd->segment)
			continue;

		for_each_active_dev_scope(drhd->devices,
					  drhd->devices_cnt, i, tmp) {
			if (tmp == dev) {
				/* For a VF use its original BDF# not that of the PF
				 * which we used for the IOMMU lookup. Strictly speaking
				 * we could do this for all PCI devices; we only need to
				 * get the BDF# from the scope table for ACPI matches. */
				if (pdev && pdev->is_virtfn)
					goto got_pdev;

				if (bus && devfn) {
					*bus = drhd->devices[i].bus;
					*devfn = drhd->devices[i].devfn;
				}
				goto out;
			}

			if (is_downstream_to_pci_bridge(dev, tmp))
				goto got_pdev;
		}

		if (pdev && drhd->include_all) {
got_pdev:
			if (bus && devfn) {
				*bus = pdev->bus->number;
				*devfn = pdev->devfn;
			}
			goto out;
		}
	}
	iommu = NULL;
out:
	if (iommu_is_dummy(iommu, dev))
		iommu = NULL;

	rcu_read_unlock();

	return iommu;
}

static void domain_flush_cache(struct dmar_domain *domain,
			       void *addr, int size)
{
	if (!domain->iommu_coherency)
		clflush_cache_range(addr, size);
}

static int device_context_mapped(struct intel_iommu *iommu, u8 bus, u8 devfn)
{
	struct context_entry *context;
	int ret = 0;
	unsigned long flags;

	spin_lock_irqsave(&iommu->lock, flags);
	context = iommu_context_addr(iommu, bus, devfn, 0);
	if (context)
		ret = context_present(context);
	spin_unlock_irqrestore(&iommu->lock, flags);
	return ret;
}

static void free_context_table(struct intel_iommu *iommu)
{
	int i;
	unsigned long flags;
	struct context_entry *context;

	spin_lock_irqsave(&iommu->lock, flags);
	if (!iommu->root_entry) {
		goto out;
	}
	for (i = 0; i < ROOT_ENTRY_NR; i++) {
		context = iommu_context_addr(iommu, i, 0, 0);
		if (context)
			free_pgtable_page(context);

		if (!sm_supported(iommu))
			continue;

		context = iommu_context_addr(iommu, i, 0x80, 0);
		if (context)
			free_pgtable_page(context);

	}
	free_pgtable_page(iommu->root_entry);
	iommu->root_entry = NULL;
out:
	spin_unlock_irqrestore(&iommu->lock, flags);
}

#ifdef CONFIG_DMAR_DEBUG
static void pgtable_walk(struct intel_iommu *iommu, unsigned long pfn, u8 bus, u8 devfn)
{
	struct device_domain_info *info;
	struct dma_pte *parent, *pte;
	struct dmar_domain *domain;
	int offset, level;

	info = dmar_search_domain_by_dev_info(iommu->segment, bus, devfn);
	if (!info || !info->domain) {
		pr_info("device [%02x:%02x.%d] not probed\n",
			bus, PCI_SLOT(devfn), PCI_FUNC(devfn));
		return;
	}

	domain = info->domain;
	level = agaw_to_level(domain->agaw);
	parent = domain->pgd;
	if (!parent) {
		pr_info("no page table setup\n");
		return;
	}

	while (1) {
		offset = pfn_level_offset(pfn, level);
		pte = &parent[offset];
		if (!pte || (dma_pte_superpage(pte) || !dma_pte_present(pte))) {
			pr_info("PTE not present at level %d\n", level);
			break;
		}

		pr_info("pte level: %d, pte value: 0x%016llx\n", level, pte->val);

		if (level == 1)
			break;

		parent = phys_to_virt(dma_pte_addr(pte));
		level--;
	}
}

void dmar_fault_dump_ptes(struct intel_iommu *iommu, u16 source_id,
			  unsigned long long addr, u32 pasid)
{
	struct pasid_dir_entry *dir, *pde;
	struct pasid_entry *entries, *pte;
	struct context_entry *ctx_entry;
	struct root_entry *rt_entry;
	u8 devfn = source_id & 0xff;
	u8 bus = source_id >> 8;
	int i, dir_index, index;

	pr_info("Dump %s table entries for IOVA 0x%llx\n", iommu->name, addr);

	/* root entry dump */
	rt_entry = &iommu->root_entry[bus];
	if (!rt_entry) {
		pr_info("root table entry is not present\n");
		return;
	}

	if (sm_supported(iommu))
		pr_info("scalable mode root entry: hi 0x%016llx, low 0x%016llx\n",
			rt_entry->hi, rt_entry->lo);
	else
		pr_info("root entry: 0x%016llx", rt_entry->lo);

	/* context entry dump */
	ctx_entry = iommu_context_addr(iommu, bus, devfn, 0);
	if (!ctx_entry) {
		pr_info("context table entry is not present\n");
		return;
	}

	pr_info("context entry: hi 0x%016llx, low 0x%016llx\n",
		ctx_entry->hi, ctx_entry->lo);

	/* legacy mode does not require PASID entries */
	if (!sm_supported(iommu))
		goto pgtable_walk;

	/* get the pointer to pasid directory entry */
	dir = phys_to_virt(ctx_entry->lo & VTD_PAGE_MASK);
	if (!dir) {
		pr_info("pasid directory entry is not present\n");
		return;
	}
	/* For request-without-pasid, get the pasid from context entry */
	if (intel_iommu_sm && pasid == INVALID_IOASID)
		pasid = PASID_RID2PASID;

	dir_index = pasid >> PASID_PDE_SHIFT;
	pde = &dir[dir_index];
	pr_info("pasid dir entry: 0x%016llx\n", pde->val);

	/* get the pointer to the pasid table entry */
	entries = get_pasid_table_from_pde(pde);
	if (!entries) {
		pr_info("pasid table entry is not present\n");
		return;
	}
	index = pasid & PASID_PTE_MASK;
	pte = &entries[index];
	for (i = 0; i < ARRAY_SIZE(pte->val); i++)
		pr_info("pasid table entry[%d]: 0x%016llx\n", i, pte->val[i]);

pgtable_walk:
	pgtable_walk(iommu, addr >> VTD_PAGE_SHIFT, bus, devfn);
}
#endif

static struct dma_pte *pfn_to_dma_pte(struct dmar_domain *domain,
				      unsigned long pfn, int *target_level)
{
	struct dma_pte *parent, *pte;
	int level = agaw_to_level(domain->agaw);
	int offset;

	BUG_ON(!domain->pgd);

	if (!domain_pfn_supported(domain, pfn))
		/* Address beyond IOMMU's addressing capabilities. */
		return NULL;

	parent = domain->pgd;

	while (1) {
		void *tmp_page;

		offset = pfn_level_offset(pfn, level);
		pte = &parent[offset];
		if (!*target_level && (dma_pte_superpage(pte) || !dma_pte_present(pte)))
			break;
		if (level == *target_level)
			break;

		if (!dma_pte_present(pte)) {
			uint64_t pteval;

			tmp_page = alloc_pgtable_page(domain->nid);

			if (!tmp_page)
				return NULL;

			domain_flush_cache(domain, tmp_page, VTD_PAGE_SIZE);
			pteval = ((uint64_t)virt_to_dma_pfn(tmp_page) << VTD_PAGE_SHIFT) | DMA_PTE_READ | DMA_PTE_WRITE;
			if (domain_use_first_level(domain)) {
				pteval |= DMA_FL_PTE_XD | DMA_FL_PTE_US;
				if (iommu_is_dma_domain(&domain->domain))
					pteval |= DMA_FL_PTE_ACCESS;
			}
			if (cmpxchg64(&pte->val, 0ULL, pteval))
				/* Someone else set it while we were thinking; use theirs. */
				free_pgtable_page(tmp_page);
			else
				domain_flush_cache(domain, pte, sizeof(*pte));
		}
		if (level == 1)
			break;

		parent = phys_to_virt(dma_pte_addr(pte));
		level--;
	}

	if (!*target_level)
		*target_level = level;

	return pte;
}

/* return address's pte at specific level */
static struct dma_pte *dma_pfn_level_pte(struct dmar_domain *domain,
					 unsigned long pfn,
					 int level, int *large_page)
{
	struct dma_pte *parent, *pte;
	int total = agaw_to_level(domain->agaw);
	int offset;

	parent = domain->pgd;
	while (level <= total) {
		offset = pfn_level_offset(pfn, total);
		pte = &parent[offset];
		if (level == total)
			return pte;

		if (!dma_pte_present(pte)) {
			*large_page = total;
			break;
		}

		if (dma_pte_superpage(pte)) {
			*large_page = total;
			return pte;
		}

		parent = phys_to_virt(dma_pte_addr(pte));
		total--;
	}
	return NULL;
}

/* clear last level pte, a tlb flush should be followed */
static void dma_pte_clear_range(struct dmar_domain *domain,
				unsigned long start_pfn,
				unsigned long last_pfn)
{
	unsigned int large_page;
	struct dma_pte *first_pte, *pte;

	BUG_ON(!domain_pfn_supported(domain, start_pfn));
	BUG_ON(!domain_pfn_supported(domain, last_pfn));
	BUG_ON(start_pfn > last_pfn);

	/* we don't need lock here; nobody else touches the iova range */
	do {
		large_page = 1;
		first_pte = pte = dma_pfn_level_pte(domain, start_pfn, 1, &large_page);
		if (!pte) {
			start_pfn = align_to_level(start_pfn + 1, large_page + 1);
			continue;
		}
		do {
			dma_clear_pte(pte);
			start_pfn += lvl_to_nr_pages(large_page);
			pte++;
		} while (start_pfn <= last_pfn && !first_pte_in_page(pte));

		domain_flush_cache(domain, first_pte,
				   (void *)pte - (void *)first_pte);

	} while (start_pfn && start_pfn <= last_pfn);
}

static void dma_pte_free_level(struct dmar_domain *domain, int level,
			       int retain_level, struct dma_pte *pte,
			       unsigned long pfn, unsigned long start_pfn,
			       unsigned long last_pfn)
{
	pfn = max(start_pfn, pfn);
	pte = &pte[pfn_level_offset(pfn, level)];

	do {
		unsigned long level_pfn;
		struct dma_pte *level_pte;

		if (!dma_pte_present(pte) || dma_pte_superpage(pte))
			goto next;

		level_pfn = pfn & level_mask(level);
		level_pte = phys_to_virt(dma_pte_addr(pte));

		if (level > 2) {
			dma_pte_free_level(domain, level - 1, retain_level,
					   level_pte, level_pfn, start_pfn,
					   last_pfn);
		}

		/*
		 * Free the page table if we're below the level we want to
		 * retain and the range covers the entire table.
		 */
		if (level < retain_level && !(start_pfn > level_pfn ||
		      last_pfn < level_pfn + level_size(level) - 1)) {
			dma_clear_pte(pte);
			domain_flush_cache(domain, pte, sizeof(*pte));
			free_pgtable_page(level_pte);
		}
next:
		pfn += level_size(level);
	} while (!first_pte_in_page(++pte) && pfn <= last_pfn);
}

/*
 * clear last level (leaf) ptes and free page table pages below the
 * level we wish to keep intact.
 */
static void dma_pte_free_pagetable(struct dmar_domain *domain,
				   unsigned long start_pfn,
				   unsigned long last_pfn,
				   int retain_level)
{
	dma_pte_clear_range(domain, start_pfn, last_pfn);

	/* We don't need lock here; nobody else touches the iova range */
	dma_pte_free_level(domain, agaw_to_level(domain->agaw), retain_level,
			   domain->pgd, 0, start_pfn, last_pfn);

	/* free pgd */
	if (start_pfn == 0 && last_pfn == DOMAIN_MAX_PFN(domain->gaw)) {
		free_pgtable_page(domain->pgd);
		domain->pgd = NULL;
	}
}

/* When a page at a given level is being unlinked from its parent, we don't
   need to *modify* it at all. All we need to do is make a list of all the
   pages which can be freed just as soon as we've flushed the IOTLB and we
   know the hardware page-walk will no longer touch them.
   The 'pte' argument is the *parent* PTE, pointing to the page that is to
   be freed. */
static void dma_pte_list_pagetables(struct dmar_domain *domain,
				    int level, struct dma_pte *pte,
				    struct list_head *freelist)
{
	struct page *pg;

	pg = pfn_to_page(dma_pte_addr(pte) >> PAGE_SHIFT);
	list_add_tail(&pg->lru, freelist);

	if (level == 1)
		return;

	pte = page_address(pg);
	do {
		if (dma_pte_present(pte) && !dma_pte_superpage(pte))
			dma_pte_list_pagetables(domain, level - 1, pte, freelist);
		pte++;
	} while (!first_pte_in_page(pte));
}

static void dma_pte_clear_level(struct dmar_domain *domain, int level,
				struct dma_pte *pte, unsigned long pfn,
				unsigned long start_pfn, unsigned long last_pfn,
				struct list_head *freelist)
{
	struct dma_pte *first_pte = NULL, *last_pte = NULL;

	pfn = max(start_pfn, pfn);
	pte = &pte[pfn_level_offset(pfn, level)];

	do {
		unsigned long level_pfn = pfn & level_mask(level);

		if (!dma_pte_present(pte))
			goto next;

		/* If range covers entire pagetable, free it */
		if (start_pfn <= level_pfn &&
		    last_pfn >= level_pfn + level_size(level) - 1) {
			/* These suborbinate page tables are going away entirely. Don't
			   bother to clear them; we're just going to *free* them. */
			if (level > 1 && !dma_pte_superpage(pte))
				dma_pte_list_pagetables(domain, level - 1, pte, freelist);

			dma_clear_pte(pte);
			if (!first_pte)
				first_pte = pte;
			last_pte = pte;
		} else if (level > 1) {
			/* Recurse down into a level that isn't *entirely* obsolete */
			dma_pte_clear_level(domain, level - 1,
					    phys_to_virt(dma_pte_addr(pte)),
					    level_pfn, start_pfn, last_pfn,
					    freelist);
		}
next:
		pfn = level_pfn + level_size(level);
	} while (!first_pte_in_page(++pte) && pfn <= last_pfn);

	if (first_pte)
		domain_flush_cache(domain, first_pte,
				   (void *)++last_pte - (void *)first_pte);
}

/* We can't just free the pages because the IOMMU may still be walking
   the page tables, and may have cached the intermediate levels. The
   pages can only be freed after the IOTLB flush has been done. */
static void domain_unmap(struct dmar_domain *domain, unsigned long start_pfn,
			 unsigned long last_pfn, struct list_head *freelist)
{
	BUG_ON(!domain_pfn_supported(domain, start_pfn));
	BUG_ON(!domain_pfn_supported(domain, last_pfn));
	BUG_ON(start_pfn > last_pfn);

	/* we don't need lock here; nobody else touches the iova range */
	dma_pte_clear_level(domain, agaw_to_level(domain->agaw),
			    domain->pgd, 0, start_pfn, last_pfn, freelist);

	/* free pgd */
	if (start_pfn == 0 && last_pfn == DOMAIN_MAX_PFN(domain->gaw)) {
		struct page *pgd_page = virt_to_page(domain->pgd);
		list_add_tail(&pgd_page->lru, freelist);
		domain->pgd = NULL;
	}
}

/* iommu handling */
static int iommu_alloc_root_entry(struct intel_iommu *iommu)
{
	struct root_entry *root;
	unsigned long flags;

	root = (struct root_entry *)alloc_pgtable_page(iommu->node);
	if (!root) {
		pr_err("Allocating root entry for %s failed\n",
			iommu->name);
		return -ENOMEM;
	}

	__iommu_flush_cache(iommu, root, ROOT_SIZE);

	spin_lock_irqsave(&iommu->lock, flags);
	iommu->root_entry = root;
	spin_unlock_irqrestore(&iommu->lock, flags);

	return 0;
}

static void iommu_set_root_entry(struct intel_iommu *iommu)
{
	u64 addr;
	u32 sts;
	unsigned long flag;

	addr = virt_to_phys(iommu->root_entry);
	if (sm_supported(iommu))
		addr |= DMA_RTADDR_SMT;

	raw_spin_lock_irqsave(&iommu->register_lock, flag);
	dmar_writeq(iommu->reg + DMAR_RTADDR_REG, addr);

	writel(iommu->gcmd | DMA_GCMD_SRTP, iommu->reg + DMAR_GCMD_REG);

	/* Make sure hardware complete it */
	IOMMU_WAIT_OP(iommu, DMAR_GSTS_REG,
		      readl, (sts & DMA_GSTS_RTPS), sts);

	raw_spin_unlock_irqrestore(&iommu->register_lock, flag);

	iommu->flush.flush_context(iommu, 0, 0, 0, DMA_CCMD_GLOBAL_INVL);
	if (sm_supported(iommu))
		qi_flush_pasid_cache(iommu, 0, QI_PC_GLOBAL, 0);
	iommu->flush.flush_iotlb(iommu, 0, 0, 0, DMA_TLB_GLOBAL_FLUSH);
}

void iommu_flush_write_buffer(struct intel_iommu *iommu)
{
	u32 val;
	unsigned long flag;

	if (!rwbf_quirk && !cap_rwbf(iommu->cap))
		return;

	raw_spin_lock_irqsave(&iommu->register_lock, flag);
	writel(iommu->gcmd | DMA_GCMD_WBF, iommu->reg + DMAR_GCMD_REG);

	/* Make sure hardware complete it */
	IOMMU_WAIT_OP(iommu, DMAR_GSTS_REG,
		      readl, (!(val & DMA_GSTS_WBFS)), val);

	raw_spin_unlock_irqrestore(&iommu->register_lock, flag);
}

/* return value determine if we need a write buffer flush */
static void __iommu_flush_context(struct intel_iommu *iommu,
				  u16 did, u16 source_id, u8 function_mask,
				  u64 type)
{
	u64 val = 0;
	unsigned long flag;

	switch (type) {
	case DMA_CCMD_GLOBAL_INVL:
		val = DMA_CCMD_GLOBAL_INVL;
		break;
	case DMA_CCMD_DOMAIN_INVL:
		val = DMA_CCMD_DOMAIN_INVL|DMA_CCMD_DID(did);
		break;
	case DMA_CCMD_DEVICE_INVL:
		val = DMA_CCMD_DEVICE_INVL|DMA_CCMD_DID(did)
			| DMA_CCMD_SID(source_id) | DMA_CCMD_FM(function_mask);
		break;
	default:
		BUG();
	}
	val |= DMA_CCMD_ICC;

	raw_spin_lock_irqsave(&iommu->register_lock, flag);
	dmar_writeq(iommu->reg + DMAR_CCMD_REG, val);

	/* Make sure hardware complete it */
	IOMMU_WAIT_OP(iommu, DMAR_CCMD_REG,
		dmar_readq, (!(val & DMA_CCMD_ICC)), val);

	raw_spin_unlock_irqrestore(&iommu->register_lock, flag);
}

/* return value determine if we need a write buffer flush */
static void __iommu_flush_iotlb(struct intel_iommu *iommu, u16 did,
				u64 addr, unsigned int size_order, u64 type)
{
	int tlb_offset = ecap_iotlb_offset(iommu->ecap);
	u64 val = 0, val_iva = 0;
	unsigned long flag;

	switch (type) {
	case DMA_TLB_GLOBAL_FLUSH:
		/* global flush doesn't need set IVA_REG */
		val = DMA_TLB_GLOBAL_FLUSH|DMA_TLB_IVT;
		break;
	case DMA_TLB_DSI_FLUSH:
		val = DMA_TLB_DSI_FLUSH|DMA_TLB_IVT|DMA_TLB_DID(did);
		break;
	case DMA_TLB_PSI_FLUSH:
		val = DMA_TLB_PSI_FLUSH|DMA_TLB_IVT|DMA_TLB_DID(did);
		/* IH bit is passed in as part of address */
		val_iva = size_order | addr;
		break;
	default:
		BUG();
	}
	/* Note: set drain read/write */
#if 0
	/*
	 * This is probably to be super secure.. Looks like we can
	 * ignore it without any impact.
	 */
	if (cap_read_drain(iommu->cap))
		val |= DMA_TLB_READ_DRAIN;
#endif
	if (cap_write_drain(iommu->cap))
		val |= DMA_TLB_WRITE_DRAIN;

	raw_spin_lock_irqsave(&iommu->register_lock, flag);
	/* Note: Only uses first TLB reg currently */
	if (val_iva)
		dmar_writeq(iommu->reg + tlb_offset, val_iva);
	dmar_writeq(iommu->reg + tlb_offset + 8, val);

	/* Make sure hardware complete it */
	IOMMU_WAIT_OP(iommu, tlb_offset + 8,
		dmar_readq, (!(val & DMA_TLB_IVT)), val);

	raw_spin_unlock_irqrestore(&iommu->register_lock, flag);

	/* check IOTLB invalidation granularity */
	if (DMA_TLB_IAIG(val) == 0)
		pr_err("Flush IOTLB failed\n");
	if (DMA_TLB_IAIG(val) != DMA_TLB_IIRG(type))
		pr_debug("TLB flush request %Lx, actual %Lx\n",
			(unsigned long long)DMA_TLB_IIRG(type),
			(unsigned long long)DMA_TLB_IAIG(val));
}

static struct device_domain_info *
iommu_support_dev_iotlb (struct dmar_domain *domain, struct intel_iommu *iommu,
			 u8 bus, u8 devfn)
{
	struct device_domain_info *info;

	assert_spin_locked(&device_domain_lock);

	if (!iommu->qi)
		return NULL;

	list_for_each_entry(info, &domain->devices, link)
		if (info->iommu == iommu && info->bus == bus &&
		    info->devfn == devfn) {
			if (info->ats_supported && info->dev)
				return info;
			break;
		}

	return NULL;
}

static void domain_update_device_iotlb(struct dmar_domain *domain)
{
	struct subdev_domain_info *sinfo;
	struct device_domain_info *info;

	assert_spin_locked(&device_domain_lock);

	domain->has_iotlb_device = false;
	list_for_each_entry(info, &domain->devices, link) {
		if (info->ats_enabled) {
			domain->has_iotlb_device = true;
			return;
		}
	}

	list_for_each_entry(sinfo, &domain->subdevices, link_domain) {
		info = dev_iommu_priv_get(sinfo->pdev);
		if (info->ats_enabled) {
			domain->has_iotlb_device = true;
			return;
		}
	}
}

static void iommu_enable_dev_iotlb(struct device_domain_info *info)
{
	struct pci_dev *pdev;

	assert_spin_locked(&device_domain_lock);

	if (!info || !dev_is_pci(info->dev))
		return;

	pdev = to_pci_dev(info->dev);
	/* For IOMMU that supports device IOTLB throttling (DIT), we assign
	 * PFSID to the invalidation desc of a VF such that IOMMU HW can gauge
	 * queue depth at PF level. If DIT is not set, PFSID will be treated as
	 * reserved, which should be set to 0.
	 */
	if (!ecap_dit(info->iommu->ecap))
		info->pfsid = 0;
	else {
		struct pci_dev *pf_pdev;

		/* pdev will be returned if device is not a vf */
		pf_pdev = pci_physfn(pdev);
		info->pfsid = pci_dev_id(pf_pdev);
	}

#ifdef CONFIG_INTEL_IOMMU_SVM
	/* The PCIe spec, in its wisdom, declares that the behaviour of
	   the device if you enable PASID support after ATS support is
	   undefined. So always enable PASID support on devices which
	   have it, even if we can't yet know if we're ever going to
	   use it. */
	if (info->pasid_supported && !pci_enable_pasid(pdev, info->pasid_supported & ~1))
		info->pasid_enabled = 1;

	if (info->pri_supported &&
	    (info->pasid_enabled ? pci_prg_resp_pasid_required(pdev) : 1)  &&
	    !pci_reset_pri(pdev) && !pci_enable_pri(pdev, PRQ_DEPTH))
		info->pri_enabled = 1;
#endif
	if (info->ats_supported && pci_ats_page_aligned(pdev) &&
	    !pci_enable_ats(pdev, VTD_PAGE_SHIFT)) {
		info->ats_enabled = 1;
		domain_update_device_iotlb(info->domain);
		info->ats_qdep = pci_ats_queue_depth(pdev);
	}
}

static void iommu_disable_dev_iotlb(struct device_domain_info *info)
{
	struct pci_dev *pdev;

	assert_spin_locked(&device_domain_lock);

	if (!dev_is_pci(info->dev))
		return;

	pdev = to_pci_dev(info->dev);

	if (info->ats_enabled) {
		pci_disable_ats(pdev);
		info->ats_enabled = 0;
		domain_update_device_iotlb(info->domain);
	}
#ifdef CONFIG_INTEL_IOMMU_SVM
	if (info->pri_enabled) {
		pci_disable_pri(pdev);
		info->pri_enabled = 0;
	}
	if (info->pasid_enabled) {
		pci_disable_pasid(pdev);
		info->pasid_enabled = 0;
	}
#endif
}

static void __iommu_flush_dev_iotlb(struct device_domain_info *info,
				    u64 addr, unsigned int mask)
{
	u16 sid, qdep;
	ioasid_t pasid;

	if (!info || !info->ats_enabled)
		return;

	sid = info->bus << 8 | info->devfn;
	qdep = info->ats_qdep;
	pasid = iommu_get_pasid_from_domain(info->dev, &info->domain->domain);
	if (pasid != INVALID_IOASID) {
		qi_flush_dev_iotlb_pasid(info->iommu, sid, info->pfsid,
					 pasid, qdep, addr, mask);
	}
	qi_flush_dev_iotlb(info->iommu, sid, info->pfsid,
			   qdep, addr, mask);
}

static void iommu_flush_dev_iotlb(struct dmar_domain *domain,
				  u64 addr, unsigned mask)
{
	unsigned long flags;
	struct device_domain_info *info;
	struct subdev_domain_info *sinfo;

	if (!domain->has_iotlb_device)
		return;

	spin_lock_irqsave(&device_domain_lock, flags);
	list_for_each_entry(info, &domain->devices, link)
		__iommu_flush_dev_iotlb(info, addr, mask);

	list_for_each_entry(sinfo, &domain->subdevices, link_domain) {
		info = dev_iommu_priv_get(sinfo->pdev);
		__iommu_flush_dev_iotlb(info, addr, mask);
	}

<<<<<<< HEAD
	spin_unlock_irqrestore(&device_domain_lock, flags);
}

/*
 * The VT-d spec requires to use PASID-based-IOTLB Invalidation to invalidate
 * IOTLB and the paging-structure-caches for a first-level page table.
 */
static void domain_flush_pasid_iotlb(struct intel_iommu *iommu,
				     struct dmar_domain *domain, u64 addr,
				     unsigned long npages, bool ih)
{
	u16 did = domain->iommu_did[iommu->seq_id];
	struct subdev_domain_info *sinfo;
	struct device_domain_info *info;
	unsigned long flags;

	spin_lock_irqsave(&device_domain_lock, flags);
	list_for_each_entry(sinfo, &domain->subdevices, link_domain) {
		info = dev_iommu_priv_get(sinfo->pdev);
		if (info->iommu != iommu)
			continue;

		qi_flush_piotlb(iommu, did, sinfo->pasid, addr, npages, ih);
	}
=======
>>>>>>> 25527a74
	spin_unlock_irqrestore(&device_domain_lock, flags);

	if (!list_empty(&domain->devices))
		qi_flush_piotlb(iommu, did, PASID_RID2PASID, addr, npages, ih);
}

/*
 * The VT-d spec requires to use PASID-based-IOTLB Invalidation to invalidate
 * IOTLB and the paging-structure-caches for a first-level page table.
 */
static void domain_flush_pasid_iotlb(struct intel_iommu *iommu,
				     struct dmar_domain *domain, u64 addr,
				     unsigned long npages, bool ih)
{
	u16 did = domain->iommu_did[iommu->seq_id];
	struct subdev_domain_info *sinfo;
	struct device_domain_info *info;
	unsigned long flags;

	spin_lock_irqsave(&device_domain_lock, flags);
	list_for_each_entry(sinfo, &domain->subdevices, link_domain) {
		info = dev_iommu_priv_get(sinfo->pdev);
		if (info->iommu != iommu)
			continue;

		qi_flush_piotlb(iommu, did, sinfo->pasid, addr, npages, ih);
	}
	spin_unlock_irqrestore(&device_domain_lock, flags);

	if (!list_empty(&domain->devices))
		qi_flush_piotlb(iommu, did, PASID_RID2PASID, addr, npages, ih);
}

static void iommu_flush_iotlb_psi(struct intel_iommu *iommu,
				  struct dmar_domain *domain,
				  unsigned long pfn, unsigned int pages,
				  int ih, int map)
{
	unsigned int aligned_pages = __roundup_pow_of_two(pages);
	unsigned int mask = ilog2(aligned_pages);
	uint64_t addr = (uint64_t)pfn << VTD_PAGE_SHIFT;
	u16 did = domain->iommu_did[iommu->seq_id];
	struct iommu_domain *iommu_domain = &domain->domain;

	BUG_ON(pages == 0);

	if (ih)
		ih = 1 << 6;

	if (domain_use_first_level(domain)) {
		domain_flush_pasid_iotlb(iommu, domain, addr, pages, ih);
		/* flush additional kernel DMA PASIDs attached */
		if (iommu_domain->dma_pasid)
			qi_flush_piotlb(iommu, did, iommu_domain->dma_pasid, addr, pages, ih);
	} else {
		unsigned long bitmask = aligned_pages - 1;

		/*
		 * PSI masks the low order bits of the base address. If the
		 * address isn't aligned to the mask, then compute a mask value
		 * needed to ensure the target range is flushed.
		 */
		if (unlikely(bitmask & pfn)) {
			unsigned long end_pfn = pfn + pages - 1, shared_bits;

			/*
			 * Since end_pfn <= pfn + bitmask, the only way bits
			 * higher than bitmask can differ in pfn and end_pfn is
			 * by carrying. This means after masking out bitmask,
			 * high bits starting with the first set bit in
			 * shared_bits are all equal in both pfn and end_pfn.
			 */
			shared_bits = ~(pfn ^ end_pfn) & ~bitmask;
			mask = shared_bits ? __ffs(shared_bits) : BITS_PER_LONG;
		}

		/*
		 * Fallback to domain selective flush if no PSI support or
		 * the size is too big.
		 */
		if (!cap_pgsel_inv(iommu->cap) ||
		    mask > cap_max_amask_val(iommu->cap))
			iommu->flush.flush_iotlb(iommu, did, 0, 0,
							DMA_TLB_DSI_FLUSH);
		else
			iommu->flush.flush_iotlb(iommu, did, addr | ih, mask,
							DMA_TLB_PSI_FLUSH);
	}

	/*
	 * In caching mode, changes of pages from non-present to present require
	 * flush. However, device IOTLB doesn't need to be flushed in this case.
	 */
	if (!cap_caching_mode(iommu->cap) || !map)
		iommu_flush_dev_iotlb(domain, addr, mask);
}

/* Notification for newly created mappings */
static inline void __mapping_notify_one(struct intel_iommu *iommu,
					struct dmar_domain *domain,
					unsigned long pfn, unsigned int pages)
{
	/*
	 * It's a non-present to present mapping. Only flush if caching mode
	 * and second level.
	 */
	if (cap_caching_mode(iommu->cap) && !domain_use_first_level(domain))
		iommu_flush_iotlb_psi(iommu, domain, pfn, pages, 0, 1);
	else
		iommu_flush_write_buffer(iommu);
}

static void intel_flush_iotlb_all(struct iommu_domain *domain)
{
	struct dmar_domain *dmar_domain = to_dmar_domain(domain);
	int idx;

	for_each_domain_iommu(idx, dmar_domain) {
		struct intel_iommu *iommu = g_iommus[idx];
		u16 did = dmar_domain->iommu_did[iommu->seq_id];

		if (domain_use_first_level(dmar_domain))
			domain_flush_pasid_iotlb(iommu, dmar_domain, 0, -1, 0);
		else
			iommu->flush.flush_iotlb(iommu, did, 0, 0,
						 DMA_TLB_DSI_FLUSH);

		if (!cap_caching_mode(iommu->cap))
			iommu_flush_dev_iotlb(dmar_domain, 0, MAX_AGAW_PFN_WIDTH);
	}
}

static void iommu_disable_protect_mem_regions(struct intel_iommu *iommu)
{
	u32 pmen;
	unsigned long flags;

	if (!cap_plmr(iommu->cap) && !cap_phmr(iommu->cap))
		return;

	raw_spin_lock_irqsave(&iommu->register_lock, flags);
	pmen = readl(iommu->reg + DMAR_PMEN_REG);
	pmen &= ~DMA_PMEN_EPM;
	writel(pmen, iommu->reg + DMAR_PMEN_REG);

	/* wait for the protected region status bit to clear */
	IOMMU_WAIT_OP(iommu, DMAR_PMEN_REG,
		readl, !(pmen & DMA_PMEN_PRS), pmen);

	raw_spin_unlock_irqrestore(&iommu->register_lock, flags);
}

static void iommu_enable_translation(struct intel_iommu *iommu)
{
	u32 sts;
	unsigned long flags;

	raw_spin_lock_irqsave(&iommu->register_lock, flags);
	iommu->gcmd |= DMA_GCMD_TE;
	writel(iommu->gcmd, iommu->reg + DMAR_GCMD_REG);

	/* Make sure hardware complete it */
	IOMMU_WAIT_OP(iommu, DMAR_GSTS_REG,
		      readl, (sts & DMA_GSTS_TES), sts);

	raw_spin_unlock_irqrestore(&iommu->register_lock, flags);
}

static void iommu_disable_translation(struct intel_iommu *iommu)
{
	u32 sts;
	unsigned long flag;

	if (iommu_skip_te_disable && iommu->drhd->gfx_dedicated &&
	    (cap_read_drain(iommu->cap) || cap_write_drain(iommu->cap)))
		return;

	raw_spin_lock_irqsave(&iommu->register_lock, flag);
	iommu->gcmd &= ~DMA_GCMD_TE;
	writel(iommu->gcmd, iommu->reg + DMAR_GCMD_REG);

	/* Make sure hardware complete it */
	IOMMU_WAIT_OP(iommu, DMAR_GSTS_REG,
		      readl, (!(sts & DMA_GSTS_TES)), sts);

	raw_spin_unlock_irqrestore(&iommu->register_lock, flag);
}

static int iommu_init_domains(struct intel_iommu *iommu)
{
	u32 ndomains;

	ndomains = cap_ndoms(iommu->cap);
	pr_debug("%s: Number of Domains supported <%d>\n",
		 iommu->name, ndomains);

	spin_lock_init(&iommu->lock);

	iommu->domain_ids = bitmap_zalloc(ndomains, GFP_KERNEL);
	if (!iommu->domain_ids)
		return -ENOMEM;

	/*
	 * If Caching mode is set, then invalid translations are tagged
	 * with domain-id 0, hence we need to pre-allocate it. We also
	 * use domain-id 0 as a marker for non-allocated domain-id, so
	 * make sure it is not used for a real domain.
	 */
	set_bit(0, iommu->domain_ids);

	/*
	 * Vt-d spec rev3.0 (section 6.2.3.1) requires that each pasid
	 * entry for first-level or pass-through translation modes should
	 * be programmed with a domain id different from those used for
	 * second-level or nested translation. We reserve a domain id for
	 * this purpose.
	 */
	if (sm_supported(iommu))
		set_bit(FLPT_DEFAULT_DID, iommu->domain_ids);

	return 0;
}

static void disable_dmar_iommu(struct intel_iommu *iommu)
{
	struct device_domain_info *info, *tmp;
	unsigned long flags;

	if (!iommu->domain_ids)
		return;

	spin_lock_irqsave(&device_domain_lock, flags);
	list_for_each_entry_safe(info, tmp, &device_domain_list, global) {
		if (info->iommu != iommu)
			continue;

		if (!info->dev || !info->domain)
			continue;

		__dmar_remove_one_dev_info(info);
	}
	spin_unlock_irqrestore(&device_domain_lock, flags);

	if (iommu->gcmd & DMA_GCMD_TE)
		iommu_disable_translation(iommu);
}

static void free_dmar_iommu(struct intel_iommu *iommu)
{
	if (iommu->domain_ids) {
		bitmap_free(iommu->domain_ids);
		iommu->domain_ids = NULL;
	}

	g_iommus[iommu->seq_id] = NULL;

	/* free context mapping */
	free_context_table(iommu);

#ifdef CONFIG_INTEL_IOMMU_SVM
	if (pasid_supported(iommu)) {
		if (ecap_prs(iommu->ecap))
			intel_svm_finish_prq(iommu);
	}
	if (vccap_pasid(iommu->vccap))
		ioasid_unregister_allocator(&iommu->pasid_allocator);

#endif
}

/*
 * Check and return whether first level is used by default for
 * DMA translation.
 */
static bool first_level_by_default(unsigned int type)
{
	/* Only SL is available in legacy mode */
	if (!scalable_mode_support())
		return false;

	/* Only level (either FL or SL) is available, just use it */
	if (intel_cap_flts_sanity() ^ intel_cap_slts_sanity())
		return intel_cap_flts_sanity();

	/* Both levels are available, decide it based on domain type */
	return type != IOMMU_DOMAIN_UNMANAGED;
}

static struct dmar_domain *alloc_domain(unsigned int type)
{
	struct dmar_domain *domain;

	domain = kzalloc(sizeof(*domain), GFP_KERNEL);
	if (!domain)
		return NULL;

	domain->nid = NUMA_NO_NODE;
	if (first_level_by_default(type))
		domain->flags |= DOMAIN_FLAG_USE_FIRST_LEVEL;
	domain->has_iotlb_device = false;
	INIT_LIST_HEAD(&domain->devices);
	INIT_LIST_HEAD(&domain->subdevices);

	return domain;
}

/* Must be called with iommu->lock */
static int domain_attach_iommu(struct dmar_domain *domain,
			       struct intel_iommu *iommu)
{
	unsigned long ndomains;
	int num;

	domain->iommu_refcnt[iommu->seq_id] += 1;
	if (domain->iommu_refcnt[iommu->seq_id] == 1) {
		ndomains = cap_ndoms(iommu->cap);
		num      = find_first_zero_bit(iommu->domain_ids, ndomains);

		if (num >= ndomains) {
			pr_err("%s: No free domain ids\n", iommu->name);
			domain->iommu_refcnt[iommu->seq_id] -= 1;
			return -ENOSPC;
		}

		set_bit(num, iommu->domain_ids);
		domain->iommu_did[iommu->seq_id] = num;
		domain->nid			 = iommu->node;
		domain_update_iommu_cap(domain);
	}

	return 0;
}

static void domain_detach_iommu(struct dmar_domain *domain,
				struct intel_iommu *iommu)
{
	int num;

	domain->iommu_refcnt[iommu->seq_id] -= 1;
	if (domain->iommu_refcnt[iommu->seq_id] == 0) {
		num = domain->iommu_did[iommu->seq_id];
		clear_bit(num, iommu->domain_ids);
		domain_update_iommu_cap(domain);
		domain->iommu_did[iommu->seq_id] = 0;
	}
}

static inline int guestwidth_to_adjustwidth(int gaw)
{
	int agaw;
	int r = (gaw - 12) % 9;

	if (r == 0)
		agaw = gaw;
	else
		agaw = gaw + 9 - r;
	if (agaw > 64)
		agaw = 64;
	return agaw;
}

static void domain_exit(struct dmar_domain *domain)
{

	/* Remove associated devices and clear attached or cached domains */
	domain_remove_dev_info(domain);

	if (domain->pgd) {
		LIST_HEAD(freelist);

		domain_unmap(domain, 0, DOMAIN_MAX_PFN(domain->gaw), &freelist);
		put_pages_list(&freelist);
	}

	kfree(domain);
}

/*
 * Get the PASID directory size for scalable mode context entry.
 * Value of X in the PDTS field of a scalable mode context entry
 * indicates PASID directory with 2^(X + 7) entries.
 */
static inline unsigned long context_get_sm_pds(struct pasid_table *table)
{
	unsigned long pds, max_pde;

	max_pde = table->max_pasid >> PASID_PDE_SHIFT;
	pds = find_first_bit(&max_pde, MAX_NR_PASID_BITS);
	if (pds < 7)
		return 0;

	return pds - 7;
}

/*
 * Set the RID_PASID field of a scalable mode context entry. The
 * IOMMU hardware will use the PASID value set in this field for
 * DMA translations of DMA requests without PASID.
 */
static inline void
context_set_sm_rid2pasid(struct context_entry *context, unsigned long pasid)
{
	context->hi |= pasid & ((1 << 20) - 1);
}

/*
 * Set the DTE(Device-TLB Enable) field of a scalable mode context
 * entry.
 */
static inline void context_set_sm_dte(struct context_entry *context)
{
	context->lo |= (1 << 2);
}

/*
 * Set the PRE(Page Request Enable) field of a scalable mode context
 * entry.
 */
static inline void context_set_sm_pre(struct context_entry *context)
{
	context->lo |= (1 << 4);
}

/* Convert value to context PASID directory size field coding. */
#define context_pdts(pds)	(((pds) & 0x7) << 9)

static int domain_context_mapping_one(struct dmar_domain *domain,
				      struct intel_iommu *iommu,
				      struct pasid_table *table,
				      u8 bus, u8 devfn)
{
	u16 did = domain->iommu_did[iommu->seq_id];
	int translation = CONTEXT_TT_MULTI_LEVEL;
	struct device_domain_info *info = NULL;
	struct context_entry *context;
	unsigned long flags;
	int ret;

	WARN_ON(did == 0);

	if (hw_pass_through && domain_type_is_si(domain))
		translation = CONTEXT_TT_PASS_THROUGH;

	pr_debug("Set context mapping for %02x:%02x.%d\n",
		bus, PCI_SLOT(devfn), PCI_FUNC(devfn));

	BUG_ON(!domain->pgd);

	spin_lock_irqsave(&device_domain_lock, flags);
	spin_lock(&iommu->lock);

	ret = -ENOMEM;
	context = iommu_context_addr(iommu, bus, devfn, 1);
	if (!context)
		goto out_unlock;

	ret = 0;
	if (context_present(context))
		goto out_unlock;

	/*
	 * For kdump cases, old valid entries may be cached due to the
	 * in-flight DMA and copied pgtable, but there is no unmapping
	 * behaviour for them, thus we need an explicit cache flush for
	 * the newly-mapped device. For kdump, at this point, the device
	 * is supposed to finish reset at its driver probe stage, so no
	 * in-flight DMA will exist, and we don't need to worry anymore
	 * hereafter.
	 */
	if (context_copied(context)) {
		u16 did_old = context_domain_id(context);

		if (did_old < cap_ndoms(iommu->cap)) {
			iommu->flush.flush_context(iommu, did_old,
						   (((u16)bus) << 8) | devfn,
						   DMA_CCMD_MASK_NOBIT,
						   DMA_CCMD_DEVICE_INVL);
			iommu->flush.flush_iotlb(iommu, did_old, 0, 0,
						 DMA_TLB_DSI_FLUSH);
		}
	}

	context_clear_entry(context);

	if (sm_supported(iommu)) {
		unsigned long pds;

		WARN_ON(!table);

		/* Setup the PASID DIR pointer: */
		pds = context_get_sm_pds(table);
		context->lo = (u64)virt_to_phys(table->table) |
				context_pdts(pds);

		/* Setup the RID_PASID field: */
		context_set_sm_rid2pasid(context, PASID_RID2PASID);

		/*
		 * Setup the Device-TLB enable bit and Page request
		 * Enable bit:
		 */
		info = iommu_support_dev_iotlb(domain, iommu, bus, devfn);
		if (info && info->ats_supported)
			context_set_sm_dte(context);
		if (info && info->pri_supported)
			context_set_sm_pre(context);
	} else {
		struct dma_pte *pgd = domain->pgd;
		int agaw;

		context_set_domain_id(context, did);

		if (translation != CONTEXT_TT_PASS_THROUGH) {
			/*
			 * Skip top levels of page tables for iommu which has
			 * less agaw than default. Unnecessary for PT mode.
			 */
			for (agaw = domain->agaw; agaw > iommu->agaw; agaw--) {
				ret = -ENOMEM;
				pgd = phys_to_virt(dma_pte_addr(pgd));
				if (!dma_pte_present(pgd))
					goto out_unlock;
			}

			info = iommu_support_dev_iotlb(domain, iommu, bus, devfn);
			if (info && info->ats_supported)
				translation = CONTEXT_TT_DEV_IOTLB;
			else
				translation = CONTEXT_TT_MULTI_LEVEL;

			context_set_address_root(context, virt_to_phys(pgd));
			context_set_address_width(context, agaw);
		} else {
			/*
			 * In pass through mode, AW must be programmed to
			 * indicate the largest AGAW value supported by
			 * hardware. And ASR is ignored by hardware.
			 */
			context_set_address_width(context, iommu->msagaw);
		}

		context_set_translation_type(context, translation);
	}

	context_set_fault_enable(context);
	context_set_present(context);
	if (!ecap_coherent(iommu->ecap))
		clflush_cache_range(context, sizeof(*context));

	/*
	 * It's a non-present to present mapping. If hardware doesn't cache
	 * non-present entry we only need to flush the write-buffer. If the
	 * _does_ cache non-present entries, then it does so in the special
	 * domain #0, which we have to flush:
	 */
	if (cap_caching_mode(iommu->cap)) {
		iommu->flush.flush_context(iommu, 0,
					   (((u16)bus) << 8) | devfn,
					   DMA_CCMD_MASK_NOBIT,
					   DMA_CCMD_DEVICE_INVL);
		iommu->flush.flush_iotlb(iommu, did, 0, 0, DMA_TLB_DSI_FLUSH);
	} else {
		iommu_flush_write_buffer(iommu);
	}
	iommu_enable_dev_iotlb(info);

	ret = 0;

out_unlock:
	spin_unlock(&iommu->lock);
	spin_unlock_irqrestore(&device_domain_lock, flags);

	return ret;
}

struct domain_context_mapping_data {
	struct dmar_domain *domain;
	struct intel_iommu *iommu;
	struct pasid_table *table;
};

static int domain_context_mapping_cb(struct pci_dev *pdev,
				     u16 alias, void *opaque)
{
	struct domain_context_mapping_data *data = opaque;

	return domain_context_mapping_one(data->domain, data->iommu,
					  data->table, PCI_BUS_NUM(alias),
					  alias & 0xff);
}

static int
domain_context_mapping(struct dmar_domain *domain, struct device *dev)
{
	struct domain_context_mapping_data data;
	struct pasid_table *table;
	struct intel_iommu *iommu;
	u8 bus, devfn;

	iommu = device_to_iommu(dev, &bus, &devfn);
	if (!iommu)
		return -ENODEV;

	table = intel_pasid_get_table(dev);

	if (!dev_is_pci(dev))
		return domain_context_mapping_one(domain, iommu, table,
						  bus, devfn);

	data.domain = domain;
	data.iommu = iommu;
	data.table = table;

	return pci_for_each_dma_alias(to_pci_dev(dev),
				      &domain_context_mapping_cb, &data);
}

static int domain_context_mapped_cb(struct pci_dev *pdev,
				    u16 alias, void *opaque)
{
	struct intel_iommu *iommu = opaque;

	return !device_context_mapped(iommu, PCI_BUS_NUM(alias), alias & 0xff);
}

static int domain_context_mapped(struct device *dev)
{
	struct intel_iommu *iommu;
	u8 bus, devfn;

	iommu = device_to_iommu(dev, &bus, &devfn);
	if (!iommu)
		return -ENODEV;

	if (!dev_is_pci(dev))
		return device_context_mapped(iommu, bus, devfn);

	return !pci_for_each_dma_alias(to_pci_dev(dev),
				       domain_context_mapped_cb, iommu);
}

/* Returns a number of VTD pages, but aligned to MM page size */
static inline unsigned long aligned_nrpages(unsigned long host_addr,
					    size_t size)
{
	host_addr &= ~PAGE_MASK;
	return PAGE_ALIGN(host_addr + size) >> VTD_PAGE_SHIFT;
}

/* Return largest possible superpage level for a given mapping */
static inline int hardware_largepage_caps(struct dmar_domain *domain,
					  unsigned long iov_pfn,
					  unsigned long phy_pfn,
					  unsigned long pages)
{
	int support, level = 1;
	unsigned long pfnmerge;

	support = domain->iommu_superpage;

	/* To use a large page, the virtual *and* physical addresses
	   must be aligned to 2MiB/1GiB/etc. Lower bits set in either
	   of them will mean we have to use smaller pages. So just
	   merge them and check both at once. */
	pfnmerge = iov_pfn | phy_pfn;

	while (support && !(pfnmerge & ~VTD_STRIDE_MASK)) {
		pages >>= VTD_STRIDE_SHIFT;
		if (!pages)
			break;
		pfnmerge >>= VTD_STRIDE_SHIFT;
		level++;
		support--;
	}
	return level;
}

/*
 * Ensure that old small page tables are removed to make room for superpage(s).
 * We're going to add new large pages, so make sure we don't remove their parent
 * tables. The IOTLB/devTLBs should be flushed if any PDE/PTEs are cleared.
 */
static void switch_to_super_page(struct dmar_domain *domain,
				 unsigned long start_pfn,
				 unsigned long end_pfn, int level)
{
	unsigned long lvl_pages = lvl_to_nr_pages(level);
	struct dma_pte *pte = NULL;
	int i;

	while (start_pfn <= end_pfn) {
		if (!pte)
			pte = pfn_to_dma_pte(domain, start_pfn, &level);

		if (dma_pte_present(pte)) {
			dma_pte_free_pagetable(domain, start_pfn,
					       start_pfn + lvl_pages - 1,
					       level + 1);

			for_each_domain_iommu(i, domain)
				iommu_flush_iotlb_psi(g_iommus[i], domain,
						      start_pfn, lvl_pages,
						      0, 0);
		}

		pte++;
		start_pfn += lvl_pages;
		if (first_pte_in_page(pte))
			pte = NULL;
	}
}

static int
__domain_mapping(struct dmar_domain *domain, unsigned long iov_pfn,
		 unsigned long phys_pfn, unsigned long nr_pages, int prot)
{
	struct dma_pte *first_pte = NULL, *pte = NULL;
	unsigned int largepage_lvl = 0;
	unsigned long lvl_pages = 0;
	phys_addr_t pteval;
	u64 attr;

	BUG_ON(!domain_pfn_supported(domain, iov_pfn + nr_pages - 1));

	if ((prot & (DMA_PTE_READ|DMA_PTE_WRITE)) == 0)
		return -EINVAL;

	attr = prot & (DMA_PTE_READ | DMA_PTE_WRITE | DMA_PTE_SNP);
	attr |= DMA_FL_PTE_PRESENT;
	if (domain_use_first_level(domain)) {
		attr |= DMA_FL_PTE_XD | DMA_FL_PTE_US | DMA_FL_PTE_ACCESS;
		if (prot & DMA_PTE_WRITE)
			attr |= DMA_FL_PTE_DIRTY;
	}

	pteval = ((phys_addr_t)phys_pfn << VTD_PAGE_SHIFT) | attr;

	while (nr_pages > 0) {
		uint64_t tmp;

		if (!pte) {
			largepage_lvl = hardware_largepage_caps(domain, iov_pfn,
					phys_pfn, nr_pages);

			pte = pfn_to_dma_pte(domain, iov_pfn, &largepage_lvl);
			if (!pte)
				return -ENOMEM;
			first_pte = pte;

			lvl_pages = lvl_to_nr_pages(largepage_lvl);

			/* It is large page*/
			if (largepage_lvl > 1) {
				unsigned long end_pfn;
				unsigned long pages_to_remove;

				pteval |= DMA_PTE_LARGE_PAGE;
				pages_to_remove = min_t(unsigned long, nr_pages,
							nr_pte_to_next_page(pte) * lvl_pages);
				end_pfn = iov_pfn + pages_to_remove - 1;
				switch_to_super_page(domain, iov_pfn, end_pfn, largepage_lvl);
			} else {
				pteval &= ~(uint64_t)DMA_PTE_LARGE_PAGE;
			}

		}
		/* We don't need lock here, nobody else
		 * touches the iova range
		 */
		tmp = cmpxchg64_local(&pte->val, 0ULL, pteval);
		if (tmp) {
			static int dumps = 5;
			pr_crit("ERROR: DMA PTE for vPFN 0x%lx already set (to %llx not %llx)\n",
				iov_pfn, tmp, (unsigned long long)pteval);
			if (dumps) {
				dumps--;
				debug_dma_dump_mappings(NULL);
			}
			WARN_ON(1);
		}

		nr_pages -= lvl_pages;
		iov_pfn += lvl_pages;
		phys_pfn += lvl_pages;
		pteval += lvl_pages * VTD_PAGE_SIZE;

		/* If the next PTE would be the first in a new page, then we
		 * need to flush the cache on the entries we've just written.
		 * And then we'll need to recalculate 'pte', so clear it and
		 * let it get set again in the if (!pte) block above.
		 *
		 * If we're done (!nr_pages) we need to flush the cache too.
		 *
		 * Also if we've been setting superpages, we may need to
		 * recalculate 'pte' and switch back to smaller pages for the
		 * end of the mapping, if the trailing size is not enough to
		 * use another superpage (i.e. nr_pages < lvl_pages).
		 */
		pte++;
		if (!nr_pages || first_pte_in_page(pte) ||
		    (largepage_lvl > 1 && nr_pages < lvl_pages)) {
			domain_flush_cache(domain, first_pte,
					   (void *)pte - (void *)first_pte);
			pte = NULL;
		}
	}

	return 0;
}

static void domain_context_clear_one(struct device_domain_info *info, u8 bus, u8 devfn)
{
	struct intel_iommu *iommu = info->iommu;
	struct context_entry *context;
	unsigned long flags;
	u16 did_old;

	if (!iommu)
		return;

	spin_lock_irqsave(&iommu->lock, flags);
	context = iommu_context_addr(iommu, bus, devfn, 0);
	if (!context) {
		spin_unlock_irqrestore(&iommu->lock, flags);
		return;
	}

	if (sm_supported(iommu)) {
		if (hw_pass_through && domain_type_is_si(info->domain))
			did_old = FLPT_DEFAULT_DID;
		else
			did_old = info->domain->iommu_did[iommu->seq_id];
	} else {
		did_old = context_domain_id(context);
	}

	context_clear_entry(context);
	__iommu_flush_cache(iommu, context, sizeof(*context));
	spin_unlock_irqrestore(&iommu->lock, flags);
	iommu->flush.flush_context(iommu,
				   did_old,
				   (((u16)bus) << 8) | devfn,
				   DMA_CCMD_MASK_NOBIT,
				   DMA_CCMD_DEVICE_INVL);

	if (sm_supported(iommu))
		qi_flush_pasid_cache(iommu, did_old, QI_PC_ALL_PASIDS, 0);

	iommu->flush.flush_iotlb(iommu,
				 did_old,
				 0,
				 0,
				 DMA_TLB_DSI_FLUSH);

	__iommu_flush_dev_iotlb(info, 0, MAX_AGAW_PFN_WIDTH);
}

static void domain_remove_dev_info(struct dmar_domain *domain)
{
	struct device_domain_info *info, *tmp;
	unsigned long flags;

	spin_lock_irqsave(&device_domain_lock, flags);
	list_for_each_entry_safe(info, tmp, &domain->devices, link)
		__dmar_remove_one_dev_info(info);
	spin_unlock_irqrestore(&device_domain_lock, flags);
}

static inline struct device_domain_info *
dmar_search_domain_by_dev_info(int segment, int bus, int devfn)
{
	struct device_domain_info *info;

	list_for_each_entry(info, &device_domain_list, global)
		if (info->segment == segment && info->bus == bus &&
		    info->devfn == devfn)
			return info;

	return NULL;
}

static int domain_setup_first_level(struct intel_iommu *iommu,
				    struct dmar_domain *domain,
				    struct device *dev,
				    u32 pasid)
{
	struct dma_pte *pgd = domain->pgd;
	int agaw, level;
	int flags = 0;

	/*
	 * Skip top levels of page tables for iommu which has
	 * less agaw than default. Unnecessary for PT mode.
	 */
	for (agaw = domain->agaw; agaw > iommu->agaw; agaw--) {
		pgd = phys_to_virt(dma_pte_addr(pgd));
		if (!dma_pte_present(pgd))
			return -ENOMEM;
	}

	level = agaw_to_level(agaw);
	if (level != 4 && level != 5)
		return -EINVAL;

	if (pasid != PASID_RID2PASID)
		flags |= PASID_FLAG_SUPERVISOR_MODE;
	if (level == 5)
		flags |= PASID_FLAG_FL5LP;

	if (domain->force_snooping)
		flags |= PASID_FLAG_PAGE_SNOOP;

	return intel_pasid_setup_first_level(iommu, dev, (pgd_t *)pgd, pasid,
					     domain->iommu_did[iommu->seq_id],
					     flags);
}

static bool dev_is_real_dma_subdevice(struct device *dev)
{
	return dev && dev_is_pci(dev) &&
	       pci_real_dma_dev(to_pci_dev(dev)) != to_pci_dev(dev);
}

static int iommu_domain_identity_map(struct dmar_domain *domain,
				     unsigned long first_vpfn,
				     unsigned long last_vpfn)
{
	/*
	 * RMRR range might have overlap with physical memory range,
	 * clear it first
	 */
	dma_pte_clear_range(domain, first_vpfn, last_vpfn);

	return __domain_mapping(domain, first_vpfn,
				first_vpfn, last_vpfn - first_vpfn + 1,
				DMA_PTE_READ|DMA_PTE_WRITE);
}

static int md_domain_init(struct dmar_domain *domain, int guest_width);

static int __init si_domain_init(int hw)
{
	struct dmar_rmrr_unit *rmrr;
	struct device *dev;
	int i, nid, ret;

	si_domain = alloc_domain(IOMMU_DOMAIN_IDENTITY);
	if (!si_domain)
		return -EFAULT;

	if (md_domain_init(si_domain, DEFAULT_DOMAIN_ADDRESS_WIDTH)) {
		domain_exit(si_domain);
		return -EFAULT;
	}

	if (hw)
		return 0;

	for_each_online_node(nid) {
		unsigned long start_pfn, end_pfn;
		int i;

		for_each_mem_pfn_range(i, nid, &start_pfn, &end_pfn, NULL) {
			ret = iommu_domain_identity_map(si_domain,
					mm_to_dma_pfn(start_pfn),
					mm_to_dma_pfn(end_pfn));
			if (ret)
				return ret;
		}
	}

	/*
	 * Identity map the RMRRs so that devices with RMRRs could also use
	 * the si_domain.
	 */
	for_each_rmrr_units(rmrr) {
		for_each_active_dev_scope(rmrr->devices, rmrr->devices_cnt,
					  i, dev) {
			unsigned long long start = rmrr->base_address;
			unsigned long long end = rmrr->end_address;

			if (WARN_ON(end < start ||
				    end >> agaw_to_width(si_domain->agaw)))
				continue;

			ret = iommu_domain_identity_map(si_domain,
					mm_to_dma_pfn(start >> PAGE_SHIFT),
					mm_to_dma_pfn(end >> PAGE_SHIFT));
			if (ret)
				return ret;
		}
	}

	return 0;
}

static int domain_add_dev_info(struct dmar_domain *domain, struct device *dev)
{
	struct device_domain_info *info = dev_iommu_priv_get(dev);
	struct intel_iommu *iommu;
	unsigned long flags;
	u8 bus, devfn;
	int ret;

	iommu = device_to_iommu(dev, &bus, &devfn);
	if (!iommu)
		return -ENODEV;

	spin_lock_irqsave(&device_domain_lock, flags);
	info->domain = domain;
	spin_lock(&iommu->lock);
	ret = domain_attach_iommu(domain, iommu);
	spin_unlock(&iommu->lock);
	if (ret) {
		spin_unlock_irqrestore(&device_domain_lock, flags);
		return ret;
	}
	list_add(&info->link, &domain->devices);
	spin_unlock_irqrestore(&device_domain_lock, flags);

	/* PASID table is mandatory for a PCI device in scalable mode. */
	if (sm_supported(iommu) && !dev_is_real_dma_subdevice(dev)) {
		ret = intel_pasid_alloc_table(dev);
		if (ret) {
			dev_err(dev, "PASID table allocation failed\n");
			dmar_remove_one_dev_info(dev);
			return ret;
		}

		/* Setup the PASID entry for requests without PASID: */
		spin_lock_irqsave(&iommu->lock, flags);
		if (hw_pass_through && domain_type_is_si(domain))
			ret = intel_pasid_setup_pass_through(iommu, domain,
					dev, PASID_RID2PASID);
		else if (domain_use_first_level(domain))
			ret = domain_setup_first_level(iommu, domain, dev,
					PASID_RID2PASID);
		else
			ret = intel_pasid_setup_second_level(iommu, domain,
					dev, PASID_RID2PASID);
		spin_unlock_irqrestore(&iommu->lock, flags);
		if (ret) {
			dev_err(dev, "Setup RID2PASID failed\n");
			dmar_remove_one_dev_info(dev);
			return ret;
		}
	}

	ret = domain_context_mapping(domain, dev);
	if (ret) {
		dev_err(dev, "Domain context map failed\n");
		dmar_remove_one_dev_info(dev);
		return ret;
	}

	return 0;
}

static bool device_has_rmrr(struct device *dev)
{
	struct dmar_rmrr_unit *rmrr;
	struct device *tmp;
	int i;

	rcu_read_lock();
	for_each_rmrr_units(rmrr) {
		/*
		 * Return TRUE if this RMRR contains the device that
		 * is passed in.
		 */
		for_each_active_dev_scope(rmrr->devices,
					  rmrr->devices_cnt, i, tmp)
			if (tmp == dev ||
			    is_downstream_to_pci_bridge(dev, tmp)) {
				rcu_read_unlock();
				return true;
			}
	}
	rcu_read_unlock();
	return false;
}

/**
 * device_rmrr_is_relaxable - Test whether the RMRR of this device
 * is relaxable (ie. is allowed to be not enforced under some conditions)
 * @dev: device handle
 *
 * We assume that PCI USB devices with RMRRs have them largely
 * for historical reasons and that the RMRR space is not actively used post
 * boot.  This exclusion may change if vendors begin to abuse it.
 *
 * The same exception is made for graphics devices, with the requirement that
 * any use of the RMRR regions will be torn down before assigning the device
 * to a guest.
 *
 * Return: true if the RMRR is relaxable, false otherwise
 */
static bool device_rmrr_is_relaxable(struct device *dev)
{
	struct pci_dev *pdev;

	if (!dev_is_pci(dev))
		return false;

	pdev = to_pci_dev(dev);
	if (IS_USB_DEVICE(pdev) || IS_GFX_DEVICE(pdev))
		return true;
	else
		return false;
}

/*
 * There are a couple cases where we need to restrict the functionality of
 * devices associated with RMRRs.  The first is when evaluating a device for
 * identity mapping because problems exist when devices are moved in and out
 * of domains and their respective RMRR information is lost.  This means that
 * a device with associated RMRRs will never be in a "passthrough" domain.
 * The second is use of the device through the IOMMU API.  This interface
 * expects to have full control of the IOVA space for the device.  We cannot
 * satisfy both the requirement that RMRR access is maintained and have an
 * unencumbered IOVA space.  We also have no ability to quiesce the device's
 * use of the RMRR space or even inform the IOMMU API user of the restriction.
 * We therefore prevent devices associated with an RMRR from participating in
 * the IOMMU API, which eliminates them from device assignment.
 *
 * In both cases, devices which have relaxable RMRRs are not concerned by this
 * restriction. See device_rmrr_is_relaxable comment.
 */
static bool device_is_rmrr_locked(struct device *dev)
{
	if (!device_has_rmrr(dev))
		return false;

	if (device_rmrr_is_relaxable(dev))
		return false;

	return true;
}

/*
 * Return the required default domain type for a specific device.
 *
 * @dev: the device in query
 * @startup: true if this is during early boot
 *
 * Returns:
 *  - IOMMU_DOMAIN_DMA: device requires a dynamic mapping domain
 *  - IOMMU_DOMAIN_IDENTITY: device requires an identical mapping domain
 *  - 0: both identity and dynamic domains work for this device
 */
static int device_def_domain_type(struct device *dev)
{
	if (dev_is_pci(dev)) {
		struct pci_dev *pdev = to_pci_dev(dev);

		if ((iommu_identity_mapping & IDENTMAP_AZALIA) && IS_AZALIA(pdev))
			return IOMMU_DOMAIN_IDENTITY;

		if ((iommu_identity_mapping & IDENTMAP_GFX) && IS_GFX_DEVICE(pdev))
			return IOMMU_DOMAIN_IDENTITY;
	}

	return 0;
}

static void intel_iommu_init_qi(struct intel_iommu *iommu)
{
	/*
	 * Start from the sane iommu hardware state.
	 * If the queued invalidation is already initialized by us
	 * (for example, while enabling interrupt-remapping) then
	 * we got the things already rolling from a sane state.
	 */
	if (!iommu->qi) {
		/*
		 * Clear any previous faults.
		 */
		dmar_fault(-1, iommu);
		/*
		 * Disable queued invalidation if supported and already enabled
		 * before OS handover.
		 */
		dmar_disable_qi(iommu);
	}

	if (dmar_enable_qi(iommu)) {
		/*
		 * Queued Invalidate not enabled, use Register Based Invalidate
		 */
		iommu->flush.flush_context = __iommu_flush_context;
		iommu->flush.flush_iotlb = __iommu_flush_iotlb;
		pr_info("%s: Using Register based invalidation\n",
			iommu->name);
	} else {
		iommu->flush.flush_context = qi_flush_context;
		iommu->flush.flush_iotlb = qi_flush_iotlb;
		pr_info("%s: Using Queued invalidation\n", iommu->name);
	}
}

static int copy_context_table(struct intel_iommu *iommu,
			      struct root_entry *old_re,
			      struct context_entry **tbl,
			      int bus, bool ext)
{
	int tbl_idx, pos = 0, idx, devfn, ret = 0, did;
	struct context_entry *new_ce = NULL, ce;
	struct context_entry *old_ce = NULL;
	struct root_entry re;
	phys_addr_t old_ce_phys;

	tbl_idx = ext ? bus * 2 : bus;
	memcpy(&re, old_re, sizeof(re));

	for (devfn = 0; devfn < 256; devfn++) {
		/* First calculate the correct index */
		idx = (ext ? devfn * 2 : devfn) % 256;

		if (idx == 0) {
			/* First save what we may have and clean up */
			if (new_ce) {
				tbl[tbl_idx] = new_ce;
				__iommu_flush_cache(iommu, new_ce,
						    VTD_PAGE_SIZE);
				pos = 1;
			}

			if (old_ce)
				memunmap(old_ce);

			ret = 0;
			if (devfn < 0x80)
				old_ce_phys = root_entry_lctp(&re);
			else
				old_ce_phys = root_entry_uctp(&re);

			if (!old_ce_phys) {
				if (ext && devfn == 0) {
					/* No LCTP, try UCTP */
					devfn = 0x7f;
					continue;
				} else {
					goto out;
				}
			}

			ret = -ENOMEM;
			old_ce = memremap(old_ce_phys, PAGE_SIZE,
					MEMREMAP_WB);
			if (!old_ce)
				goto out;

			new_ce = alloc_pgtable_page(iommu->node);
			if (!new_ce)
				goto out_unmap;

			ret = 0;
		}

		/* Now copy the context entry */
		memcpy(&ce, old_ce + idx, sizeof(ce));

		if (!__context_present(&ce))
			continue;

		did = context_domain_id(&ce);
		if (did >= 0 && did < cap_ndoms(iommu->cap))
			set_bit(did, iommu->domain_ids);

		/*
		 * We need a marker for copied context entries. This
		 * marker needs to work for the old format as well as
		 * for extended context entries.
		 *
		 * Bit 67 of the context entry is used. In the old
		 * format this bit is available to software, in the
		 * extended format it is the PGE bit, but PGE is ignored
		 * by HW if PASIDs are disabled (and thus still
		 * available).
		 *
		 * So disable PASIDs first and then mark the entry
		 * copied. This means that we don't copy PASID
		 * translations from the old kernel, but this is fine as
		 * faults there are not fatal.
		 */
		context_clear_pasid_enable(&ce);
		context_set_copied(&ce);

		new_ce[idx] = ce;
	}

	tbl[tbl_idx + pos] = new_ce;

	__iommu_flush_cache(iommu, new_ce, VTD_PAGE_SIZE);

out_unmap:
	memunmap(old_ce);

out:
	return ret;
}

static int copy_translation_tables(struct intel_iommu *iommu)
{
	struct context_entry **ctxt_tbls;
	struct root_entry *old_rt;
	phys_addr_t old_rt_phys;
	int ctxt_table_entries;
	unsigned long flags;
	u64 rtaddr_reg;
	int bus, ret;
	bool new_ext, ext;

	rtaddr_reg = dmar_readq(iommu->reg + DMAR_RTADDR_REG);
	ext        = !!(rtaddr_reg & DMA_RTADDR_RTT);
	new_ext    = !!ecap_ecs(iommu->ecap);

	/*
	 * The RTT bit can only be changed when translation is disabled,
	 * but disabling translation means to open a window for data
	 * corruption. So bail out and don't copy anything if we would
	 * have to change the bit.
	 */
	if (new_ext != ext)
		return -EINVAL;

	old_rt_phys = rtaddr_reg & VTD_PAGE_MASK;
	if (!old_rt_phys)
		return -EINVAL;

	old_rt = memremap(old_rt_phys, PAGE_SIZE, MEMREMAP_WB);
	if (!old_rt)
		return -ENOMEM;

	/* This is too big for the stack - allocate it from slab */
	ctxt_table_entries = ext ? 512 : 256;
	ret = -ENOMEM;
	ctxt_tbls = kcalloc(ctxt_table_entries, sizeof(void *), GFP_KERNEL);
	if (!ctxt_tbls)
		goto out_unmap;

	for (bus = 0; bus < 256; bus++) {
		ret = copy_context_table(iommu, &old_rt[bus],
					 ctxt_tbls, bus, ext);
		if (ret) {
			pr_err("%s: Failed to copy context table for bus %d\n",
				iommu->name, bus);
			continue;
		}
	}

	spin_lock_irqsave(&iommu->lock, flags);

	/* Context tables are copied, now write them to the root_entry table */
	for (bus = 0; bus < 256; bus++) {
		int idx = ext ? bus * 2 : bus;
		u64 val;

		if (ctxt_tbls[idx]) {
			val = virt_to_phys(ctxt_tbls[idx]) | 1;
			iommu->root_entry[bus].lo = val;
		}

		if (!ext || !ctxt_tbls[idx + 1])
			continue;

		val = virt_to_phys(ctxt_tbls[idx + 1]) | 1;
		iommu->root_entry[bus].hi = val;
	}

	spin_unlock_irqrestore(&iommu->lock, flags);

	kfree(ctxt_tbls);

	__iommu_flush_cache(iommu, iommu->root_entry, PAGE_SIZE);

	ret = 0;

out_unmap:
	memunmap(old_rt);

	return ret;
}

#ifdef CONFIG_INTEL_IOMMU_SVM
static ioasid_t intel_vcmd_ioasid_alloc(ioasid_t min, ioasid_t max, void *data)
{
	struct intel_iommu *iommu = data;
	ioasid_t ioasid;

	if (!iommu)
		return INVALID_IOASID;
	/*
	 * VT-d virtual command interface always uses the full 20 bit
	 * PASID range. Host can partition guest PASID range based on
	 * policies but it is out of guest's control.
	 */
	if (min < PASID_MIN || max > intel_pasid_max_id)
		return INVALID_IOASID;

	if (vcmd_alloc_pasid(iommu, &ioasid))
		return INVALID_IOASID;

	return ioasid;
}

static void intel_vcmd_ioasid_free(ioasid_t ioasid, void *data)
{
	struct intel_iommu *iommu = data;

	if (!iommu)
		return;
	/*
	 * Sanity check the ioasid owner is done at upper layer, e.g. VFIO
	 * We can only free the PASID when all the devices are unbound.
	 */
	if (ioasid_find(NULL, ioasid, NULL)) {
		pr_alert("Cannot free active IOASID %d\n", ioasid);
		return;
	}
	vcmd_free_pasid(iommu, ioasid);
}

static void register_pasid_allocator(struct intel_iommu *iommu)
{
	/*
	 * If we are running in the host, no need for custom allocator
	 * in that PASIDs are allocated from the host system-wide.
	 */
	if (!cap_caching_mode(iommu->cap))
		return;

	if (!sm_supported(iommu)) {
		pr_warn("VT-d Scalable Mode not enabled, no PASID allocation\n");
		return;
	}

	/*
	 * Register a custom PASID allocator if we are running in a guest,
	 * guest PASID must be obtained via virtual command interface.
	 * There can be multiple vIOMMUs in each guest but only one allocator
	 * is active. All vIOMMU allocators will eventually be calling the same
	 * host allocator.
	 */
	if (!vccap_pasid(iommu->vccap))
		return;

	pr_info("Register custom PASID allocator\n");
	iommu->pasid_allocator.alloc = intel_vcmd_ioasid_alloc;
	iommu->pasid_allocator.free = intel_vcmd_ioasid_free;
	iommu->pasid_allocator.pdata = (void *)iommu;
	if (ioasid_register_allocator(&iommu->pasid_allocator)) {
		pr_warn("Custom PASID allocator failed, scalable mode disabled\n");
		/*
		 * Disable scalable mode on this IOMMU if there
		 * is no custom allocator. Mixing SM capable vIOMMU
		 * and non-SM vIOMMU are not supported.
		 */
		intel_iommu_sm = 0;
	}
}
#endif

static int __init init_dmars(void)
{
	struct dmar_drhd_unit *drhd;
	struct intel_iommu *iommu;
	int ret;

	/*
	 * for each drhd
	 *    allocate root
	 *    initialize and program root entry to not present
	 * endfor
	 */
	for_each_drhd_unit(drhd) {
		/*
		 * lock not needed as this is only incremented in the single
		 * threaded kernel __init code path all other access are read
		 * only
		 */
		if (g_num_of_iommus < DMAR_UNITS_SUPPORTED) {
			g_num_of_iommus++;
			continue;
		}
		pr_err_once("Exceeded %d IOMMUs\n", DMAR_UNITS_SUPPORTED);
	}

	/* Preallocate enough resources for IOMMU hot-addition */
	if (g_num_of_iommus < DMAR_UNITS_SUPPORTED)
		g_num_of_iommus = DMAR_UNITS_SUPPORTED;

	g_iommus = kcalloc(g_num_of_iommus, sizeof(struct intel_iommu *),
			GFP_KERNEL);
	if (!g_iommus) {
		ret = -ENOMEM;
		goto error;
	}

	ret = intel_cap_audit(CAP_AUDIT_STATIC_DMAR, NULL);
	if (ret)
		goto free_iommu;

	for_each_iommu(iommu, drhd) {
		if (drhd->ignored) {
			iommu_disable_translation(iommu);
			continue;
		}

		/*
		 * Find the max pasid size of all IOMMU's in the system.
		 * We need to ensure the system pasid table is no bigger
		 * than the smallest supported.
		 */
		if (pasid_supported(iommu)) {
			u32 temp = 2 << ecap_pss(iommu->ecap);

			intel_pasid_max_id = min_t(u32, temp,
						   intel_pasid_max_id);
		}

		g_iommus[iommu->seq_id] = iommu;

		intel_iommu_init_qi(iommu);

		ret = iommu_init_domains(iommu);
		if (ret)
			goto free_iommu;

		init_translation_status(iommu);

		if (translation_pre_enabled(iommu) && !is_kdump_kernel()) {
			iommu_disable_translation(iommu);
			clear_translation_pre_enabled(iommu);
			pr_warn("Translation was enabled for %s but we are not in kdump mode\n",
				iommu->name);
		}

		/*
		 * TBD:
		 * we could share the same root & context tables
		 * among all IOMMU's. Need to Split it later.
		 */
		ret = iommu_alloc_root_entry(iommu);
		if (ret)
			goto free_iommu;

		if (translation_pre_enabled(iommu)) {
			pr_info("Translation already enabled - trying to copy translation structures\n");

			ret = copy_translation_tables(iommu);
			if (ret) {
				/*
				 * We found the IOMMU with translation
				 * enabled - but failed to copy over the
				 * old root-entry table. Try to proceed
				 * by disabling translation now and
				 * allocating a clean root-entry table.
				 * This might cause DMAR faults, but
				 * probably the dump will still succeed.
				 */
				pr_err("Failed to copy translation tables from previous kernel for %s\n",
				       iommu->name);
				iommu_disable_translation(iommu);
				clear_translation_pre_enabled(iommu);
			} else {
				pr_info("Copied translation tables from previous kernel for %s\n",
					iommu->name);
			}
		}

		if (!ecap_pass_through(iommu->ecap))
			hw_pass_through = 0;
		if (cap_caching_mode(iommu->cap))
			intel_caching_mode = 1;
		intel_svm_check(iommu);
	}

	/*
	 * Now that qi is enabled on all iommus, set the root entry and flush
	 * caches. This is required on some Intel X58 chipsets, otherwise the
	 * flush_context function will loop forever and the boot hangs.
	 */
	for_each_active_iommu(iommu, drhd) {
		iommu_flush_write_buffer(iommu);
#ifdef CONFIG_INTEL_IOMMU_SVM
		register_pasid_allocator(iommu);
#endif
		iommu_set_root_entry(iommu);
	}

#ifdef CONFIG_INTEL_IOMMU_BROKEN_GFX_WA
	dmar_map_gfx = 0;
#endif

	if (!dmar_map_gfx)
		iommu_identity_mapping |= IDENTMAP_GFX;

	check_tylersburg_isoch();

	ret = si_domain_init(hw_pass_through);
	if (ret)
		goto free_iommu;

	/*
	 * for each drhd
	 *   enable fault log
	 *   global invalidate context cache
	 *   global invalidate iotlb
	 *   enable translation
	 */
	for_each_iommu(iommu, drhd) {
		if (drhd->ignored) {
			/*
			 * we always have to disable PMRs or DMA may fail on
			 * this device
			 */
			if (force_on)
				iommu_disable_protect_mem_regions(iommu);
			continue;
		}

		iommu_flush_write_buffer(iommu);

#ifdef CONFIG_INTEL_IOMMU_SVM
		if (pasid_supported(iommu) && ecap_prs(iommu->ecap)) {
			/*
			 * Call dmar_alloc_hwirq() with dmar_global_lock held,
			 * could cause possible lock race condition.
			 */
			up_write(&dmar_global_lock);
			ret = intel_svm_enable_prq(iommu);
			down_write(&dmar_global_lock);
			if (ret)
				goto free_iommu;
		}
#endif
		ret = dmar_set_interrupt(iommu);
		if (ret)
			goto free_iommu;
	}

	return 0;

free_iommu:
	for_each_active_iommu(iommu, drhd) {
		disable_dmar_iommu(iommu);
		free_dmar_iommu(iommu);
	}

	kfree(g_iommus);

error:
	return ret;
}

static void __init init_no_remapping_devices(void)
{
	struct dmar_drhd_unit *drhd;
	struct device *dev;
	int i;

	for_each_drhd_unit(drhd) {
		if (!drhd->include_all) {
			for_each_active_dev_scope(drhd->devices,
						  drhd->devices_cnt, i, dev)
				break;
			/* ignore DMAR unit if no devices exist */
			if (i == drhd->devices_cnt)
				drhd->ignored = 1;
		}
	}

	for_each_active_drhd_unit(drhd) {
		if (drhd->include_all)
			continue;

		for_each_active_dev_scope(drhd->devices,
					  drhd->devices_cnt, i, dev)
			if (!dev_is_pci(dev) || !IS_GFX_DEVICE(to_pci_dev(dev)))
				break;
		if (i < drhd->devices_cnt)
			continue;

		/* This IOMMU has *only* gfx devices. Either bypass it or
		   set the gfx_mapped flag, as appropriate */
		drhd->gfx_dedicated = 1;
		if (!dmar_map_gfx)
			drhd->ignored = 1;
	}
}

#ifdef CONFIG_SUSPEND
static int init_iommu_hw(void)
{
	struct dmar_drhd_unit *drhd;
	struct intel_iommu *iommu = NULL;

	for_each_active_iommu(iommu, drhd)
		if (iommu->qi)
			dmar_reenable_qi(iommu);

	for_each_iommu(iommu, drhd) {
		if (drhd->ignored) {
			/*
			 * we always have to disable PMRs or DMA may fail on
			 * this device
			 */
			if (force_on)
				iommu_disable_protect_mem_regions(iommu);
			continue;
		}

		iommu_flush_write_buffer(iommu);
		iommu_set_root_entry(iommu);
		iommu_enable_translation(iommu);
		iommu_disable_protect_mem_regions(iommu);
	}

	return 0;
}

static void iommu_flush_all(void)
{
	struct dmar_drhd_unit *drhd;
	struct intel_iommu *iommu;

	for_each_active_iommu(iommu, drhd) {
		iommu->flush.flush_context(iommu, 0, 0, 0,
					   DMA_CCMD_GLOBAL_INVL);
		iommu->flush.flush_iotlb(iommu, 0, 0, 0,
					 DMA_TLB_GLOBAL_FLUSH);
	}
}

static int iommu_suspend(void)
{
	struct dmar_drhd_unit *drhd;
	struct intel_iommu *iommu = NULL;
	unsigned long flag;

	for_each_active_iommu(iommu, drhd) {
		iommu->iommu_state = kcalloc(MAX_SR_DMAR_REGS, sizeof(u32),
					     GFP_KERNEL);
		if (!iommu->iommu_state)
			goto nomem;
	}

	iommu_flush_all();

	for_each_active_iommu(iommu, drhd) {
		iommu_disable_translation(iommu);

		raw_spin_lock_irqsave(&iommu->register_lock, flag);

		iommu->iommu_state[SR_DMAR_FECTL_REG] =
			readl(iommu->reg + DMAR_FECTL_REG);
		iommu->iommu_state[SR_DMAR_FEDATA_REG] =
			readl(iommu->reg + DMAR_FEDATA_REG);
		iommu->iommu_state[SR_DMAR_FEADDR_REG] =
			readl(iommu->reg + DMAR_FEADDR_REG);
		iommu->iommu_state[SR_DMAR_FEUADDR_REG] =
			readl(iommu->reg + DMAR_FEUADDR_REG);

		raw_spin_unlock_irqrestore(&iommu->register_lock, flag);
	}
	return 0;

nomem:
	for_each_active_iommu(iommu, drhd)
		kfree(iommu->iommu_state);

	return -ENOMEM;
}

static void iommu_resume(void)
{
	struct dmar_drhd_unit *drhd;
	struct intel_iommu *iommu = NULL;
	unsigned long flag;

	if (init_iommu_hw()) {
		if (force_on)
			panic("tboot: IOMMU setup failed, DMAR can not resume!\n");
		else
			WARN(1, "IOMMU setup failed, DMAR can not resume!\n");
		return;
	}

	for_each_active_iommu(iommu, drhd) {

		raw_spin_lock_irqsave(&iommu->register_lock, flag);

		writel(iommu->iommu_state[SR_DMAR_FECTL_REG],
			iommu->reg + DMAR_FECTL_REG);
		writel(iommu->iommu_state[SR_DMAR_FEDATA_REG],
			iommu->reg + DMAR_FEDATA_REG);
		writel(iommu->iommu_state[SR_DMAR_FEADDR_REG],
			iommu->reg + DMAR_FEADDR_REG);
		writel(iommu->iommu_state[SR_DMAR_FEUADDR_REG],
			iommu->reg + DMAR_FEUADDR_REG);

		raw_spin_unlock_irqrestore(&iommu->register_lock, flag);
	}

	for_each_active_iommu(iommu, drhd)
		kfree(iommu->iommu_state);
}

static struct syscore_ops iommu_syscore_ops = {
	.resume		= iommu_resume,
	.suspend	= iommu_suspend,
};

static void __init init_iommu_pm_ops(void)
{
	register_syscore_ops(&iommu_syscore_ops);
}

#else
static inline void init_iommu_pm_ops(void) {}
#endif	/* CONFIG_PM */

static int __init rmrr_sanity_check(struct acpi_dmar_reserved_memory *rmrr)
{
	if (!IS_ALIGNED(rmrr->base_address, PAGE_SIZE) ||
	    !IS_ALIGNED(rmrr->end_address + 1, PAGE_SIZE) ||
	    rmrr->end_address <= rmrr->base_address ||
	    arch_rmrr_sanity_check(rmrr))
		return -EINVAL;

	return 0;
}

int __init dmar_parse_one_rmrr(struct acpi_dmar_header *header, void *arg)
{
	struct acpi_dmar_reserved_memory *rmrr;
	struct dmar_rmrr_unit *rmrru;

	rmrr = (struct acpi_dmar_reserved_memory *)header;
	if (rmrr_sanity_check(rmrr)) {
		pr_warn(FW_BUG
			   "Your BIOS is broken; bad RMRR [%#018Lx-%#018Lx]\n"
			   "BIOS vendor: %s; Ver: %s; Product Version: %s\n",
			   rmrr->base_address, rmrr->end_address,
			   dmi_get_system_info(DMI_BIOS_VENDOR),
			   dmi_get_system_info(DMI_BIOS_VERSION),
			   dmi_get_system_info(DMI_PRODUCT_VERSION));
		add_taint(TAINT_FIRMWARE_WORKAROUND, LOCKDEP_STILL_OK);
	}

	rmrru = kzalloc(sizeof(*rmrru), GFP_KERNEL);
	if (!rmrru)
		goto out;

	rmrru->hdr = header;

	rmrru->base_address = rmrr->base_address;
	rmrru->end_address = rmrr->end_address;

	rmrru->devices = dmar_alloc_dev_scope((void *)(rmrr + 1),
				((void *)rmrr) + rmrr->header.length,
				&rmrru->devices_cnt);
	if (rmrru->devices_cnt && rmrru->devices == NULL)
		goto free_rmrru;

	list_add(&rmrru->list, &dmar_rmrr_units);

	return 0;
free_rmrru:
	kfree(rmrru);
out:
	return -ENOMEM;
}

static struct dmar_atsr_unit *dmar_find_atsr(struct acpi_dmar_atsr *atsr)
{
	struct dmar_atsr_unit *atsru;
	struct acpi_dmar_atsr *tmp;

	list_for_each_entry_rcu(atsru, &dmar_atsr_units, list,
				dmar_rcu_check()) {
		tmp = (struct acpi_dmar_atsr *)atsru->hdr;
		if (atsr->segment != tmp->segment)
			continue;
		if (atsr->header.length != tmp->header.length)
			continue;
		if (memcmp(atsr, tmp, atsr->header.length) == 0)
			return atsru;
	}

	return NULL;
}

int dmar_parse_one_atsr(struct acpi_dmar_header *hdr, void *arg)
{
	struct acpi_dmar_atsr *atsr;
	struct dmar_atsr_unit *atsru;

	if (system_state >= SYSTEM_RUNNING && !intel_iommu_enabled)
		return 0;

	atsr = container_of(hdr, struct acpi_dmar_atsr, header);
	atsru = dmar_find_atsr(atsr);
	if (atsru)
		return 0;

	atsru = kzalloc(sizeof(*atsru) + hdr->length, GFP_KERNEL);
	if (!atsru)
		return -ENOMEM;

	/*
	 * If memory is allocated from slab by ACPI _DSM method, we need to
	 * copy the memory content because the memory buffer will be freed
	 * on return.
	 */
	atsru->hdr = (void *)(atsru + 1);
	memcpy(atsru->hdr, hdr, hdr->length);
	atsru->include_all = atsr->flags & 0x1;
	if (!atsru->include_all) {
		atsru->devices = dmar_alloc_dev_scope((void *)(atsr + 1),
				(void *)atsr + atsr->header.length,
				&atsru->devices_cnt);
		if (atsru->devices_cnt && atsru->devices == NULL) {
			kfree(atsru);
			return -ENOMEM;
		}
	}

	list_add_rcu(&atsru->list, &dmar_atsr_units);

	return 0;
}

static void intel_iommu_free_atsr(struct dmar_atsr_unit *atsru)
{
	dmar_free_dev_scope(&atsru->devices, &atsru->devices_cnt);
	kfree(atsru);
}

int dmar_release_one_atsr(struct acpi_dmar_header *hdr, void *arg)
{
	struct acpi_dmar_atsr *atsr;
	struct dmar_atsr_unit *atsru;

	atsr = container_of(hdr, struct acpi_dmar_atsr, header);
	atsru = dmar_find_atsr(atsr);
	if (atsru) {
		list_del_rcu(&atsru->list);
		synchronize_rcu();
		intel_iommu_free_atsr(atsru);
	}

	return 0;
}

int dmar_check_one_atsr(struct acpi_dmar_header *hdr, void *arg)
{
	int i;
	struct device *dev;
	struct acpi_dmar_atsr *atsr;
	struct dmar_atsr_unit *atsru;

	atsr = container_of(hdr, struct acpi_dmar_atsr, header);
	atsru = dmar_find_atsr(atsr);
	if (!atsru)
		return 0;

	if (!atsru->include_all && atsru->devices && atsru->devices_cnt) {
		for_each_active_dev_scope(atsru->devices, atsru->devices_cnt,
					  i, dev)
			return -EBUSY;
	}

	return 0;
}

static struct dmar_satc_unit *dmar_find_satc(struct acpi_dmar_satc *satc)
{
	struct dmar_satc_unit *satcu;
	struct acpi_dmar_satc *tmp;

	list_for_each_entry_rcu(satcu, &dmar_satc_units, list,
				dmar_rcu_check()) {
		tmp = (struct acpi_dmar_satc *)satcu->hdr;
		if (satc->segment != tmp->segment)
			continue;
		if (satc->header.length != tmp->header.length)
			continue;
		if (memcmp(satc, tmp, satc->header.length) == 0)
			return satcu;
	}

	return NULL;
}

int dmar_parse_one_satc(struct acpi_dmar_header *hdr, void *arg)
{
	struct acpi_dmar_satc *satc;
	struct dmar_satc_unit *satcu;

	if (system_state >= SYSTEM_RUNNING && !intel_iommu_enabled)
		return 0;

	satc = container_of(hdr, struct acpi_dmar_satc, header);
	satcu = dmar_find_satc(satc);
	if (satcu)
		return 0;

	satcu = kzalloc(sizeof(*satcu) + hdr->length, GFP_KERNEL);
	if (!satcu)
		return -ENOMEM;

	satcu->hdr = (void *)(satcu + 1);
	memcpy(satcu->hdr, hdr, hdr->length);
	satcu->atc_required = satc->flags & 0x1;
	satcu->devices = dmar_alloc_dev_scope((void *)(satc + 1),
					      (void *)satc + satc->header.length,
					      &satcu->devices_cnt);
	if (satcu->devices_cnt && !satcu->devices) {
		kfree(satcu);
		return -ENOMEM;
	}
	list_add_rcu(&satcu->list, &dmar_satc_units);

	return 0;
}

static int intel_iommu_add(struct dmar_drhd_unit *dmaru)
{
	int sp, ret;
	struct intel_iommu *iommu = dmaru->iommu;

	if (g_iommus[iommu->seq_id])
		return 0;

	ret = intel_cap_audit(CAP_AUDIT_HOTPLUG_DMAR, iommu);
	if (ret)
		goto out;

	if (hw_pass_through && !ecap_pass_through(iommu->ecap)) {
		pr_warn("%s: Doesn't support hardware pass through.\n",
			iommu->name);
		return -ENXIO;
	}

	sp = domain_update_iommu_superpage(NULL, iommu) - 1;
	if (sp >= 0 && !(cap_super_page_val(iommu->cap) & (1 << sp))) {
		pr_warn("%s: Doesn't support large page.\n",
			iommu->name);
		return -ENXIO;
	}

	/*
	 * Disable translation if already enabled prior to OS handover.
	 */
	if (iommu->gcmd & DMA_GCMD_TE)
		iommu_disable_translation(iommu);

	g_iommus[iommu->seq_id] = iommu;
	ret = iommu_init_domains(iommu);
	if (ret == 0)
		ret = iommu_alloc_root_entry(iommu);
	if (ret)
		goto out;

	intel_svm_check(iommu);

	if (dmaru->ignored) {
		/*
		 * we always have to disable PMRs or DMA may fail on this device
		 */
		if (force_on)
			iommu_disable_protect_mem_regions(iommu);
		return 0;
	}

	intel_iommu_init_qi(iommu);
	iommu_flush_write_buffer(iommu);

#ifdef CONFIG_INTEL_IOMMU_SVM
	if (pasid_supported(iommu) && ecap_prs(iommu->ecap)) {
		ret = intel_svm_enable_prq(iommu);
		if (ret)
			goto disable_iommu;
	}
#endif
	ret = dmar_set_interrupt(iommu);
	if (ret)
		goto disable_iommu;

	iommu_set_root_entry(iommu);
	iommu_enable_translation(iommu);

	iommu_disable_protect_mem_regions(iommu);
	return 0;

disable_iommu:
	disable_dmar_iommu(iommu);
out:
	free_dmar_iommu(iommu);
	return ret;
}

int dmar_iommu_hotplug(struct dmar_drhd_unit *dmaru, bool insert)
{
	int ret = 0;
	struct intel_iommu *iommu = dmaru->iommu;

	if (!intel_iommu_enabled)
		return 0;
	if (iommu == NULL)
		return -EINVAL;

	if (insert) {
		ret = intel_iommu_add(dmaru);
	} else {
		disable_dmar_iommu(iommu);
		free_dmar_iommu(iommu);
	}

	return ret;
}

static void intel_iommu_free_dmars(void)
{
	struct dmar_rmrr_unit *rmrru, *rmrr_n;
	struct dmar_atsr_unit *atsru, *atsr_n;
	struct dmar_satc_unit *satcu, *satc_n;

	list_for_each_entry_safe(rmrru, rmrr_n, &dmar_rmrr_units, list) {
		list_del(&rmrru->list);
		dmar_free_dev_scope(&rmrru->devices, &rmrru->devices_cnt);
		kfree(rmrru);
	}

	list_for_each_entry_safe(atsru, atsr_n, &dmar_atsr_units, list) {
		list_del(&atsru->list);
		intel_iommu_free_atsr(atsru);
	}
	list_for_each_entry_safe(satcu, satc_n, &dmar_satc_units, list) {
		list_del(&satcu->list);
		dmar_free_dev_scope(&satcu->devices, &satcu->devices_cnt);
		kfree(satcu);
	}
}

static struct dmar_satc_unit *dmar_find_matched_satc_unit(struct pci_dev *dev)
{
	struct dmar_satc_unit *satcu;
	struct acpi_dmar_satc *satc;
	struct device *tmp;
	int i;

	dev = pci_physfn(dev);
	rcu_read_lock();

	list_for_each_entry_rcu(satcu, &dmar_satc_units, list) {
		satc = container_of(satcu->hdr, struct acpi_dmar_satc, header);
		if (satc->segment != pci_domain_nr(dev->bus))
			continue;
		for_each_dev_scope(satcu->devices, satcu->devices_cnt, i, tmp)
			if (to_pci_dev(tmp) == dev)
				goto out;
	}
	satcu = NULL;
out:
	rcu_read_unlock();
	return satcu;
}

static int dmar_ats_supported(struct pci_dev *dev, struct intel_iommu *iommu)
{
	int i, ret = 1;
	struct pci_bus *bus;
	struct pci_dev *bridge = NULL;
	struct device *tmp;
	struct acpi_dmar_atsr *atsr;
	struct dmar_atsr_unit *atsru;
	struct dmar_satc_unit *satcu;

	dev = pci_physfn(dev);
	satcu = dmar_find_matched_satc_unit(dev);
	if (satcu)
		/*
		 * This device supports ATS as it is in SATC table.
		 * When IOMMU is in legacy mode, enabling ATS is done
		 * automatically by HW for the device that requires
		 * ATS, hence OS should not enable this device ATS
		 * to avoid duplicated TLB invalidation.
		 */
		return !(satcu->atc_required && !sm_supported(iommu));

	for (bus = dev->bus; bus; bus = bus->parent) {
		bridge = bus->self;
		/* If it's an integrated device, allow ATS */
		if (!bridge)
			return 1;
		/* Connected via non-PCIe: no ATS */
		if (!pci_is_pcie(bridge) ||
		    pci_pcie_type(bridge) == PCI_EXP_TYPE_PCI_BRIDGE)
			return 0;
		/* If we found the root port, look it up in the ATSR */
		if (pci_pcie_type(bridge) == PCI_EXP_TYPE_ROOT_PORT)
			break;
	}

	rcu_read_lock();
	list_for_each_entry_rcu(atsru, &dmar_atsr_units, list) {
		atsr = container_of(atsru->hdr, struct acpi_dmar_atsr, header);
		if (atsr->segment != pci_domain_nr(dev->bus))
			continue;

		for_each_dev_scope(atsru->devices, atsru->devices_cnt, i, tmp)
			if (tmp == &bridge->dev)
				goto out;

		if (atsru->include_all)
			goto out;
	}
	ret = 0;
out:
	rcu_read_unlock();

	return ret;
}

int dmar_iommu_notify_scope_dev(struct dmar_pci_notify_info *info)
{
	int ret;
	struct dmar_rmrr_unit *rmrru;
	struct dmar_atsr_unit *atsru;
	struct dmar_satc_unit *satcu;
	struct acpi_dmar_atsr *atsr;
	struct acpi_dmar_reserved_memory *rmrr;
	struct acpi_dmar_satc *satc;

	if (!intel_iommu_enabled && system_state >= SYSTEM_RUNNING)
		return 0;

	list_for_each_entry(rmrru, &dmar_rmrr_units, list) {
		rmrr = container_of(rmrru->hdr,
				    struct acpi_dmar_reserved_memory, header);
		if (info->event == BUS_NOTIFY_ADD_DEVICE) {
			ret = dmar_insert_dev_scope(info, (void *)(rmrr + 1),
				((void *)rmrr) + rmrr->header.length,
				rmrr->segment, rmrru->devices,
				rmrru->devices_cnt);
			if (ret < 0)
				return ret;
		} else if (info->event == BUS_NOTIFY_REMOVED_DEVICE) {
			dmar_remove_dev_scope(info, rmrr->segment,
				rmrru->devices, rmrru->devices_cnt);
		}
	}

	list_for_each_entry(atsru, &dmar_atsr_units, list) {
		if (atsru->include_all)
			continue;

		atsr = container_of(atsru->hdr, struct acpi_dmar_atsr, header);
		if (info->event == BUS_NOTIFY_ADD_DEVICE) {
			ret = dmar_insert_dev_scope(info, (void *)(atsr + 1),
					(void *)atsr + atsr->header.length,
					atsr->segment, atsru->devices,
					atsru->devices_cnt);
			if (ret > 0)
				break;
			else if (ret < 0)
				return ret;
		} else if (info->event == BUS_NOTIFY_REMOVED_DEVICE) {
			if (dmar_remove_dev_scope(info, atsr->segment,
					atsru->devices, atsru->devices_cnt))
				break;
		}
	}
	list_for_each_entry(satcu, &dmar_satc_units, list) {
		satc = container_of(satcu->hdr, struct acpi_dmar_satc, header);
		if (info->event == BUS_NOTIFY_ADD_DEVICE) {
			ret = dmar_insert_dev_scope(info, (void *)(satc + 1),
					(void *)satc + satc->header.length,
					satc->segment, satcu->devices,
					satcu->devices_cnt);
			if (ret > 0)
				break;
			else if (ret < 0)
				return ret;
		} else if (info->event == BUS_NOTIFY_REMOVED_DEVICE) {
			if (dmar_remove_dev_scope(info, satc->segment,
					satcu->devices, satcu->devices_cnt))
				break;
		}
	}

	return 0;
}

static int intel_iommu_memory_notifier(struct notifier_block *nb,
				       unsigned long val, void *v)
{
	struct memory_notify *mhp = v;
	unsigned long start_vpfn = mm_to_dma_pfn(mhp->start_pfn);
	unsigned long last_vpfn = mm_to_dma_pfn(mhp->start_pfn +
			mhp->nr_pages - 1);

	switch (val) {
	case MEM_GOING_ONLINE:
		if (iommu_domain_identity_map(si_domain,
					      start_vpfn, last_vpfn)) {
			pr_warn("Failed to build identity map for [%lx-%lx]\n",
				start_vpfn, last_vpfn);
			return NOTIFY_BAD;
		}
		break;

	case MEM_OFFLINE:
	case MEM_CANCEL_ONLINE:
		{
			struct dmar_drhd_unit *drhd;
			struct intel_iommu *iommu;
			LIST_HEAD(freelist);

			domain_unmap(si_domain, start_vpfn, last_vpfn, &freelist);

			rcu_read_lock();
			for_each_active_iommu(iommu, drhd)
				iommu_flush_iotlb_psi(iommu, si_domain,
					start_vpfn, mhp->nr_pages,
					list_empty(&freelist), 0);
			rcu_read_unlock();
			put_pages_list(&freelist);
		}
		break;
	}

	return NOTIFY_OK;
}

static struct notifier_block intel_iommu_memory_nb = {
	.notifier_call = intel_iommu_memory_notifier,
	.priority = 0
};

static void intel_disable_iommus(void)
{
	struct intel_iommu *iommu = NULL;
	struct dmar_drhd_unit *drhd;

	for_each_iommu(iommu, drhd)
		iommu_disable_translation(iommu);
}

void intel_iommu_shutdown(void)
{
	struct dmar_drhd_unit *drhd;
	struct intel_iommu *iommu = NULL;

	if (no_iommu || dmar_disabled)
		return;

	down_write(&dmar_global_lock);

	/* Disable PMRs explicitly here. */
	for_each_iommu(iommu, drhd)
		iommu_disable_protect_mem_regions(iommu);

	/* Make sure the IOMMUs are switched off */
	intel_disable_iommus();

	up_write(&dmar_global_lock);
}

static inline struct intel_iommu *dev_to_intel_iommu(struct device *dev)
{
	struct iommu_device *iommu_dev = dev_to_iommu_device(dev);

	return container_of(iommu_dev, struct intel_iommu, iommu);
}

static ssize_t version_show(struct device *dev,
			    struct device_attribute *attr, char *buf)
{
	struct intel_iommu *iommu = dev_to_intel_iommu(dev);
	u32 ver = readl(iommu->reg + DMAR_VER_REG);
	return sprintf(buf, "%d:%d\n",
		       DMAR_VER_MAJOR(ver), DMAR_VER_MINOR(ver));
}
static DEVICE_ATTR_RO(version);

static ssize_t address_show(struct device *dev,
			    struct device_attribute *attr, char *buf)
{
	struct intel_iommu *iommu = dev_to_intel_iommu(dev);
	return sprintf(buf, "%llx\n", iommu->reg_phys);
}
static DEVICE_ATTR_RO(address);

static ssize_t cap_show(struct device *dev,
			struct device_attribute *attr, char *buf)
{
	struct intel_iommu *iommu = dev_to_intel_iommu(dev);
	return sprintf(buf, "%llx\n", iommu->cap);
}
static DEVICE_ATTR_RO(cap);

static ssize_t ecap_show(struct device *dev,
			 struct device_attribute *attr, char *buf)
{
	struct intel_iommu *iommu = dev_to_intel_iommu(dev);
	return sprintf(buf, "%llx\n", iommu->ecap);
}
static DEVICE_ATTR_RO(ecap);

static ssize_t domains_supported_show(struct device *dev,
				      struct device_attribute *attr, char *buf)
{
	struct intel_iommu *iommu = dev_to_intel_iommu(dev);
	return sprintf(buf, "%ld\n", cap_ndoms(iommu->cap));
}
static DEVICE_ATTR_RO(domains_supported);

static ssize_t domains_used_show(struct device *dev,
				 struct device_attribute *attr, char *buf)
{
	struct intel_iommu *iommu = dev_to_intel_iommu(dev);
	return sprintf(buf, "%d\n", bitmap_weight(iommu->domain_ids,
						  cap_ndoms(iommu->cap)));
}
static DEVICE_ATTR_RO(domains_used);

static struct attribute *intel_iommu_attrs[] = {
	&dev_attr_version.attr,
	&dev_attr_address.attr,
	&dev_attr_cap.attr,
	&dev_attr_ecap.attr,
	&dev_attr_domains_supported.attr,
	&dev_attr_domains_used.attr,
	NULL,
};

static struct attribute_group intel_iommu_group = {
	.name = "intel-iommu",
	.attrs = intel_iommu_attrs,
};

const struct attribute_group *intel_iommu_groups[] = {
	&intel_iommu_group,
	NULL,
};

static inline bool has_external_pci(void)
{
	struct pci_dev *pdev = NULL;

	for_each_pci_dev(pdev)
		if (pdev->external_facing)
			return true;

	return false;
}

static int __init platform_optin_force_iommu(void)
{
	if (!dmar_platform_optin() || no_platform_optin || !has_external_pci())
		return 0;

	if (no_iommu || dmar_disabled)
		pr_info("Intel-IOMMU force enabled due to platform opt in\n");

	/*
	 * If Intel-IOMMU is disabled by default, we will apply identity
	 * map for all devices except those marked as being untrusted.
	 */
	if (dmar_disabled)
		iommu_set_default_passthrough(false);

	dmar_disabled = 0;
	no_iommu = 0;

	return 1;
}

static int __init probe_acpi_namespace_devices(void)
{
	struct dmar_drhd_unit *drhd;
	/* To avoid a -Wunused-but-set-variable warning. */
	struct intel_iommu *iommu __maybe_unused;
	struct device *dev;
	int i, ret = 0;

	for_each_active_iommu(iommu, drhd) {
		for_each_active_dev_scope(drhd->devices,
					  drhd->devices_cnt, i, dev) {
			struct acpi_device_physical_node *pn;
			struct iommu_group *group;
			struct acpi_device *adev;

			if (dev->bus != &acpi_bus_type)
				continue;

			adev = to_acpi_device(dev);
			mutex_lock(&adev->physical_node_lock);
			list_for_each_entry(pn,
					    &adev->physical_node_list, node) {
				group = iommu_group_get(pn->dev);
				if (group) {
					iommu_group_put(group);
					continue;
				}

				pn->dev->bus->iommu_ops = &intel_iommu_ops;
				ret = iommu_probe_device(pn->dev);
				if (ret)
					break;
			}
			mutex_unlock(&adev->physical_node_lock);

			if (ret)
				return ret;
		}
	}

	return 0;
}

static __init int tboot_force_iommu(void)
{
	if (!tboot_enabled())
		return 0;

	if (no_iommu || dmar_disabled)
		pr_warn("Forcing Intel-IOMMU to enabled\n");

	dmar_disabled = 0;
	no_iommu = 0;

	return 1;
}

int __init intel_iommu_init(void)
{
	int ret = -ENODEV;
	struct dmar_drhd_unit *drhd;
	struct intel_iommu *iommu;

	/*
	 * Intel IOMMU is required for a TXT/tboot launch or platform
	 * opt in, so enforce that.
	 */
	force_on = (!intel_iommu_tboot_noforce && tboot_force_iommu()) ||
		    platform_optin_force_iommu();

	down_write(&dmar_global_lock);
	if (dmar_table_init()) {
		if (force_on)
			panic("tboot: Failed to initialize DMAR table\n");
		goto out_free_dmar;
	}

	if (dmar_dev_scope_init() < 0) {
		if (force_on)
			panic("tboot: Failed to initialize DMAR device scope\n");
		goto out_free_dmar;
	}

	up_write(&dmar_global_lock);

	/*
	 * The bus notifier takes the dmar_global_lock, so lockdep will
	 * complain later when we register it under the lock.
	 */
	dmar_register_bus_notifier();

	down_write(&dmar_global_lock);

	if (!no_iommu)
		intel_iommu_debugfs_init();

	if (no_iommu || dmar_disabled) {
		/*
		 * We exit the function here to ensure IOMMU's remapping and
		 * mempool aren't setup, which means that the IOMMU's PMRs
		 * won't be disabled via the call to init_dmars(). So disable
		 * it explicitly here. The PMRs were setup by tboot prior to
		 * calling SENTER, but the kernel is expected to reset/tear
		 * down the PMRs.
		 */
		if (intel_iommu_tboot_noforce) {
			for_each_iommu(iommu, drhd)
				iommu_disable_protect_mem_regions(iommu);
		}

		/*
		 * Make sure the IOMMUs are switched off, even when we
		 * boot into a kexec kernel and the previous kernel left
		 * them enabled
		 */
		intel_disable_iommus();
		goto out_free_dmar;
	}

	if (list_empty(&dmar_rmrr_units))
		pr_info("No RMRR found\n");

	if (list_empty(&dmar_atsr_units))
		pr_info("No ATSR found\n");

	if (list_empty(&dmar_satc_units))
		pr_info("No SATC found\n");

	init_no_remapping_devices();

	ret = init_dmars();
	if (ret) {
		if (force_on)
			panic("tboot: Failed to initialize DMARs\n");
		pr_err("Initialization failed\n");
		goto out_free_dmar;
	}
	up_write(&dmar_global_lock);

	init_iommu_pm_ops();

	down_read(&dmar_global_lock);
	for_each_active_iommu(iommu, drhd) {
		/*
		 * The flush queue implementation does not perform
		 * page-selective invalidations that are required for efficient
		 * TLB flushes in virtual environments.  The benefit of batching
		 * is likely to be much lower than the overhead of synchronizing
		 * the virtual and physical IOMMU page-tables.
		 */
		if (cap_caching_mode(iommu->cap)) {
			pr_info_once("IOMMU batching disallowed due to virtualization\n");
			iommu_set_dma_strict();
		}
		iommu_device_sysfs_add(&iommu->iommu, NULL,
				       intel_iommu_groups,
				       "%s", iommu->name);
		iommu_device_register(&iommu->iommu, &intel_iommu_ops, NULL);

		iommu_pmu_register(iommu);
	}
	up_read(&dmar_global_lock);

	bus_set_iommu(&pci_bus_type, &intel_iommu_ops);
	if (si_domain && !hw_pass_through)
		register_memory_notifier(&intel_iommu_memory_nb);

	down_read(&dmar_global_lock);
	if (probe_acpi_namespace_devices())
		pr_warn("ACPI name space devices didn't probe correctly\n");

	/* Finally, we enable the DMA remapping hardware. */
	for_each_iommu(iommu, drhd) {
		if (!drhd->ignored && !translation_pre_enabled(iommu))
			iommu_enable_translation(iommu);

		iommu_disable_protect_mem_regions(iommu);
	}
	up_read(&dmar_global_lock);

	pr_info("Intel(R) Virtualization Technology for Directed I/O\n");

	intel_iommu_enabled = 1;

	return 0;

out_free_dmar:
	intel_iommu_free_dmars();
	up_write(&dmar_global_lock);
	return ret;
}

static int domain_context_clear_one_cb(struct pci_dev *pdev, u16 alias, void *opaque)
{
	struct device_domain_info *info = opaque;

	domain_context_clear_one(info, PCI_BUS_NUM(alias), alias & 0xff);
	return 0;
}

/*
 * NB - intel-iommu lacks any sort of reference counting for the users of
 * dependent devices.  If multiple endpoints have intersecting dependent
 * devices, unbinding the driver from any one of them will possibly leave
 * the others unable to operate.
 */
static void domain_context_clear(struct device_domain_info *info)
{
	if (!info->iommu || !info->dev || !dev_is_pci(info->dev))
		return;

	pci_for_each_dma_alias(to_pci_dev(info->dev),
			       &domain_context_clear_one_cb, info);
}

static void __dmar_remove_one_dev_info(struct device_domain_info *info)
{
	struct dmar_domain *domain;
	struct intel_iommu *iommu;
	unsigned long flags;
	ioasid_t pasid;

	assert_spin_locked(&device_domain_lock);

	if (WARN_ON(!info))
		return;

	iommu = info->iommu;
	domain = info->domain;

	if (info->dev && !dev_is_real_dma_subdevice(info->dev)) {
		if (dev_is_pci(info->dev) && sm_supported(iommu)) {
			intel_pasid_tear_down_entry(iommu, info->dev,
					PASID_RID2PASID, false);
			pasid = iommu_get_pasid_from_domain(info->dev,
							    &info->domain->domain);
			if (pasid != INVALID_IOASID)
				intel_pasid_tear_down_entry(iommu, info->dev,
							    pasid, false);
		}
		iommu_disable_dev_iotlb(info);
		domain_context_clear(info);
		intel_pasid_free_table(info->dev);
	}

	list_del(&info->link);

	spin_lock_irqsave(&iommu->lock, flags);
	domain_detach_iommu(domain, iommu);
	spin_unlock_irqrestore(&iommu->lock, flags);
}

static void dmar_remove_one_dev_info(struct device *dev)
{
	struct device_domain_info *info;
	unsigned long flags;

	spin_lock_irqsave(&device_domain_lock, flags);
	info = dev_iommu_priv_get(dev);
	if (info)
		__dmar_remove_one_dev_info(info);
	spin_unlock_irqrestore(&device_domain_lock, flags);
}

static int md_domain_init(struct dmar_domain *domain, int guest_width)
{
	int adjust_width;

	/* calculate AGAW */
	domain->gaw = guest_width;
	adjust_width = guestwidth_to_adjustwidth(guest_width);
	domain->agaw = width_to_agaw(adjust_width);

	domain->iommu_coherency = false;
	domain->iommu_superpage = 0;
	domain->max_addr = 0;

	/* always allocate the top pgd */
	domain->pgd = alloc_pgtable_page(domain->nid);
	if (!domain->pgd)
		return -ENOMEM;
	domain_flush_cache(domain, domain->pgd, PAGE_SIZE);
	return 0;
}

static struct iommu_domain *intel_iommu_domain_alloc(unsigned type)
{
	struct dmar_domain *dmar_domain;
	struct iommu_domain *domain;

	switch (type) {
	case IOMMU_DOMAIN_DMA:
	case IOMMU_DOMAIN_DMA_FQ:
	case IOMMU_DOMAIN_UNMANAGED:
		dmar_domain = alloc_domain(type);
		if (!dmar_domain) {
			pr_err("Can't allocate dmar_domain\n");
			return NULL;
		}
		if (md_domain_init(dmar_domain, DEFAULT_DOMAIN_ADDRESS_WIDTH)) {
			pr_err("Domain initialization failed\n");
			domain_exit(dmar_domain);
			return NULL;
		}

		domain = &dmar_domain->domain;
		domain->geometry.aperture_start = 0;
		domain->geometry.aperture_end   =
				__DOMAIN_MAX_ADDR(dmar_domain->gaw);
		domain->geometry.force_aperture = true;

		return domain;
	case IOMMU_DOMAIN_IDENTITY:
		return &si_domain->domain;
	case IOMMU_DOMAIN_SVA:
		return intel_svm_domain_alloc();
	default:
		return NULL;
	}

	return NULL;
}

static void intel_iommu_domain_free(struct iommu_domain *domain)
{
	if (domain != &si_domain->domain)
		domain_exit(to_dmar_domain(domain));
}

static int prepare_domain_attach_device(struct iommu_domain *domain,
					struct device *dev)
{
	struct dmar_domain *dmar_domain = to_dmar_domain(domain);
	struct intel_iommu *iommu;
	int addr_width;

	iommu = device_to_iommu(dev, NULL, NULL);
	if (!iommu)
		return -ENODEV;

	if (dmar_domain->force_snooping && !ecap_sc_support(iommu->ecap))
		return -EOPNOTSUPP;

	/* check if this iommu agaw is sufficient for max mapped address */
	addr_width = agaw_to_width(iommu->agaw);
	if (addr_width > cap_mgaw(iommu->cap))
		addr_width = cap_mgaw(iommu->cap);

	if (dmar_domain->max_addr > (1LL << addr_width)) {
		dev_err(dev, "%s: iommu width (%d) is not "
		        "sufficient for the mapped address (%llx)\n",
		        __func__, addr_width, dmar_domain->max_addr);
		return -EFAULT;
	}
	dmar_domain->gaw = addr_width;

	/*
	 * Knock out extra levels of page tables if necessary
	 */
	while (iommu->agaw < dmar_domain->agaw) {
		struct dma_pte *pte;

		pte = dmar_domain->pgd;
		if (dma_pte_present(pte)) {
			dmar_domain->pgd = phys_to_virt(dma_pte_addr(pte));
			free_pgtable_page(pte);
		}
		dmar_domain->agaw--;
	}

	return 0;
}

static int intel_iommu_attach_device(struct iommu_domain *domain,
				     struct device *dev)
{
	int ret;

	if (domain->type == IOMMU_DOMAIN_UNMANAGED &&
	    device_is_rmrr_locked(dev)) {
		dev_warn(dev, "Device is ineligible for IOMMU domain attach due to platform RMRR requirement.  Contact your platform vendor.\n");
		return -EPERM;
	}

	/* normally dev is not mapped */
	if (unlikely(domain_context_mapped(dev))) {
		struct device_domain_info *info = dev_iommu_priv_get(dev);

		if (info->domain)
			dmar_remove_one_dev_info(dev);
	}

	ret = prepare_domain_attach_device(domain, dev);
	if (ret)
		return ret;

	return domain_add_dev_info(to_dmar_domain(domain), dev);
}

static void intel_iommu_detach_device(struct iommu_domain *domain,
				      struct device *dev)
{
	dmar_remove_one_dev_info(dev);
}

static int intel_iommu_map(struct iommu_domain *domain,
			   unsigned long iova, phys_addr_t hpa,
			   size_t size, int iommu_prot, gfp_t gfp)
{
	struct dmar_domain *dmar_domain = to_dmar_domain(domain);
	u64 max_addr;
	int prot = 0;

	if (iommu_prot & IOMMU_READ)
		prot |= DMA_PTE_READ;
	if (iommu_prot & IOMMU_WRITE)
		prot |= DMA_PTE_WRITE;
	if (dmar_domain->set_pte_snp)
		prot |= DMA_PTE_SNP;

	max_addr = iova + size;
	if (dmar_domain->max_addr < max_addr) {
		u64 end;

		/* check if minimum agaw is sufficient for mapped address */
		end = __DOMAIN_MAX_ADDR(dmar_domain->gaw) + 1;
		if (end < max_addr) {
			pr_err("%s: iommu width (%d) is not "
			       "sufficient for the mapped address (%llx)\n",
			       __func__, dmar_domain->gaw, max_addr);
			return -EFAULT;
		}
		dmar_domain->max_addr = max_addr;
	}
	/* Round up size to next multiple of PAGE_SIZE, if it and
	   the low bits of hpa would take us onto the next page */
	size = aligned_nrpages(hpa, size);
	return __domain_mapping(dmar_domain, iova >> VTD_PAGE_SHIFT,
				hpa >> VTD_PAGE_SHIFT, size, prot);
}

static int intel_iommu_map_pages(struct iommu_domain *domain,
				 unsigned long iova, phys_addr_t paddr,
				 size_t pgsize, size_t pgcount,
				 int prot, gfp_t gfp, size_t *mapped)
{
	unsigned long pgshift = __ffs(pgsize);
	size_t size = pgcount << pgshift;
	int ret;

	if (pgsize != SZ_4K && pgsize != SZ_2M && pgsize != SZ_1G)
		return -EINVAL;

	if (!IS_ALIGNED(iova | paddr, pgsize))
		return -EINVAL;

	ret = intel_iommu_map(domain, iova, paddr, size, prot, gfp);
	if (!ret && mapped)
		*mapped = size;

	return ret;
}

static size_t intel_iommu_unmap(struct iommu_domain *domain,
				unsigned long iova, size_t size,
				struct iommu_iotlb_gather *gather)
{
	struct dmar_domain *dmar_domain = to_dmar_domain(domain);
	unsigned long start_pfn, last_pfn;
	int level = 0;

	/* Cope with horrid API which requires us to unmap more than the
	   size argument if it happens to be a large-page mapping. */
	BUG_ON(!pfn_to_dma_pte(dmar_domain, iova >> VTD_PAGE_SHIFT, &level));

	if (size < VTD_PAGE_SIZE << level_to_offset_bits(level))
		size = VTD_PAGE_SIZE << level_to_offset_bits(level);

	start_pfn = iova >> VTD_PAGE_SHIFT;
	last_pfn = (iova + size - 1) >> VTD_PAGE_SHIFT;

	domain_unmap(dmar_domain, start_pfn, last_pfn, &gather->freelist);

	if (dmar_domain->max_addr == iova + size)
		dmar_domain->max_addr = iova;

	iommu_iotlb_gather_add_page(domain, gather, iova, size);

	return size;
}

static size_t intel_iommu_unmap_pages(struct iommu_domain *domain,
				      unsigned long iova,
				      size_t pgsize, size_t pgcount,
				      struct iommu_iotlb_gather *gather)
{
	unsigned long pgshift = __ffs(pgsize);
	size_t size = pgcount << pgshift;

	return intel_iommu_unmap(domain, iova, size, gather);
}

static void intel_iommu_tlb_sync(struct iommu_domain *domain,
				 struct iommu_iotlb_gather *gather)
{
	struct dmar_domain *dmar_domain = to_dmar_domain(domain);
	unsigned long iova_pfn = IOVA_PFN(gather->start);
	size_t size = gather->end - gather->start;
	unsigned long start_pfn;
	unsigned long nrpages;
	int iommu_id;

	nrpages = aligned_nrpages(gather->start, size);
	start_pfn = mm_to_dma_pfn(iova_pfn);

	for_each_domain_iommu(iommu_id, dmar_domain)
		iommu_flush_iotlb_psi(g_iommus[iommu_id], dmar_domain,
				      start_pfn, nrpages,
				      list_empty(&gather->freelist), 0);

	put_pages_list(&gather->freelist);
}

static phys_addr_t intel_iommu_iova_to_phys(struct iommu_domain *domain,
					    dma_addr_t iova)
{
	struct dmar_domain *dmar_domain = to_dmar_domain(domain);
	struct dma_pte *pte;
	int level = 0;
	u64 phys = 0;

	pte = pfn_to_dma_pte(dmar_domain, iova >> VTD_PAGE_SHIFT, &level);
	if (pte && dma_pte_present(pte))
		phys = dma_pte_addr(pte) +
			(iova & (BIT_MASK(level_to_offset_bits(level) +
						VTD_PAGE_SHIFT) - 1));

	return phys;
}

static bool domain_support_force_snooping(struct dmar_domain *domain)
{
	struct device_domain_info *info;
	bool support = true;

	assert_spin_locked(&device_domain_lock);
	list_for_each_entry(info, &domain->devices, link) {
		if (!ecap_sc_support(info->iommu->ecap)) {
			support = false;
			break;
		}
	}

	return support;
}

static void domain_set_force_snooping(struct dmar_domain *domain)
{
	struct device_domain_info *info;

	assert_spin_locked(&device_domain_lock);

	/*
	 * Second level page table supports per-PTE snoop control. The
	 * iommu_map() interface will handle this by setting SNP bit.
	 */
	if (!domain_use_first_level(domain)) {
		domain->set_pte_snp = true;
		return;
	}

	list_for_each_entry(info, &domain->devices, link)
		intel_pasid_setup_page_snoop_control(info->iommu, info->dev,
						     PASID_RID2PASID);
}

static bool intel_iommu_enforce_cache_coherency(struct iommu_domain *domain)
{
	struct dmar_domain *dmar_domain = to_dmar_domain(domain);
	unsigned long flags;

	if (dmar_domain->force_snooping)
		return true;

	spin_lock_irqsave(&device_domain_lock, flags);
	if (!domain_support_force_snooping(dmar_domain)) {
		spin_unlock_irqrestore(&device_domain_lock, flags);
		return false;
	}

	domain_set_force_snooping(dmar_domain);
	dmar_domain->force_snooping = true;
	spin_unlock_irqrestore(&device_domain_lock, flags);

	return true;
}

static bool intel_iommu_capable(enum iommu_cap cap)
{
	if (cap == IOMMU_CAP_CACHE_COHERENCY)
		return true;
	if (cap == IOMMU_CAP_INTR_REMAP)
		return irq_remapping_enabled == 1;
	if (cap == IOMMU_CAP_PRE_BOOT_PROTECTION)
		return dmar_platform_optin();
	if (cap == IOMMU_CAP_VIOMMU_HINT)
		return intel_caching_mode;

	return false;
}

static struct iommu_device *intel_iommu_probe_device(struct device *dev)
{
	struct pci_dev *pdev = dev_is_pci(dev) ? to_pci_dev(dev) : NULL;
	struct device_domain_info *info;
	struct intel_iommu *iommu;
	unsigned long flags;
	u8 bus, devfn;

	iommu = device_to_iommu(dev, &bus, &devfn);
	if (!iommu)
		return ERR_PTR(-ENODEV);

	info = kzalloc(sizeof(*info), GFP_KERNEL);
	if (!info)
		return ERR_PTR(-ENOMEM);

	if (dev_is_real_dma_subdevice(dev)) {
		info->bus = pdev->bus->number;
		info->devfn = pdev->devfn;
		info->segment = pci_domain_nr(pdev->bus);
	} else {
		info->bus = bus;
		info->devfn = devfn;
		info->segment = iommu->segment;
	}

	info->dev = dev;
	info->iommu = iommu;
	xa_init(&info->subdevice_array);
	if (dev_is_pci(dev)) {
		if (ecap_dev_iotlb_support(iommu->ecap) &&
		    pci_ats_supported(pdev) &&
		    dmar_ats_supported(pdev, iommu))
			info->ats_supported = 1;

		if (sm_supported(iommu)) {
			if (pasid_supported(iommu)) {
				int features = pci_pasid_features(pdev);

				if (features >= 0)
					info->pasid_supported = features | 1;
			}

			if (info->ats_supported && ecap_prs(iommu->ecap) &&
			    pci_pri_supported(pdev))
				info->pri_supported = 1;
		}
	}

	spin_lock_irqsave(&device_domain_lock, flags);
	list_add(&info->global, &device_domain_list);
	dev_iommu_priv_set(dev, info);
	spin_unlock_irqrestore(&device_domain_lock, flags);

	return &iommu->iommu;
}

static void intel_iommu_release_device(struct device *dev)
{
	struct device_domain_info *info = dev_iommu_priv_get(dev);
	unsigned long flags;

	dmar_remove_one_dev_info(dev);

	spin_lock_irqsave(&device_domain_lock, flags);
	dev_iommu_priv_set(dev, NULL);
	list_del(&info->global);
	spin_unlock_irqrestore(&device_domain_lock, flags);

	kfree(info);
	set_dma_ops(dev, NULL);
}

static void intel_iommu_probe_finalize(struct device *dev)
{
	set_dma_ops(dev, NULL);
	iommu_setup_dma_ops(dev, 0, U64_MAX);
}

static void intel_iommu_get_resv_regions(struct device *device,
					 struct list_head *head)
{
	int prot = DMA_PTE_READ | DMA_PTE_WRITE;
	struct iommu_resv_region *reg;
	struct dmar_rmrr_unit *rmrr;
	struct device *i_dev;
	int i;

	down_read(&dmar_global_lock);
	for_each_rmrr_units(rmrr) {
		for_each_active_dev_scope(rmrr->devices, rmrr->devices_cnt,
					  i, i_dev) {
			struct iommu_resv_region *resv;
			enum iommu_resv_type type;
			size_t length;

			if (i_dev != device &&
			    !is_downstream_to_pci_bridge(device, i_dev))
				continue;

			length = rmrr->end_address - rmrr->base_address + 1;

			type = device_rmrr_is_relaxable(device) ?
				IOMMU_RESV_DIRECT_RELAXABLE : IOMMU_RESV_DIRECT;

			resv = iommu_alloc_resv_region(rmrr->base_address,
						       length, prot, type);
			if (!resv)
				break;

			list_add_tail(&resv->list, head);
		}
	}
	up_read(&dmar_global_lock);

#ifdef CONFIG_INTEL_IOMMU_FLOPPY_WA
	if (dev_is_pci(device)) {
		struct pci_dev *pdev = to_pci_dev(device);

		if ((pdev->class >> 8) == PCI_CLASS_BRIDGE_ISA) {
			reg = iommu_alloc_resv_region(0, 1UL << 24, prot,
						   IOMMU_RESV_DIRECT_RELAXABLE);
			if (reg)
				list_add_tail(&reg->list, head);
		}
	}
#endif /* CONFIG_INTEL_IOMMU_FLOPPY_WA */

	reg = iommu_alloc_resv_region(IOAPIC_RANGE_START,
				      IOAPIC_RANGE_END - IOAPIC_RANGE_START + 1,
				      0, IOMMU_RESV_MSI);
	if (!reg)
		return;
	list_add_tail(&reg->list, head);
}

int intel_iommu_enable_pasid(struct intel_iommu *iommu, struct device *dev)
{
	struct device_domain_info *info = dev_iommu_priv_get(dev);
	struct context_entry *context;
	struct dmar_domain *domain;
	unsigned long flags;
	u64 ctx_lo;
	int ret;

	domain = info->domain;
	if (!domain)
		return -EINVAL;

	spin_lock_irqsave(&device_domain_lock, flags);
	spin_lock(&iommu->lock);

	ret = -EINVAL;
	if (!info->pasid_supported)
		goto out;

	context = iommu_context_addr(iommu, info->bus, info->devfn, 0);
	if (WARN_ON(!context))
		goto out;

	ctx_lo = context[0].lo;

	if (!(ctx_lo & CONTEXT_PASIDE)) {
		ctx_lo |= CONTEXT_PASIDE;
		context[0].lo = ctx_lo;
		wmb();
		iommu->flush.flush_context(iommu,
					   domain->iommu_did[iommu->seq_id],
					   PCI_DEVID(info->bus, info->devfn),
					   DMA_CCMD_MASK_NOBIT,
					   DMA_CCMD_DEVICE_INVL);
	}

	/* Enable PASID support in the device, if it wasn't already */
	if (!info->pasid_enabled)
		iommu_enable_dev_iotlb(info);

	ret = 0;

 out:
	spin_unlock(&iommu->lock);
	spin_unlock_irqrestore(&device_domain_lock, flags);

	return ret;
}

static struct iommu_group *intel_iommu_device_group(struct device *dev)
{
	if (dev_is_pci(dev))
		return pci_device_group(dev);
	return generic_device_group(dev);
}

static int intel_iommu_enable_sva(struct device *dev)
{
	struct device_domain_info *info = dev_iommu_priv_get(dev);
	struct intel_iommu *iommu;
	int ret;

	if (!info || dmar_disabled)
		return -EINVAL;

	iommu = info->iommu;
	if (!iommu)
		return -EINVAL;

	if (!(iommu->flags & VTD_FLAG_SVM_CAPABLE))
		return -ENODEV;

	if (intel_iommu_enable_pasid(iommu, dev))
		return -ENODEV;

	if (!info->pasid_enabled || !info->pri_enabled || !info->ats_enabled)
		return -EINVAL;

	ret = iopf_queue_add_device(iommu->iopf_queue, dev);
	if (!ret)
		ret = iommu_register_device_fault_handler(dev, iommu_queue_iopf, dev);

	return ret;
}

static int intel_iommu_disable_sva(struct device *dev)
{
	struct device_domain_info *info = dev_iommu_priv_get(dev);
	struct intel_iommu *iommu = info->iommu;
	int ret;

	ret = iommu_unregister_device_fault_handler(dev);
	if (!ret)
		ret = iopf_queue_remove_device(iommu->iopf_queue, dev);

	return ret;
}

static int intel_iommu_enable_iopf(struct device *dev)
{
	struct device_domain_info *info = dev_iommu_priv_get(dev);

	if (info && info->pri_supported)
		return 0;

	return -ENODEV;
}

static int
intel_iommu_dev_enable_feat(struct device *dev, enum iommu_dev_features feat)
{
	switch (feat) {
	case IOMMU_DEV_FEAT_IOPF:
		return intel_iommu_enable_iopf(dev);

	case IOMMU_DEV_FEAT_SVA:
		return intel_iommu_enable_sva(dev);

	default:
		return -ENODEV;
	}
}

static int
intel_iommu_dev_disable_feat(struct device *dev, enum iommu_dev_features feat)
{
	switch (feat) {
	case IOMMU_DEV_FEAT_IOPF:
		return 0;

	case IOMMU_DEV_FEAT_SVA:
		return intel_iommu_disable_sva(dev);

	default:
		return -ENODEV;
	}
}

static bool intel_iommu_is_attach_deferred(struct device *dev)
{
	struct device_domain_info *info = dev_iommu_priv_get(dev);

	return translation_pre_enabled(info->iommu) && !info->domain;
}

/*
 * Check that the device does not live on an external facing PCI port that is
 * marked as untrusted. Such devices should not be able to apply quirks and
 * thus not be able to bypass the IOMMU restrictions.
 */
static bool risky_device(struct pci_dev *pdev)
{
	if (pdev->untrusted) {
		pci_info(pdev,
			 "Skipping IOMMU quirk for dev [%04X:%04X] on untrusted PCI link\n",
			 pdev->vendor, pdev->device);
		pci_info(pdev, "Please check with your BIOS/Platform vendor about this\n");
		return true;
	}
	return false;
}

static void intel_iommu_iotlb_sync_map(struct iommu_domain *domain,
				       unsigned long iova, size_t size)
{
	struct dmar_domain *dmar_domain = to_dmar_domain(domain);
	unsigned long pages = aligned_nrpages(iova, size);
	unsigned long pfn = iova >> VTD_PAGE_SHIFT;
	struct intel_iommu *iommu;
	int iommu_id;

	for_each_domain_iommu(iommu_id, dmar_domain) {
		iommu = g_iommus[iommu_id];
		__mapping_notify_one(iommu, dmar_domain, pfn, pages);
	}
}

static int domain_attach_device_pasid(struct dmar_domain *domain,
				      struct device *dev, ioasid_t pasid)
{
	struct device_domain_info *info = dev_iommu_priv_get(dev);
	struct intel_iommu *iommu = info->iommu;
	struct subdev_domain_info *sinfo;
	unsigned long flags;
	int ret;

	if (!sm_supported(iommu))
		return -EOPNOTSUPP;

	sinfo = kzalloc(sizeof(*sinfo), GFP_ATOMIC);
	if (!sinfo)
		return -ENOMEM;

	sinfo->domain = domain;
	sinfo->pasid = pasid;
	sinfo->pdev = dev;

	spin_lock_irqsave(&device_domain_lock, flags);
	ret = xa_err(xa_store(&info->subdevice_array, pasid,
			      sinfo, GFP_ATOMIC));
	if (ret)
		goto out_unlock;

	/*
	 * iommu->lock must be held to attach domain to iommu and setup the
	 * pasid entry for second level translation.
	 */
	spin_lock(&iommu->lock);
	ret = domain_attach_iommu(domain, iommu);
	spin_unlock(&iommu->lock);
	if (ret)
		goto out_erase;

	/* Setup the PASID entry for mediated devices: */
	if (domain_use_first_level(domain))
		ret = domain_setup_first_level(iommu, domain, dev, pasid);
	else
		ret = intel_pasid_setup_second_level(iommu, domain, dev, pasid);
	if (ret)
		goto out_detach_iommu;

	list_add(&sinfo->link_domain, &domain->subdevices);
	spin_unlock_irqrestore(&device_domain_lock, flags);

	return 0;

out_detach_iommu:
	spin_lock(&iommu->lock);
	domain_detach_iommu(domain, iommu);
	spin_unlock(&iommu->lock);
out_erase:
	xa_erase(&info->subdevice_array, pasid);
out_unlock:
	spin_unlock_irqrestore(&device_domain_lock, flags);

	return ret;
}

static int intel_iommu_attach_device_pasid(struct iommu_domain *domain,
					   struct device *dev, ioasid_t pasid)
{
	int ret;

	ret = prepare_domain_attach_device(domain, dev);
	if (ret)
		return ret;

	return domain_attach_device_pasid(to_dmar_domain(domain), dev, pasid);
}

static void intel_iommu_detach_device_pasid(struct iommu_domain *domain,
					    struct device *dev, ioasid_t pasid)
{
	struct device_domain_info *info = dev_iommu_priv_get(dev);
	struct dmar_domain *dmar_domain = to_dmar_domain(domain);
	struct intel_iommu *iommu = info->iommu;
	struct subdev_domain_info *sinfo;
	unsigned long flags;

	spin_lock_irqsave(&device_domain_lock, flags);
	sinfo = xa_load(&info->subdevice_array, pasid);
	intel_pasid_tear_down_entry(iommu, dev, pasid, false);
	spin_lock(&iommu->lock);
	domain_detach_iommu(dmar_domain, iommu);
	spin_unlock(&iommu->lock);
	list_del(&sinfo->link_domain);
	xa_erase(&info->subdevice_array, pasid);
	spin_unlock_irqrestore(&device_domain_lock, flags);

	kfree(sinfo);
}

static int intel_iommu_hw_info(struct device *dev, struct iommu_hw_info *info)
{
	struct intel_iommu *iommu = device_to_iommu(dev, NULL, NULL);

	if (!iommu)
		return -ENODEV;

	info->type = IOMMU_DRIVER_INTEL_V1;
	info->data_length = sizeof(struct iommu_vtd_data);
	info->data.vtd.flags = 0;
	info->data.vtd.cap_reg = iommu->cap;
	info->data.vtd.ecap_reg = iommu->ecap;

	return 0;
}

const struct iommu_ops intel_iommu_ops = {
	.capable		= intel_iommu_capable,
	.hw_info		= intel_iommu_hw_info,
	.domain_alloc		= intel_iommu_domain_alloc,
	.nested_domain_alloc	= intel_nested_domain_alloc,
	.probe_device		= intel_iommu_probe_device,
	.probe_finalize		= intel_iommu_probe_finalize,
	.release_device		= intel_iommu_release_device,
	.get_resv_regions	= intel_iommu_get_resv_regions,
	.put_resv_regions	= generic_iommu_put_resv_regions,
	.device_group		= intel_iommu_device_group,
	.dev_enable_feat	= intel_iommu_dev_enable_feat,
	.dev_disable_feat	= intel_iommu_dev_disable_feat,
	.is_attach_deferred	= intel_iommu_is_attach_deferred,
	.def_domain_type	= device_def_domain_type,
	.pgsize_bitmap		= SZ_4K,
#ifdef CONFIG_INTEL_IOMMU_SVM
	.page_response		= intel_svm_page_response,
#endif
	.default_domain_ops = &(const struct iommu_domain_ops) {
		.attach_dev		= intel_iommu_attach_device,
		.detach_dev		= intel_iommu_detach_device,
		.set_dev_pasid		= intel_iommu_attach_device_pasid,
		.block_dev_pasid	= intel_iommu_detach_device_pasid,
		.map_pages		= intel_iommu_map_pages,
		.unmap_pages		= intel_iommu_unmap_pages,
		.iotlb_sync_map		= intel_iommu_iotlb_sync_map,
		.flush_iotlb_all        = intel_flush_iotlb_all,
		.iotlb_sync		= intel_iommu_tlb_sync,
		.iova_to_phys		= intel_iommu_iova_to_phys,
		.free			= intel_iommu_domain_free,
		.enforce_cache_coherency = intel_iommu_enforce_cache_coherency,
	}
};

static void quirk_iommu_igfx(struct pci_dev *dev)
{
	if (risky_device(dev))
		return;

	pci_info(dev, "Disabling IOMMU for graphics on this chipset\n");
	dmar_map_gfx = 0;
}

/* G4x/GM45 integrated gfx dmar support is totally busted. */
DECLARE_PCI_FIXUP_HEADER(PCI_VENDOR_ID_INTEL, 0x2a40, quirk_iommu_igfx);
DECLARE_PCI_FIXUP_HEADER(PCI_VENDOR_ID_INTEL, 0x2e00, quirk_iommu_igfx);
DECLARE_PCI_FIXUP_HEADER(PCI_VENDOR_ID_INTEL, 0x2e10, quirk_iommu_igfx);
DECLARE_PCI_FIXUP_HEADER(PCI_VENDOR_ID_INTEL, 0x2e20, quirk_iommu_igfx);
DECLARE_PCI_FIXUP_HEADER(PCI_VENDOR_ID_INTEL, 0x2e30, quirk_iommu_igfx);
DECLARE_PCI_FIXUP_HEADER(PCI_VENDOR_ID_INTEL, 0x2e40, quirk_iommu_igfx);
DECLARE_PCI_FIXUP_HEADER(PCI_VENDOR_ID_INTEL, 0x2e90, quirk_iommu_igfx);

/* Broadwell igfx malfunctions with dmar */
DECLARE_PCI_FIXUP_HEADER(PCI_VENDOR_ID_INTEL, 0x1606, quirk_iommu_igfx);
DECLARE_PCI_FIXUP_HEADER(PCI_VENDOR_ID_INTEL, 0x160B, quirk_iommu_igfx);
DECLARE_PCI_FIXUP_HEADER(PCI_VENDOR_ID_INTEL, 0x160E, quirk_iommu_igfx);
DECLARE_PCI_FIXUP_HEADER(PCI_VENDOR_ID_INTEL, 0x1602, quirk_iommu_igfx);
DECLARE_PCI_FIXUP_HEADER(PCI_VENDOR_ID_INTEL, 0x160A, quirk_iommu_igfx);
DECLARE_PCI_FIXUP_HEADER(PCI_VENDOR_ID_INTEL, 0x160D, quirk_iommu_igfx);
DECLARE_PCI_FIXUP_HEADER(PCI_VENDOR_ID_INTEL, 0x1616, quirk_iommu_igfx);
DECLARE_PCI_FIXUP_HEADER(PCI_VENDOR_ID_INTEL, 0x161B, quirk_iommu_igfx);
DECLARE_PCI_FIXUP_HEADER(PCI_VENDOR_ID_INTEL, 0x161E, quirk_iommu_igfx);
DECLARE_PCI_FIXUP_HEADER(PCI_VENDOR_ID_INTEL, 0x1612, quirk_iommu_igfx);
DECLARE_PCI_FIXUP_HEADER(PCI_VENDOR_ID_INTEL, 0x161A, quirk_iommu_igfx);
DECLARE_PCI_FIXUP_HEADER(PCI_VENDOR_ID_INTEL, 0x161D, quirk_iommu_igfx);
DECLARE_PCI_FIXUP_HEADER(PCI_VENDOR_ID_INTEL, 0x1626, quirk_iommu_igfx);
DECLARE_PCI_FIXUP_HEADER(PCI_VENDOR_ID_INTEL, 0x162B, quirk_iommu_igfx);
DECLARE_PCI_FIXUP_HEADER(PCI_VENDOR_ID_INTEL, 0x162E, quirk_iommu_igfx);
DECLARE_PCI_FIXUP_HEADER(PCI_VENDOR_ID_INTEL, 0x1622, quirk_iommu_igfx);
DECLARE_PCI_FIXUP_HEADER(PCI_VENDOR_ID_INTEL, 0x162A, quirk_iommu_igfx);
DECLARE_PCI_FIXUP_HEADER(PCI_VENDOR_ID_INTEL, 0x162D, quirk_iommu_igfx);
DECLARE_PCI_FIXUP_HEADER(PCI_VENDOR_ID_INTEL, 0x1636, quirk_iommu_igfx);
DECLARE_PCI_FIXUP_HEADER(PCI_VENDOR_ID_INTEL, 0x163B, quirk_iommu_igfx);
DECLARE_PCI_FIXUP_HEADER(PCI_VENDOR_ID_INTEL, 0x163E, quirk_iommu_igfx);
DECLARE_PCI_FIXUP_HEADER(PCI_VENDOR_ID_INTEL, 0x1632, quirk_iommu_igfx);
DECLARE_PCI_FIXUP_HEADER(PCI_VENDOR_ID_INTEL, 0x163A, quirk_iommu_igfx);
DECLARE_PCI_FIXUP_HEADER(PCI_VENDOR_ID_INTEL, 0x163D, quirk_iommu_igfx);

static void quirk_iommu_rwbf(struct pci_dev *dev)
{
	if (risky_device(dev))
		return;

	/*
	 * Mobile 4 Series Chipset neglects to set RWBF capability,
	 * but needs it. Same seems to hold for the desktop versions.
	 */
	pci_info(dev, "Forcing write-buffer flush capability\n");
	rwbf_quirk = 1;
}

DECLARE_PCI_FIXUP_HEADER(PCI_VENDOR_ID_INTEL, 0x2a40, quirk_iommu_rwbf);
DECLARE_PCI_FIXUP_HEADER(PCI_VENDOR_ID_INTEL, 0x2e00, quirk_iommu_rwbf);
DECLARE_PCI_FIXUP_HEADER(PCI_VENDOR_ID_INTEL, 0x2e10, quirk_iommu_rwbf);
DECLARE_PCI_FIXUP_HEADER(PCI_VENDOR_ID_INTEL, 0x2e20, quirk_iommu_rwbf);
DECLARE_PCI_FIXUP_HEADER(PCI_VENDOR_ID_INTEL, 0x2e30, quirk_iommu_rwbf);
DECLARE_PCI_FIXUP_HEADER(PCI_VENDOR_ID_INTEL, 0x2e40, quirk_iommu_rwbf);
DECLARE_PCI_FIXUP_HEADER(PCI_VENDOR_ID_INTEL, 0x2e90, quirk_iommu_rwbf);

#define GGC 0x52
#define GGC_MEMORY_SIZE_MASK	(0xf << 8)
#define GGC_MEMORY_SIZE_NONE	(0x0 << 8)
#define GGC_MEMORY_SIZE_1M	(0x1 << 8)
#define GGC_MEMORY_SIZE_2M	(0x3 << 8)
#define GGC_MEMORY_VT_ENABLED	(0x8 << 8)
#define GGC_MEMORY_SIZE_2M_VT	(0x9 << 8)
#define GGC_MEMORY_SIZE_3M_VT	(0xa << 8)
#define GGC_MEMORY_SIZE_4M_VT	(0xb << 8)

static void quirk_calpella_no_shadow_gtt(struct pci_dev *dev)
{
	unsigned short ggc;

	if (risky_device(dev))
		return;

	if (pci_read_config_word(dev, GGC, &ggc))
		return;

	if (!(ggc & GGC_MEMORY_VT_ENABLED)) {
		pci_info(dev, "BIOS has allocated no shadow GTT; disabling IOMMU for graphics\n");
		dmar_map_gfx = 0;
	} else if (dmar_map_gfx) {
		/* we have to ensure the gfx device is idle before we flush */
		pci_info(dev, "Disabling batched IOTLB flush on Ironlake\n");
		iommu_set_dma_strict();
	}
}
DECLARE_PCI_FIXUP_HEADER(PCI_VENDOR_ID_INTEL, 0x0040, quirk_calpella_no_shadow_gtt);
DECLARE_PCI_FIXUP_HEADER(PCI_VENDOR_ID_INTEL, 0x0044, quirk_calpella_no_shadow_gtt);
DECLARE_PCI_FIXUP_HEADER(PCI_VENDOR_ID_INTEL, 0x0062, quirk_calpella_no_shadow_gtt);
DECLARE_PCI_FIXUP_HEADER(PCI_VENDOR_ID_INTEL, 0x006a, quirk_calpella_no_shadow_gtt);

static void quirk_igfx_skip_te_disable(struct pci_dev *dev)
{
	unsigned short ver;

	if (!IS_GFX_DEVICE(dev))
		return;

	ver = (dev->device >> 8) & 0xff;
	if (ver != 0x45 && ver != 0x46 && ver != 0x4c &&
	    ver != 0x4e && ver != 0x8a && ver != 0x98 &&
	    ver != 0x9a && ver != 0xa7)
		return;

	if (risky_device(dev))
		return;

	pci_info(dev, "Skip IOMMU disabling for graphics\n");
	iommu_skip_te_disable = 1;
}
DECLARE_PCI_FIXUP_HEADER(PCI_VENDOR_ID_INTEL, PCI_ANY_ID, quirk_igfx_skip_te_disable);

/* On Tylersburg chipsets, some BIOSes have been known to enable the
   ISOCH DMAR unit for the Azalia sound device, but not give it any
   TLB entries, which causes it to deadlock. Check for that.  We do
   this in a function called from init_dmars(), instead of in a PCI
   quirk, because we don't want to print the obnoxious "BIOS broken"
   message if VT-d is actually disabled.
*/
static void __init check_tylersburg_isoch(void)
{
	struct pci_dev *pdev;
	uint32_t vtisochctrl;

	/* If there's no Azalia in the system anyway, forget it. */
	pdev = pci_get_device(PCI_VENDOR_ID_INTEL, 0x3a3e, NULL);
	if (!pdev)
		return;

	if (risky_device(pdev)) {
		pci_dev_put(pdev);
		return;
	}

	pci_dev_put(pdev);

	/* System Management Registers. Might be hidden, in which case
	   we can't do the sanity check. But that's OK, because the
	   known-broken BIOSes _don't_ actually hide it, so far. */
	pdev = pci_get_device(PCI_VENDOR_ID_INTEL, 0x342e, NULL);
	if (!pdev)
		return;

	if (risky_device(pdev)) {
		pci_dev_put(pdev);
		return;
	}

	if (pci_read_config_dword(pdev, 0x188, &vtisochctrl)) {
		pci_dev_put(pdev);
		return;
	}

	pci_dev_put(pdev);

	/* If Azalia DMA is routed to the non-isoch DMAR unit, fine. */
	if (vtisochctrl & 1)
		return;

	/* Drop all bits other than the number of TLB entries */
	vtisochctrl &= 0x1c;

	/* If we have the recommended number of TLB entries (16), fine. */
	if (vtisochctrl == 0x10)
		return;

	/* Zero TLB entries? You get to ride the short bus to school. */
	if (!vtisochctrl) {
		WARN(1, "Your BIOS is broken; DMA routed to ISOCH DMAR unit but no TLB space.\n"
		     "BIOS vendor: %s; Ver: %s; Product Version: %s\n",
		     dmi_get_system_info(DMI_BIOS_VENDOR),
		     dmi_get_system_info(DMI_BIOS_VERSION),
		     dmi_get_system_info(DMI_PRODUCT_VERSION));
		iommu_identity_mapping |= IDENTMAP_AZALIA;
		return;
	}

	pr_warn("Recommended TLB entries for ISOCH unit is 16; your BIOS set %d\n",
	       vtisochctrl);
}<|MERGE_RESOLUTION|>--- conflicted
+++ resolved
@@ -1547,7 +1547,6 @@
 		__iommu_flush_dev_iotlb(info, addr, mask);
 	}
 
-<<<<<<< HEAD
 	spin_unlock_irqrestore(&device_domain_lock, flags);
 }
 
@@ -1572,42 +1571,14 @@
 
 		qi_flush_piotlb(iommu, did, sinfo->pasid, addr, npages, ih);
 	}
-=======
->>>>>>> 25527a74
 	spin_unlock_irqrestore(&device_domain_lock, flags);
 
 	if (!list_empty(&domain->devices))
 		qi_flush_piotlb(iommu, did, PASID_RID2PASID, addr, npages, ih);
 }
 
-/*
- * The VT-d spec requires to use PASID-based-IOTLB Invalidation to invalidate
- * IOTLB and the paging-structure-caches for a first-level page table.
- */
-static void domain_flush_pasid_iotlb(struct intel_iommu *iommu,
-				     struct dmar_domain *domain, u64 addr,
-				     unsigned long npages, bool ih)
-{
-	u16 did = domain->iommu_did[iommu->seq_id];
-	struct subdev_domain_info *sinfo;
-	struct device_domain_info *info;
-	unsigned long flags;
-
-	spin_lock_irqsave(&device_domain_lock, flags);
-	list_for_each_entry(sinfo, &domain->subdevices, link_domain) {
-		info = dev_iommu_priv_get(sinfo->pdev);
-		if (info->iommu != iommu)
-			continue;
-
-		qi_flush_piotlb(iommu, did, sinfo->pasid, addr, npages, ih);
-	}
-	spin_unlock_irqrestore(&device_domain_lock, flags);
-
-	if (!list_empty(&domain->devices))
-		qi_flush_piotlb(iommu, did, PASID_RID2PASID, addr, npages, ih);
-}
-
 static void iommu_flush_iotlb_psi(struct intel_iommu *iommu,
+
 				  struct dmar_domain *domain,
 				  unsigned long pfn, unsigned int pages,
 				  int ih, int map)
