--- conflicted
+++ resolved
@@ -33,45 +33,6 @@
 static DEFINE_IDA(intel_vsec_sdsi_ida);
 static DEFINE_XARRAY_ALLOC(auxdev_array);
 
-<<<<<<< HEAD
-/**
- * struct intel_vsec_header - Common fields of Intel VSEC and DVSEC registers.
- * @rev:         Revision ID of the VSEC/DVSEC register space
- * @length:      Length of the VSEC/DVSEC register space
- * @id:          ID of the feature
- * @num_entries: Number of instances of the feature
- * @entry_size:  Size of the discovery table for each feature
- * @tbir:        BAR containing the discovery tables
- * @offset:      BAR offset of start of the first discovery table
- */
-struct intel_vsec_header {
-	u8	rev;
-	u16	length;
-	u16	id;
-	u8	num_entries;
-	u8	entry_size;
-	u8	tbir;
-	u32	offset;
-};
-
-enum intel_vsec_id {
-	VSEC_ID_TELEMETRY	= 2,
-	VSEC_ID_WATCHER		= 3,
-	VSEC_ID_CRASHLOG	= 4,
-	VSEC_ID_SDSI		= 65,
-	VSEC_ID_TPMI		= 66,
-};
-
-static enum intel_vsec_id intel_vsec_allow_list[] = {
-	VSEC_ID_TELEMETRY,
-	VSEC_ID_WATCHER,
-	VSEC_ID_CRASHLOG,
-	VSEC_ID_SDSI,
-	VSEC_ID_TPMI,
-};
-
-=======
->>>>>>> c20485f7
 static const char *intel_vsec_name(enum intel_vsec_id id)
 {
 	switch (id) {
