// SPDX-License-Identifier: GPL-2.0
/*
 * Intel Core SoC Power Management Controller Driver
 *
 * Copyright (c) 2016, Intel Corporation.
 * All Rights Reserved.
 *
 * Authors: Rajneesh Bhardwaj <rajneesh.bhardwaj@intel.com>
 *          Vishwanath Somayaji <vishwanath.somayaji@intel.com>
 */

#define pr_fmt(fmt) KBUILD_MODNAME ": " fmt

#include <linux/bitfield.h>
#include <linux/debugfs.h>
#include <linux/delay.h>
#include <linux/dmi.h>
#include <linux/io.h>
#include <linux/module.h>
#include <linux/pci.h>
#include <linux/slab.h>
#include <linux/suspend.h>

#include <asm/cpu_device_id.h>
#include <asm/intel-family.h>
#include <asm/msr.h>
#include <asm/tsc.h>

#include "core.h"

/* Maximum number of modes supported by platfoms that has low power mode capability */
const char *pmc_lpm_modes[] = {
	"S0i2.0",
	"S0i2.1",
	"S0i2.2",
	"S0i3.0",
	"S0i3.1",
	"S0i3.2",
	"S0i3.3",
	"S0i3.4",
	NULL
};

/* PKGC MSRs are common across Intel Core SoCs */
const struct pmc_bit_map msr_map[] = {
	{"Package C2",                  MSR_PKG_C2_RESIDENCY},
	{"Package C3",                  MSR_PKG_C3_RESIDENCY},
	{"Package C6",                  MSR_PKG_C6_RESIDENCY},
	{"Package C7",                  MSR_PKG_C7_RESIDENCY},
	{"Package C8",                  MSR_PKG_C8_RESIDENCY},
	{"Package C9",                  MSR_PKG_C9_RESIDENCY},
	{"Package C10",                 MSR_PKG_C10_RESIDENCY},
	{}
};

static inline u32 pmc_core_reg_read(struct pmc_dev *pmcdev, int reg_offset)
{
	return readl(pmcdev->regbase + reg_offset);
}

static inline void pmc_core_reg_write(struct pmc_dev *pmcdev, int reg_offset,
				      u32 val)
{
	writel(val, pmcdev->regbase + reg_offset);
}

static inline u64 pmc_core_adjust_slp_s0_step(struct pmc_dev *pmcdev, u32 value)
{
	/* ADL PCH does not have the SLP_S0 counter and LPM Residency counters are
	 * used as a workaround which uses 30.5 usec tick. All other client
	 * programs have the legacy SLP_S0 residency counter that is using the 122
	 * usec tick.
	 */
	const int lpm_adj_x2 = pmcdev->map->lpm_res_counter_step_x2;

	if (pmcdev->map == &adl_reg_map)
		return (u64)value * GET_X2_COUNTER((u64)lpm_adj_x2);
	else
		return (u64)value * pmcdev->map->slp_s0_res_counter_step;
}

static int set_etr3(struct pmc_dev *pmcdev)
{
	const struct pmc_reg_map *map = pmcdev->map;
	u32 reg;
	int err;

	if (!map->etr3_offset)
		return -EOPNOTSUPP;

	mutex_lock(&pmcdev->lock);

	/* check if CF9 is locked */
	reg = pmc_core_reg_read(pmcdev, map->etr3_offset);
	if (reg & ETR3_CF9LOCK) {
		err = -EACCES;
		goto out_unlock;
	}

	/* write CF9 global reset bit */
	reg |= ETR3_CF9GR;
	pmc_core_reg_write(pmcdev, map->etr3_offset, reg);

	reg = pmc_core_reg_read(pmcdev, map->etr3_offset);
	if (!(reg & ETR3_CF9GR)) {
		err = -EIO;
		goto out_unlock;
	}

	err = 0;

out_unlock:
	mutex_unlock(&pmcdev->lock);
	return err;
}
static umode_t etr3_is_visible(struct kobject *kobj,
				struct attribute *attr,
				int idx)
{
	struct device *dev = kobj_to_dev(kobj);
	struct pmc_dev *pmcdev = dev_get_drvdata(dev);
	const struct pmc_reg_map *map = pmcdev->map;
	u32 reg;

	mutex_lock(&pmcdev->lock);
	reg = pmc_core_reg_read(pmcdev, map->etr3_offset);
	mutex_unlock(&pmcdev->lock);

	return reg & ETR3_CF9LOCK ? attr->mode & (SYSFS_PREALLOC | 0444) : attr->mode;
}

static ssize_t etr3_show(struct device *dev,
				 struct device_attribute *attr, char *buf)
{
	struct pmc_dev *pmcdev = dev_get_drvdata(dev);
	const struct pmc_reg_map *map = pmcdev->map;
	u32 reg;

	if (!map->etr3_offset)
		return -EOPNOTSUPP;

	mutex_lock(&pmcdev->lock);

	reg = pmc_core_reg_read(pmcdev, map->etr3_offset);
	reg &= ETR3_CF9GR | ETR3_CF9LOCK;

	mutex_unlock(&pmcdev->lock);

	return sysfs_emit(buf, "0x%08x", reg);
}

static ssize_t etr3_store(struct device *dev,
				  struct device_attribute *attr,
				  const char *buf, size_t len)
{
	struct pmc_dev *pmcdev = dev_get_drvdata(dev);
	int err;
	u32 reg;

	err = kstrtouint(buf, 16, &reg);
	if (err)
		return err;

	/* allow only CF9 writes */
	if (reg != ETR3_CF9GR)
		return -EINVAL;

	err = set_etr3(pmcdev);
	if (err)
		return err;

	return len;
}
static DEVICE_ATTR_RW(etr3);

static struct attribute *pmc_attrs[] = {
	&dev_attr_etr3.attr,
	NULL
};

static const struct attribute_group pmc_attr_group = {
	.attrs = pmc_attrs,
	.is_visible = etr3_is_visible,
};

static const struct attribute_group *pmc_dev_groups[] = {
	&pmc_attr_group,
	NULL
};

static int pmc_core_dev_state_get(void *data, u64 *val)
{
	struct pmc_dev *pmcdev = data;
	const struct pmc_reg_map *map = pmcdev->map;
	u32 value;

	value = pmc_core_reg_read(pmcdev, map->slp_s0_offset);
	*val = pmc_core_adjust_slp_s0_step(pmcdev, value);

	return 0;
}

DEFINE_DEBUGFS_ATTRIBUTE(pmc_core_dev_state, pmc_core_dev_state_get, NULL, "%llu\n");

static int pmc_core_pson_residency_get(void *data, u64 *val)
{
	struct pmc_dev *pmcdev = data;
	const struct pmc_reg_map *map = pmcdev->map;
	u32 value;

	value = pmc_core_reg_read(pmcdev, map->pson_residency_offset);
	*val = (u64)value * pmcdev->map->pson_residency_counter_step;

	return 0;
}

DEFINE_DEBUGFS_ATTRIBUTE(pmc_core_pson_residency, pmc_core_pson_residency_get, NULL, "%llu\n");

static int pmc_core_check_read_lock_bit(struct pmc_dev *pmcdev)
{
	u32 value;

	value = pmc_core_reg_read(pmcdev, pmcdev->map->pm_cfg_offset);
	return value & BIT(pmcdev->map->pm_read_disable_bit);
}

static void pmc_core_slps0_display(struct pmc_dev *pmcdev, struct device *dev,
				   struct seq_file *s)
{
	const struct pmc_bit_map **maps = pmcdev->map->slps0_dbg_maps;
	const struct pmc_bit_map *map;
	int offset = pmcdev->map->slps0_dbg_offset;
	u32 data;

	while (*maps) {
		map = *maps;
		data = pmc_core_reg_read(pmcdev, offset);
		offset += 4;
		while (map->name) {
			if (dev)
				dev_info(dev, "SLP_S0_DBG: %-32s\tState: %s\n",
					map->name,
					data & map->bit_mask ? "Yes" : "No");
			if (s)
				seq_printf(s, "SLP_S0_DBG: %-32s\tState: %s\n",
					   map->name,
					   data & map->bit_mask ? "Yes" : "No");
			++map;
		}
		++maps;
	}
}

static int pmc_core_lpm_get_arr_size(const struct pmc_bit_map **maps)
{
	int idx;

	for (idx = 0; maps[idx]; idx++)
		;/* Nothing */

	return idx;
}

static void pmc_core_lpm_display(struct pmc_dev *pmcdev, struct device *dev,
				 struct seq_file *s, u32 offset,
				 const char *str,
				 const struct pmc_bit_map **maps)
{
	int index, idx, len = 32, bit_mask, arr_size;
	u32 *lpm_regs;

	arr_size = pmc_core_lpm_get_arr_size(maps);
	lpm_regs = kmalloc_array(arr_size, sizeof(*lpm_regs), GFP_KERNEL);
	if (!lpm_regs)
		return;

	for (index = 0; index < arr_size; index++) {
		lpm_regs[index] = pmc_core_reg_read(pmcdev, offset);
		offset += 4;
	}

	for (idx = 0; idx < arr_size; idx++) {
		if (dev)
			dev_info(dev, "\nLPM_%s_%d:\t0x%x\n", str, idx,
				lpm_regs[idx]);
		if (s)
			seq_printf(s, "\nLPM_%s_%d:\t0x%x\n", str, idx,
				   lpm_regs[idx]);
		for (index = 0; maps[idx][index].name && index < len; index++) {
			bit_mask = maps[idx][index].bit_mask;
			if (dev)
				dev_info(dev, "%-30s %-30d\n",
					maps[idx][index].name,
					lpm_regs[idx] & bit_mask ? 1 : 0);
			if (s)
				seq_printf(s, "%-30s %-30d\n",
					   maps[idx][index].name,
					   lpm_regs[idx] & bit_mask ? 1 : 0);
		}
	}

	kfree(lpm_regs);
}

static bool slps0_dbg_latch;

static inline u8 pmc_core_reg_read_byte(struct pmc_dev *pmcdev, int offset)
{
	return readb(pmcdev->regbase + offset);
}

static void pmc_core_display_map(struct seq_file *s, int index, int idx, int ip,
				 u8 pf_reg, const struct pmc_bit_map **pf_map)
{
	seq_printf(s, "PCH IP: %-2d - %-32s\tState: %s\n",
		   ip, pf_map[idx][index].name,
		   pf_map[idx][index].bit_mask & pf_reg ? "Off" : "On");
}

static int pmc_core_ppfear_show(struct seq_file *s, void *unused)
{
	struct pmc_dev *pmcdev = s->private;
	const struct pmc_bit_map **maps = pmcdev->map->pfear_sts;
	u8 pf_regs[PPFEAR_MAX_NUM_ENTRIES];
	int index, iter, idx, ip = 0;

	iter = pmcdev->map->ppfear0_offset;

	for (index = 0; index < pmcdev->map->ppfear_buckets &&
	     index < PPFEAR_MAX_NUM_ENTRIES; index++, iter++)
		pf_regs[index] = pmc_core_reg_read_byte(pmcdev, iter);

	for (idx = 0; maps[idx]; idx++) {
		for (index = 0; maps[idx][index].name &&
		     index < pmcdev->map->ppfear_buckets * 8; ip++, index++)
			pmc_core_display_map(s, index, idx, ip,
					     pf_regs[index / 8], maps);
	}

	return 0;
}
DEFINE_SHOW_ATTRIBUTE(pmc_core_ppfear);

/* This function should return link status, 0 means ready */
static int pmc_core_mtpmc_link_status(struct pmc_dev *pmcdev)
{
	u32 value;

	value = pmc_core_reg_read(pmcdev, SPT_PMC_PM_STS_OFFSET);
	return value & BIT(SPT_PMC_MSG_FULL_STS_BIT);
}

static int pmc_core_send_msg(struct pmc_dev *pmcdev, u32 *addr_xram)
{
	u32 dest;
	int timeout;

	for (timeout = NUM_RETRIES; timeout > 0; timeout--) {
		if (pmc_core_mtpmc_link_status(pmcdev) == 0)
			break;
		msleep(5);
	}

	if (timeout <= 0 && pmc_core_mtpmc_link_status(pmcdev))
		return -EBUSY;

	dest = (*addr_xram & MTPMC_MASK) | (1U << 1);
	pmc_core_reg_write(pmcdev, SPT_PMC_MTPMC_OFFSET, dest);
	return 0;
}

static int pmc_core_mphy_pg_show(struct seq_file *s, void *unused)
{
	struct pmc_dev *pmcdev = s->private;
	const struct pmc_bit_map *map = pmcdev->map->mphy_sts;
	u32 mphy_core_reg_low, mphy_core_reg_high;
	u32 val_low, val_high;
	int index, err = 0;

	if (pmcdev->pmc_xram_read_bit) {
		seq_puts(s, "Access denied: please disable PMC_READ_DISABLE setting in BIOS.");
		return 0;
	}

	mphy_core_reg_low  = (SPT_PMC_MPHY_CORE_STS_0 << 16);
	mphy_core_reg_high = (SPT_PMC_MPHY_CORE_STS_1 << 16);

	mutex_lock(&pmcdev->lock);

	if (pmc_core_send_msg(pmcdev, &mphy_core_reg_low) != 0) {
		err = -EBUSY;
		goto out_unlock;
	}

	msleep(10);
	val_low = pmc_core_reg_read(pmcdev, SPT_PMC_MFPMC_OFFSET);

	if (pmc_core_send_msg(pmcdev, &mphy_core_reg_high) != 0) {
		err = -EBUSY;
		goto out_unlock;
	}

	msleep(10);
	val_high = pmc_core_reg_read(pmcdev, SPT_PMC_MFPMC_OFFSET);

	for (index = 0; index < 8 && map[index].name; index++) {
		seq_printf(s, "%-32s\tState: %s\n",
			   map[index].name,
			   map[index].bit_mask & val_low ? "Not power gated" :
			   "Power gated");
	}

	for (index = 8; map[index].name; index++) {
		seq_printf(s, "%-32s\tState: %s\n",
			   map[index].name,
			   map[index].bit_mask & val_high ? "Not power gated" :
			   "Power gated");
	}

out_unlock:
	mutex_unlock(&pmcdev->lock);
	return err;
}
DEFINE_SHOW_ATTRIBUTE(pmc_core_mphy_pg);

static int pmc_core_pll_show(struct seq_file *s, void *unused)
{
	struct pmc_dev *pmcdev = s->private;
	const struct pmc_bit_map *map = pmcdev->map->pll_sts;
	u32 mphy_common_reg, val;
	int index, err = 0;

	if (pmcdev->pmc_xram_read_bit) {
		seq_puts(s, "Access denied: please disable PMC_READ_DISABLE setting in BIOS.");
		return 0;
	}

	mphy_common_reg  = (SPT_PMC_MPHY_COM_STS_0 << 16);
	mutex_lock(&pmcdev->lock);

	if (pmc_core_send_msg(pmcdev, &mphy_common_reg) != 0) {
		err = -EBUSY;
		goto out_unlock;
	}

	/* Observed PMC HW response latency for MTPMC-MFPMC is ~10 ms */
	msleep(10);
	val = pmc_core_reg_read(pmcdev, SPT_PMC_MFPMC_OFFSET);

	for (index = 0; map[index].name ; index++) {
		seq_printf(s, "%-32s\tState: %s\n",
			   map[index].name,
			   map[index].bit_mask & val ? "Active" : "Idle");
	}

out_unlock:
	mutex_unlock(&pmcdev->lock);
	return err;
}
DEFINE_SHOW_ATTRIBUTE(pmc_core_pll);

int pmc_core_send_ltr_ignore(struct pmc_dev *pmcdev, u32 value)
{
	const struct pmc_reg_map *map = pmcdev->map;
	u32 reg;
	int err = 0;

	mutex_lock(&pmcdev->lock);

	if (value > map->ltr_ignore_max) {
		err = -EINVAL;
		goto out_unlock;
	}

	reg = pmc_core_reg_read(pmcdev, map->ltr_ignore_offset);
	reg |= BIT(value);
	pmc_core_reg_write(pmcdev, map->ltr_ignore_offset, reg);

out_unlock:
	mutex_unlock(&pmcdev->lock);

	return err;
}

static ssize_t pmc_core_ltr_ignore_write(struct file *file,
					 const char __user *userbuf,
					 size_t count, loff_t *ppos)
{
	struct seq_file *s = file->private_data;
	struct pmc_dev *pmcdev = s->private;
	u32 buf_size, value;
	int err;

	buf_size = min_t(u32, count, 64);

	err = kstrtou32_from_user(userbuf, buf_size, 10, &value);
	if (err)
		return err;

	err = pmc_core_send_ltr_ignore(pmcdev, value);

	return err == 0 ? count : err;
}

static int pmc_core_ltr_ignore_show(struct seq_file *s, void *unused)
{
	return 0;
}

static int pmc_core_ltr_ignore_open(struct inode *inode, struct file *file)
{
	return single_open(file, pmc_core_ltr_ignore_show, inode->i_private);
}

static const struct file_operations pmc_core_ltr_ignore_ops = {
	.open           = pmc_core_ltr_ignore_open,
	.read           = seq_read,
	.write          = pmc_core_ltr_ignore_write,
	.llseek         = seq_lseek,
	.release        = single_release,
};

static void pmc_core_slps0_dbg_latch(struct pmc_dev *pmcdev, bool reset)
{
	const struct pmc_reg_map *map = pmcdev->map;
	u32 fd;

	mutex_lock(&pmcdev->lock);

	if (!reset && !slps0_dbg_latch)
		goto out_unlock;

	fd = pmc_core_reg_read(pmcdev, map->slps0_dbg_offset);
	if (reset)
		fd &= ~CNP_PMC_LATCH_SLPS0_EVENTS;
	else
		fd |= CNP_PMC_LATCH_SLPS0_EVENTS;
	pmc_core_reg_write(pmcdev, map->slps0_dbg_offset, fd);

	slps0_dbg_latch = false;

out_unlock:
	mutex_unlock(&pmcdev->lock);
}

static int pmc_core_slps0_dbg_show(struct seq_file *s, void *unused)
{
	struct pmc_dev *pmcdev = s->private;

	pmc_core_slps0_dbg_latch(pmcdev, false);
	pmc_core_slps0_display(pmcdev, NULL, s);
	pmc_core_slps0_dbg_latch(pmcdev, true);

	return 0;
}
DEFINE_SHOW_ATTRIBUTE(pmc_core_slps0_dbg);

static u32 convert_ltr_scale(u32 val)
{
	/*
	 * As per PCIE specification supporting document
	 * ECN_LatencyTolnReporting_14Aug08.pdf the Latency
	 * Tolerance Reporting data payload is encoded in a
	 * 3 bit scale and 10 bit value fields. Values are
	 * multiplied by the indicated scale to yield an absolute time
	 * value, expressible in a range from 1 nanosecond to
	 * 2^25*(2^10-1) = 34,326,183,936 nanoseconds.
	 *
	 * scale encoding is as follows:
	 *
	 * ----------------------------------------------
	 * |scale factor	|	Multiplier (ns)	|
	 * ----------------------------------------------
	 * |	0		|	1		|
	 * |	1		|	32		|
	 * |	2		|	1024		|
	 * |	3		|	32768		|
	 * |	4		|	1048576		|
	 * |	5		|	33554432	|
	 * |	6		|	Invalid		|
	 * |	7		|	Invalid		|
	 * ----------------------------------------------
	 */
	if (val > 5) {
		pr_warn("Invalid LTR scale factor.\n");
		return 0;
	}

	return 1U << (5 * val);
}

static int pmc_core_ltr_show(struct seq_file *s, void *unused)
{
	struct pmc_dev *pmcdev = s->private;
	const struct pmc_bit_map *map = pmcdev->map->ltr_show_sts;
	u64 decoded_snoop_ltr, decoded_non_snoop_ltr;
	u32 ltr_raw_data, scale, val;
	u16 snoop_ltr, nonsnoop_ltr;
	int index;

	for (index = 0; map[index].name ; index++) {
		decoded_snoop_ltr = decoded_non_snoop_ltr = 0;
		ltr_raw_data = pmc_core_reg_read(pmcdev,
						 map[index].bit_mask);
		snoop_ltr = ltr_raw_data & ~MTPMC_MASK;
		nonsnoop_ltr = (ltr_raw_data >> 0x10) & ~MTPMC_MASK;

		if (FIELD_GET(LTR_REQ_NONSNOOP, ltr_raw_data)) {
			scale = FIELD_GET(LTR_DECODED_SCALE, nonsnoop_ltr);
			val = FIELD_GET(LTR_DECODED_VAL, nonsnoop_ltr);
			decoded_non_snoop_ltr = val * convert_ltr_scale(scale);
		}

		if (FIELD_GET(LTR_REQ_SNOOP, ltr_raw_data)) {
			scale = FIELD_GET(LTR_DECODED_SCALE, snoop_ltr);
			val = FIELD_GET(LTR_DECODED_VAL, snoop_ltr);
			decoded_snoop_ltr = val * convert_ltr_scale(scale);
		}

		seq_printf(s, "%-32s\tLTR: RAW: 0x%-16x\tNon-Snoop(ns): %-16llu\tSnoop(ns): %-16llu\n",
			   map[index].name, ltr_raw_data,
			   decoded_non_snoop_ltr,
			   decoded_snoop_ltr);
	}
	return 0;
}
DEFINE_SHOW_ATTRIBUTE(pmc_core_ltr);

static inline u64 adjust_lpm_residency(struct pmc_dev *pmcdev, u32 offset,
				       const int lpm_adj_x2)
{
	u64 lpm_res = pmc_core_reg_read(pmcdev, offset);

	return GET_X2_COUNTER((u64)lpm_adj_x2 * lpm_res);
}

static int pmc_core_substate_res_show(struct seq_file *s, void *unused)
{
	struct pmc_dev *pmcdev = s->private;
	const int lpm_adj_x2 = pmcdev->map->lpm_res_counter_step_x2;
	u32 offset = pmcdev->map->lpm_residency_offset;
	int i, mode;

	seq_printf(s, "%-10s %-15s\n", "Substate", "Residency");

	pmc_for_each_mode(i, mode, pmcdev) {
		seq_printf(s, "%-10s %-15llu\n", pmc_lpm_modes[mode],
			   adjust_lpm_residency(pmcdev, offset + (4 * mode), lpm_adj_x2));
	}

	return 0;
}
DEFINE_SHOW_ATTRIBUTE(pmc_core_substate_res);

static int pmc_core_substate_sts_regs_show(struct seq_file *s, void *unused)
{
	struct pmc_dev *pmcdev = s->private;
	const struct pmc_bit_map **maps = pmcdev->map->lpm_sts;
	u32 offset = pmcdev->map->lpm_status_offset;

	pmc_core_lpm_display(pmcdev, NULL, s, offset, "STATUS", maps);

	return 0;
}
DEFINE_SHOW_ATTRIBUTE(pmc_core_substate_sts_regs);

static int pmc_core_substate_l_sts_regs_show(struct seq_file *s, void *unused)
{
	struct pmc_dev *pmcdev = s->private;
	const struct pmc_bit_map **maps = pmcdev->map->lpm_sts;
	u32 offset = pmcdev->map->lpm_live_status_offset;

	pmc_core_lpm_display(pmcdev, NULL, s, offset, "LIVE_STATUS", maps);

	return 0;
}
DEFINE_SHOW_ATTRIBUTE(pmc_core_substate_l_sts_regs);

static void pmc_core_substate_req_header_show(struct seq_file *s)
{
	struct pmc_dev *pmcdev = s->private;
	int i, mode;

	seq_printf(s, "%30s |", "Element");
	pmc_for_each_mode(i, mode, pmcdev)
		seq_printf(s, " %9s |", pmc_lpm_modes[mode]);

	seq_printf(s, " %9s |\n", "Status");
}

static int pmc_core_substate_req_regs_show(struct seq_file *s, void *unused)
{
	struct pmc_dev *pmcdev = s->private;
	const struct pmc_bit_map **maps = pmcdev->map->lpm_sts;
	const struct pmc_bit_map *map;
	const int num_maps = pmcdev->map->lpm_num_maps;
	u32 sts_offset = pmcdev->map->lpm_status_offset;
	u32 *lpm_req_regs = pmcdev->lpm_req_regs;
	int mp;

	/* Display the header */
	pmc_core_substate_req_header_show(s);

	/* Loop over maps */
	for (mp = 0; mp < num_maps; mp++) {
		u32 req_mask = 0;
		u32 lpm_status;
		int mode, idx, i, len = 32;

		/*
		 * Capture the requirements and create a mask so that we only
		 * show an element if it's required for at least one of the
		 * enabled low power modes
		 */
		pmc_for_each_mode(idx, mode, pmcdev)
			req_mask |= lpm_req_regs[mp + (mode * num_maps)];

		/* Get the last latched status for this map */
		lpm_status = pmc_core_reg_read(pmcdev, sts_offset + (mp * 4));

		/*  Loop over elements in this map */
		map = maps[mp];
		for (i = 0; map[i].name && i < len; i++) {
			u32 bit_mask = map[i].bit_mask;

			if (!(bit_mask & req_mask))
				/*
				 * Not required for any enabled states
				 * so don't display
				 */
				continue;

			/* Display the element name in the first column */
			seq_printf(s, "%30s |", map[i].name);

			/* Loop over the enabled states and display if required */
			pmc_for_each_mode(idx, mode, pmcdev) {
				if (lpm_req_regs[mp + (mode * num_maps)] & bit_mask)
					seq_printf(s, " %9s |",
						   "Required");
				else
					seq_printf(s, " %9s |", " ");
			}

			/* In Status column, show the last captured state of this agent */
			if (lpm_status & bit_mask)
				seq_printf(s, " %9s |", "Yes");
			else
				seq_printf(s, " %9s |", " ");

			seq_puts(s, "\n");
		}
	}

	return 0;
}
DEFINE_SHOW_ATTRIBUTE(pmc_core_substate_req_regs);

static int pmc_core_lpm_latch_mode_show(struct seq_file *s, void *unused)
{
	struct pmc_dev *pmcdev = s->private;
	bool c10;
	u32 reg;
	int idx, mode;

	reg = pmc_core_reg_read(pmcdev, pmcdev->map->lpm_sts_latch_en_offset);
	if (reg & LPM_STS_LATCH_MODE) {
		seq_puts(s, "c10");
		c10 = false;
	} else {
		seq_puts(s, "[c10]");
		c10 = true;
	}

	pmc_for_each_mode(idx, mode, pmcdev) {
		if ((BIT(mode) & reg) && !c10)
			seq_printf(s, " [%s]", pmc_lpm_modes[mode]);
		else
			seq_printf(s, " %s", pmc_lpm_modes[mode]);
	}

	seq_puts(s, " clear\n");

	return 0;
}

static ssize_t pmc_core_lpm_latch_mode_write(struct file *file,
					     const char __user *userbuf,
					     size_t count, loff_t *ppos)
{
	struct seq_file *s = file->private_data;
	struct pmc_dev *pmcdev = s->private;
	bool clear = false, c10 = false;
	unsigned char buf[8];
	int idx, m, mode;
	u32 reg;

	if (count > sizeof(buf) - 1)
		return -EINVAL;
	if (copy_from_user(buf, userbuf, count))
		return -EFAULT;
	buf[count] = '\0';

	/*
	 * Allowed strings are:
	 *	Any enabled substate, e.g. 'S0i2.0'
	 *	'c10'
	 *	'clear'
	 */
	mode = sysfs_match_string(pmc_lpm_modes, buf);

	/* Check string matches enabled mode */
	pmc_for_each_mode(idx, m, pmcdev)
		if (mode == m)
			break;

	if (mode != m || mode < 0) {
		if (sysfs_streq(buf, "clear"))
			clear = true;
		else if (sysfs_streq(buf, "c10"))
			c10 = true;
		else
			return -EINVAL;
	}

	if (clear) {
		mutex_lock(&pmcdev->lock);

		reg = pmc_core_reg_read(pmcdev, pmcdev->map->etr3_offset);
		reg |= ETR3_CLEAR_LPM_EVENTS;
		pmc_core_reg_write(pmcdev, pmcdev->map->etr3_offset, reg);

		mutex_unlock(&pmcdev->lock);

		return count;
	}

	if (c10) {
		mutex_lock(&pmcdev->lock);

		reg = pmc_core_reg_read(pmcdev, pmcdev->map->lpm_sts_latch_en_offset);
		reg &= ~LPM_STS_LATCH_MODE;
		pmc_core_reg_write(pmcdev, pmcdev->map->lpm_sts_latch_en_offset, reg);

		mutex_unlock(&pmcdev->lock);

		return count;
	}

	/*
	 * For LPM mode latching we set the latch enable bit and selected mode
	 * and clear everything else.
	 */
	reg = LPM_STS_LATCH_MODE | BIT(mode);
	mutex_lock(&pmcdev->lock);
	pmc_core_reg_write(pmcdev, pmcdev->map->lpm_sts_latch_en_offset, reg);
	mutex_unlock(&pmcdev->lock);

	return count;
}
DEFINE_PMC_CORE_ATTR_WRITE(pmc_core_lpm_latch_mode);

static int pmc_core_pkgc_show(struct seq_file *s, void *unused)
{
	struct pmc_dev *pmcdev = s->private;
	const struct pmc_bit_map *map = pmcdev->map->msr_sts;
	u64 pcstate_count;
	int index;

	for (index = 0; map[index].name ; index++) {
		if (rdmsrl_safe(map[index].bit_mask, &pcstate_count))
			continue;

		pcstate_count *= 1000;
		do_div(pcstate_count, tsc_khz);
		seq_printf(s, "%-8s : %llu\n", map[index].name,
			   pcstate_count);
	}

	return 0;
}
DEFINE_SHOW_ATTRIBUTE(pmc_core_pkgc);

static bool pmc_core_pri_verify(u32 lpm_pri, u8 *mode_order)
{
	int i, j;

	if (!lpm_pri)
		return false;
	/*
	 * Each byte contains the priority level for 2 modes (7:4 and 3:0).
	 * In a 32 bit register this allows for describing 8 modes. Store the
	 * levels and look for values out of range.
	 */
	for (i = 0; i < 8; i++) {
		int level = lpm_pri & GENMASK(3, 0);

		if (level >= LPM_MAX_NUM_MODES)
			return false;

		mode_order[i] = level;
		lpm_pri >>= 4;
	}

	/* Check that we have unique values */
	for (i = 0; i < LPM_MAX_NUM_MODES - 1; i++)
		for (j = i + 1; j < LPM_MAX_NUM_MODES; j++)
			if (mode_order[i] == mode_order[j])
				return false;

	return true;
}

void pmc_core_get_low_power_modes(struct platform_device *pdev)
{
	struct pmc_dev *pmcdev = platform_get_drvdata(pdev);
	u8 pri_order[LPM_MAX_NUM_MODES] = LPM_DEFAULT_PRI;
	u8 mode_order[LPM_MAX_NUM_MODES];
	u32 lpm_pri;
	u32 lpm_en;
	int mode, i, p;

	/* Use LPM Maps to indicate support for substates */
	if (!pmcdev->map->lpm_num_maps)
		return;

	lpm_en = pmc_core_reg_read(pmcdev, pmcdev->map->lpm_en_offset);
	/* For MTL, BIT 31 is not an lpm mode but a enable bit.
	 * Lower byte is enough to cover the number of lpm modes for all
	 * platforms and hence mask the upper 3 bytes.
	 */
	pmcdev->num_lpm_modes = hweight32(lpm_en & 0xFF);

	/* Read 32 bit LPM_PRI register */
	lpm_pri = pmc_core_reg_read(pmcdev, pmcdev->map->lpm_priority_offset);


	/*
	 * If lpm_pri value passes verification, then override the default
	 * modes here. Otherwise stick with the default.
	 */
	if (pmc_core_pri_verify(lpm_pri, mode_order))
		/* Get list of modes in priority order */
		for (mode = 0; mode < LPM_MAX_NUM_MODES; mode++)
			pri_order[mode_order[mode]] = mode;
	else
		dev_warn(&pdev->dev, "Assuming a default substate order for this platform\n");

	/*
	 * Loop through all modes from lowest to highest priority,
	 * and capture all enabled modes in order
	 */
	i = 0;
	for (p = LPM_MAX_NUM_MODES - 1; p >= 0; p--) {
		int mode = pri_order[p];

		if (!(BIT(mode) & lpm_en))
			continue;

		pmcdev->lpm_en_modes[i++] = mode;
	}
}

<<<<<<< HEAD
int get_primary_reg_base(struct pmc_dev *pmcdev)
{
	u64 slp_s0_addr;

	if (lpit_read_residency_count_address(&slp_s0_addr)) {
		pmcdev->base_addr = PMC_BASE_ADDR_DEFAULT;

		if (page_is_ram(PHYS_PFN(pmcdev->base_addr)))
			return -ENODEV;
	} else {
		pmcdev->base_addr = slp_s0_addr - pmcdev->map->slp_s0_offset;
	}

	pmcdev->regbase = ioremap(pmcdev->base_addr,
				  pmcdev->map->regmap_length);
	if (!pmcdev->regbase)
		return -ENOMEM;
	return 0;
=======
static bool pmc_core_is_pson_residency_enabled(struct pmc_dev *pmcdev)
{
	struct platform_device *pdev = pmcdev->pdev;
	struct acpi_device *adev = ACPI_COMPANION(&pdev->dev);
	acpi_status status;
	u8 val;

	if (!adev)
		return false;

	acpi_init_properties(adev);
	status = acpi_evaluate_object(adev->handle, "PSOP", NULL, NULL);

	if (ACPI_FAILURE(status))
		return false;

	if (fwnode_property_read_u8(acpi_fwnode_handle(adev),
				    "intel-cec-pson-switching-enabled-in-s0",
				    &val))
		return false;

	return val == 1;
>>>>>>> 8d4eac3c
}

static void pmc_core_dbgfs_unregister(struct pmc_dev *pmcdev)
{
	debugfs_remove_recursive(pmcdev->dbgfs_dir);
}

static void pmc_core_dbgfs_register(struct pmc_dev *pmcdev)
{
	struct dentry *dir;

	dir = debugfs_create_dir("pmc_core", NULL);
	pmcdev->dbgfs_dir = dir;

	debugfs_create_file("slp_s0_residency_usec", 0444, dir, pmcdev,
			    &pmc_core_dev_state);

	if (pmcdev->map->pfear_sts)
		debugfs_create_file("pch_ip_power_gating_status", 0444, dir,
				    pmcdev, &pmc_core_ppfear_fops);

	debugfs_create_file("ltr_ignore", 0644, dir, pmcdev,
			    &pmc_core_ltr_ignore_ops);

	debugfs_create_file("ltr_show", 0444, dir, pmcdev, &pmc_core_ltr_fops);

	debugfs_create_file("package_cstate_show", 0444, dir, pmcdev,
			    &pmc_core_pkgc_fops);

	if (pmcdev->map->pll_sts)
		debugfs_create_file("pll_status", 0444, dir, pmcdev,
				    &pmc_core_pll_fops);

	if (pmcdev->map->mphy_sts)
		debugfs_create_file("mphy_core_lanes_power_gating_status",
				    0444, dir, pmcdev,
				    &pmc_core_mphy_pg_fops);

	if (pmcdev->map->slps0_dbg_maps) {
		debugfs_create_file("slp_s0_debug_status", 0444,
				    dir, pmcdev,
				    &pmc_core_slps0_dbg_fops);

		debugfs_create_bool("slp_s0_dbg_latch", 0644,
				    dir, &slps0_dbg_latch);
	}

	if (pmcdev->map->lpm_en_offset) {
		debugfs_create_file("substate_residencies", 0444,
				    pmcdev->dbgfs_dir, pmcdev,
				    &pmc_core_substate_res_fops);
	}

	if (pmcdev->map->lpm_status_offset) {
		debugfs_create_file("substate_status_registers", 0444,
				    pmcdev->dbgfs_dir, pmcdev,
				    &pmc_core_substate_sts_regs_fops);
		debugfs_create_file("substate_live_status_registers", 0444,
				    pmcdev->dbgfs_dir, pmcdev,
				    &pmc_core_substate_l_sts_regs_fops);
		debugfs_create_file("lpm_latch_mode", 0644,
				    pmcdev->dbgfs_dir, pmcdev,
				    &pmc_core_lpm_latch_mode_fops);
	}

	if (pmcdev->lpm_req_regs) {
		debugfs_create_file("substate_requirements", 0444,
				    pmcdev->dbgfs_dir, pmcdev,
				    &pmc_core_substate_req_regs_fops);
	}

	if (pmcdev->map->pson_residency_offset && pmc_core_is_pson_residency_enabled(pmcdev)) {
		debugfs_create_file("pson_residency_usec", 0444,
				    pmcdev->dbgfs_dir, pmcdev, &pmc_core_pson_residency);
	}
}

static const struct x86_cpu_id intel_pmc_core_ids[] = {
	X86_MATCH_INTEL_FAM6_MODEL(SKYLAKE_L,		spt_core_init),
	X86_MATCH_INTEL_FAM6_MODEL(SKYLAKE,		spt_core_init),
	X86_MATCH_INTEL_FAM6_MODEL(KABYLAKE_L,		spt_core_init),
	X86_MATCH_INTEL_FAM6_MODEL(KABYLAKE,		spt_core_init),
	X86_MATCH_INTEL_FAM6_MODEL(CANNONLAKE_L,	cnp_core_init),
	X86_MATCH_INTEL_FAM6_MODEL(ICELAKE_L,		icl_core_init),
	X86_MATCH_INTEL_FAM6_MODEL(ICELAKE_NNPI,	icl_core_init),
	X86_MATCH_INTEL_FAM6_MODEL(COMETLAKE,		cnp_core_init),
	X86_MATCH_INTEL_FAM6_MODEL(COMETLAKE_L,		cnp_core_init),
	X86_MATCH_INTEL_FAM6_MODEL(TIGERLAKE_L,		tgl_core_init),
	X86_MATCH_INTEL_FAM6_MODEL(TIGERLAKE,		tgl_core_init),
	X86_MATCH_INTEL_FAM6_MODEL(ATOM_TREMONT_D,	cnp_core_init),
	X86_MATCH_INTEL_FAM6_MODEL(ATOM_TREMONT,	tgl_core_init),
	X86_MATCH_INTEL_FAM6_MODEL(ATOM_TREMONT_L,	icl_core_init),
	X86_MATCH_INTEL_FAM6_MODEL(ROCKETLAKE,		tgl_core_init),
	X86_MATCH_INTEL_FAM6_MODEL(ALDERLAKE_L,		tgl_core_init),
	X86_MATCH_INTEL_FAM6_MODEL(ALDERLAKE_N,		tgl_core_init),
	X86_MATCH_INTEL_FAM6_MODEL(ALDERLAKE,		adl_core_init),
	X86_MATCH_INTEL_FAM6_MODEL(RAPTORLAKE_P,        tgl_core_init),
	X86_MATCH_INTEL_FAM6_MODEL(RAPTORLAKE,		adl_core_init),
	X86_MATCH_INTEL_FAM6_MODEL(RAPTORLAKE_S,	adl_core_init),
	X86_MATCH_INTEL_FAM6_MODEL(METEORLAKE,          mtl_core_init),
	X86_MATCH_INTEL_FAM6_MODEL(METEORLAKE_L,	mtl_core_init),
	X86_MATCH_INTEL_FAM6_MODEL(LAKEFIELD,		lkf_core_init),
	{}
};

MODULE_DEVICE_TABLE(x86cpu, intel_pmc_core_ids);

static const struct pci_device_id pmc_pci_ids[] = {
	{ PCI_VDEVICE(INTEL, SPT_PMC_PCI_DEVICE_ID) },
	{ }
};

/*
 * This quirk can be used on those platforms where
 * the platform BIOS enforces 24Mhz crystal to shutdown
 * before PMC can assert SLP_S0#.
 */
static bool xtal_ignore;
static int quirk_xtal_ignore(const struct dmi_system_id *id)
{
	xtal_ignore = true;
	return 0;
}

static void pmc_core_xtal_ignore(struct pmc_dev *pmcdev)
{
	u32 value;

	value = pmc_core_reg_read(pmcdev, pmcdev->map->pm_vric1_offset);
	/* 24MHz Crystal Shutdown Qualification Disable */
	value |= SPT_PMC_VRIC1_XTALSDQDIS;
	/* Low Voltage Mode Enable */
	value &= ~SPT_PMC_VRIC1_SLPS0LVEN;
	pmc_core_reg_write(pmcdev, pmcdev->map->pm_vric1_offset, value);
}

static const struct dmi_system_id pmc_core_dmi_table[]  = {
	{
	.callback = quirk_xtal_ignore,
	.ident = "HP Elite x2 1013 G3",
	.matches = {
		DMI_MATCH(DMI_SYS_VENDOR, "HP"),
		DMI_MATCH(DMI_PRODUCT_NAME, "HP Elite x2 1013 G3"),
		},
	},
	{}
};

static void pmc_core_do_dmi_quirks(struct pmc_dev *pmcdev)
{
	dmi_check_system(pmc_core_dmi_table);

	if (xtal_ignore)
		pmc_core_xtal_ignore(pmcdev);
}

static int pmc_core_probe(struct platform_device *pdev)
{
	static bool device_initialized;
	struct pmc_dev *pmcdev;
	const struct x86_cpu_id *cpu_id;
	int (*core_init)(struct pmc_dev *pmcdev);
	int ret;

	if (device_initialized)
		return -ENODEV;

	pmcdev = devm_kzalloc(&pdev->dev, sizeof(*pmcdev), GFP_KERNEL);
	if (!pmcdev)
		return -ENOMEM;

	platform_set_drvdata(pdev, pmcdev);
	pmcdev->pdev = pdev;

	cpu_id = x86_match_cpu(intel_pmc_core_ids);
	if (!cpu_id)
		return -ENODEV;

	core_init = (int (*)(struct pmc_dev *))cpu_id->driver_data;

	/*
	 * Coffee Lake has CPU ID of Kaby Lake and Cannon Lake PCH. So here
	 * Sunrisepoint PCH regmap can't be used. Use Cannon Lake PCH regmap
	 * in this case.
	 */
	if (core_init == spt_core_init && !pci_dev_present(pmc_pci_ids))
		core_init = cnp_core_init;

	mutex_init(&pmcdev->lock);
	ret = core_init(pmcdev);
	if (ret) {
		mutex_destroy(&pmcdev->lock);
		return ret;
	}

	pmcdev->pmc_xram_read_bit = pmc_core_check_read_lock_bit(pmcdev);
	pmc_core_do_dmi_quirks(pmcdev);

	pmc_core_dbgfs_register(pmcdev);

	device_initialized = true;
	dev_info(&pdev->dev, " initialized\n");

	return 0;
}

static int pmc_core_remove(struct platform_device *pdev)
{
	struct pmc_dev *pmcdev = platform_get_drvdata(pdev);

	pmc_core_dbgfs_unregister(pmcdev);
	platform_set_drvdata(pdev, NULL);
	mutex_destroy(&pmcdev->lock);
	iounmap(pmcdev->regbase);

	if (pmcdev->ssram_pcidev) {
		pci_dev_put(pmcdev->ssram_pcidev);
		pci_disable_device(pmcdev->ssram_pcidev);
	}

	return 0;
}

static bool warn_on_s0ix_failures;
module_param(warn_on_s0ix_failures, bool, 0644);
MODULE_PARM_DESC(warn_on_s0ix_failures, "Check and warn for S0ix failures");

static __maybe_unused int pmc_core_suspend(struct device *dev)
{
	struct pmc_dev *pmcdev = dev_get_drvdata(dev);

	pmcdev->check_counters = false;

	/* No warnings on S0ix failures */
	if (!warn_on_s0ix_failures)
		return 0;

	/* Check if the syspend will actually use S0ix */
	if (pm_suspend_via_firmware())
		return 0;

	/* Save PC10 residency for checking later */
	if (rdmsrl_safe(MSR_PKG_C10_RESIDENCY, &pmcdev->pc10_counter))
		return -EIO;

	/* Save S0ix residency for checking later */
	if (pmc_core_dev_state_get(pmcdev, &pmcdev->s0ix_counter))
		return -EIO;

	pmcdev->check_counters = true;
	return 0;
}

static inline bool pmc_core_is_pc10_failed(struct pmc_dev *pmcdev)
{
	u64 pc10_counter;

	if (rdmsrl_safe(MSR_PKG_C10_RESIDENCY, &pc10_counter))
		return false;

	if (pc10_counter == pmcdev->pc10_counter)
		return true;

	return false;
}

static inline bool pmc_core_is_s0ix_failed(struct pmc_dev *pmcdev)
{
	u64 s0ix_counter;

	if (pmc_core_dev_state_get(pmcdev, &s0ix_counter))
		return false;

	if (s0ix_counter == pmcdev->s0ix_counter)
		return true;

	return false;
}

static __maybe_unused int pmc_core_resume(struct device *dev)
{
	struct pmc_dev *pmcdev = dev_get_drvdata(dev);
	const struct pmc_bit_map **maps = pmcdev->map->lpm_sts;
	int offset = pmcdev->map->lpm_status_offset;

	if (!pmcdev->check_counters)
		return 0;

	if (!pmc_core_is_s0ix_failed(pmcdev))
		return 0;

	if (pmc_core_is_pc10_failed(pmcdev)) {
		/* S0ix failed because of PC10 entry failure */
		dev_info(dev, "CPU did not enter PC10!!! (PC10 cnt=0x%llx)\n",
			 pmcdev->pc10_counter);
		return 0;
	}

	/* The real interesting case - S0ix failed - lets ask PMC why. */
	dev_warn(dev, "CPU did not enter SLP_S0!!! (S0ix cnt=%llu)\n",
		 pmcdev->s0ix_counter);
	if (pmcdev->map->slps0_dbg_maps)
		pmc_core_slps0_display(pmcdev, dev, NULL);
	if (pmcdev->map->lpm_sts)
		pmc_core_lpm_display(pmcdev, dev, NULL, offset, "STATUS", maps);

	return 0;
}

static const struct dev_pm_ops pmc_core_pm_ops = {
	SET_LATE_SYSTEM_SLEEP_PM_OPS(pmc_core_suspend, pmc_core_resume)
};

static const struct acpi_device_id pmc_core_acpi_ids[] = {
	{"INT33A1", 0}, /* _HID for Intel Power Engine, _CID PNP0D80*/
	{ }
};
MODULE_DEVICE_TABLE(acpi, pmc_core_acpi_ids);

static struct platform_driver pmc_core_driver = {
	.driver = {
		.name = "intel_pmc_core",
		.acpi_match_table = ACPI_PTR(pmc_core_acpi_ids),
		.pm = &pmc_core_pm_ops,
		.dev_groups = pmc_dev_groups,
	},
	.probe = pmc_core_probe,
	.remove = pmc_core_remove,
};

module_platform_driver(pmc_core_driver);

MODULE_LICENSE("GPL v2");
MODULE_DESCRIPTION("Intel PMC Core Driver");<|MERGE_RESOLUTION|>--- conflicted
+++ resolved
@@ -961,7 +961,6 @@
 	}
 }
 
-<<<<<<< HEAD
 int get_primary_reg_base(struct pmc_dev *pmcdev)
 {
 	u64 slp_s0_addr;
@@ -980,7 +979,8 @@
 	if (!pmcdev->regbase)
 		return -ENOMEM;
 	return 0;
-=======
+}
+
 static bool pmc_core_is_pson_residency_enabled(struct pmc_dev *pmcdev)
 {
 	struct platform_device *pdev = pmcdev->pdev;
@@ -1003,7 +1003,6 @@
 		return false;
 
 	return val == 1;
->>>>>>> 8d4eac3c
 }
 
 static void pmc_core_dbgfs_unregister(struct pmc_dev *pmcdev)
