--- conflicted
+++ resolved
@@ -310,12 +310,9 @@
 	const u32 lpm_status_offset;
 	const u32 lpm_live_status_offset;
 	const u32 etr3_offset;
-<<<<<<< HEAD
 	const u8  *lpm_reg_index;
-=======
 	const u32 pson_residency_offset;
 	const u32 pson_residency_counter_step;
->>>>>>> 8d4eac3c
 };
 
 /**
