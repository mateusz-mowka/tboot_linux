--- conflicted
+++ resolved
@@ -7,13 +7,9 @@
 #include "i915_irq.h"
 #include "intel_cdclk.h"
 #include "intel_combo_phy.h"
-<<<<<<< HEAD
-=======
 #include "intel_crt.h"
 #include "intel_de.h"
->>>>>>> df0cc57e
 #include "intel_display_power.h"
-#include "intel_de.h"
 #include "intel_display_types.h"
 #include "intel_dmc.h"
 #include "intel_dpio_phy.h"
@@ -22,10 +18,6 @@
 #include "intel_pcode.h"
 #include "intel_pm.h"
 #include "intel_pps.h"
-<<<<<<< HEAD
-#include "intel_sideband.h"
-=======
->>>>>>> df0cc57e
 #include "intel_snps_phy.h"
 #include "intel_tc.h"
 #include "intel_vga.h"
@@ -569,11 +561,7 @@
 	if (drm_WARN_ON(&dev_priv->drm, !dig_port))
 		return;
 
-<<<<<<< HEAD
-	if (DISPLAY_VER(dev_priv) == 11 && dig_port->tc_legacy_port)
-=======
 	if (DISPLAY_VER(dev_priv) == 11 && intel_tc_cold_requires_aux_pw(dig_port))
->>>>>>> df0cc57e
 		return;
 
 	drm_WARN_ON(&dev_priv->drm, !intel_tc_port_ref_held(dig_port));
@@ -642,11 +630,7 @@
 	 * exit sequence.
 	 */
 	timeout_expected = is_tbt || intel_tc_cold_requires_aux_pw(dig_port);
-<<<<<<< HEAD
-	if (DISPLAY_VER(dev_priv) == 11 && dig_port->tc_legacy_port)
-=======
 	if (DISPLAY_VER(dev_priv) == 11 && intel_tc_cold_requires_aux_pw(dig_port))
->>>>>>> df0cc57e
 		icl_tc_cold_exit(dev_priv);
 
 	hsw_wait_for_power_well_enable(dev_priv, power_well, timeout_expected);
@@ -1212,11 +1196,7 @@
 	if (!HAS_DISPLAY(dev_priv))
 		return;
 
-<<<<<<< HEAD
-	dev_priv->display.get_cdclk(dev_priv, &cdclk_config);
-=======
 	intel_cdclk_get_cdclk(dev_priv, &cdclk_config);
->>>>>>> df0cc57e
 	/* Can't read out voltage_level so can't use intel_cdclk_changed() */
 	drm_WARN_ON(&dev_priv->drm,
 		    intel_cdclk_needs_modeset(&dev_priv->cdclk.hw,
