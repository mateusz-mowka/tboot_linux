/*
 *	Adaptec AAC series RAID controller driver
 *	(c) Copyright 2001 Red Hat Inc.
 *
 * based on the old aacraid driver that is..
 * Adaptec aacraid device driver for Linux.
 *
 * Copyright (c) 2000-2010 Adaptec, Inc.
 *               2010-2015 PMC-Sierra, Inc. (aacraid@pmc-sierra.com)
 *		 2016-2017 Microsemi Corp. (aacraid@microsemi.com)
 *
 * This program is free software; you can redistribute it and/or modify
 * it under the terms of the GNU General Public License as published by
 * the Free Software Foundation; either version 2, or (at your option)
 * any later version.
 *
 * This program is distributed in the hope that it will be useful,
 * but WITHOUT ANY WARRANTY; without even the implied warranty of
 * MERCHANTABILITY or FITNESS FOR A PARTICULAR PURPOSE.  See the
 * GNU General Public License for more details.
 *
 * You should have received a copy of the GNU General Public License
 * along with this program; see the file COPYING.  If not, write to
 * the Free Software Foundation, 675 Mass Ave, Cambridge, MA 02139, USA.
 *
 * Module Name:
 *   linit.c
 *
 * Abstract: Linux Driver entry module for Adaptec RAID Array Controller
 */


#include <linux/compat.h>
#include <linux/blkdev.h>
#include <linux/completion.h>
#include <linux/init.h>
#include <linux/interrupt.h>
#include <linux/kernel.h>
#include <linux/module.h>
#include <linux/moduleparam.h>
#include <linux/pci.h>
#include <linux/aer.h>
#include <linux/pci-aspm.h>
#include <linux/slab.h>
#include <linux/mutex.h>
#include <linux/spinlock.h>
#include <linux/syscalls.h>
#include <linux/delay.h>
#include <linux/kthread.h>

#include <scsi/scsi.h>
#include <scsi/scsi_cmnd.h>
#include <scsi/scsi_device.h>
#include <scsi/scsi_host.h>
#include <scsi/scsi_tcq.h>
#include <scsi/scsicam.h>
#include <scsi/scsi_eh.h>

#include "aacraid.h"

#define AAC_DRIVER_VERSION		"1.2.1"
#ifndef AAC_DRIVER_BRANCH
#define AAC_DRIVER_BRANCH		""
#endif
#define AAC_DRIVERNAME			"aacraid"

#ifdef AAC_DRIVER_BUILD
#define _str(x) #x
#define str(x) _str(x)
#define AAC_DRIVER_FULL_VERSION	AAC_DRIVER_VERSION "[" str(AAC_DRIVER_BUILD) "]" AAC_DRIVER_BRANCH
#else
#define AAC_DRIVER_FULL_VERSION	AAC_DRIVER_VERSION AAC_DRIVER_BRANCH
#endif

MODULE_AUTHOR("Red Hat Inc and Adaptec");
MODULE_DESCRIPTION("Dell PERC2, 2/Si, 3/Si, 3/Di, "
		   "Adaptec Advanced Raid Products, "
		   "HP NetRAID-4M, IBM ServeRAID & ICP SCSI driver");
MODULE_LICENSE("GPL");
MODULE_VERSION(AAC_DRIVER_FULL_VERSION);

static DEFINE_MUTEX(aac_mutex);
static LIST_HEAD(aac_devices);
static int aac_cfg_major = AAC_CHARDEV_UNREGISTERED;
char aac_driver_version[] = AAC_DRIVER_FULL_VERSION;

/*
 * Because of the way Linux names scsi devices, the order in this table has
 * become important.  Check for on-board Raid first, add-in cards second.
 *
 * Note: The last field is used to index into aac_drivers below.
 */
static const struct pci_device_id aac_pci_tbl[] = {
	{ 0x1028, 0x0001, 0x1028, 0x0001, 0, 0, 0 }, /* PERC 2/Si (Iguana/PERC2Si) */
	{ 0x1028, 0x0002, 0x1028, 0x0002, 0, 0, 1 }, /* PERC 3/Di (Opal/PERC3Di) */
	{ 0x1028, 0x0003, 0x1028, 0x0003, 0, 0, 2 }, /* PERC 3/Si (SlimFast/PERC3Si */
	{ 0x1028, 0x0004, 0x1028, 0x00d0, 0, 0, 3 }, /* PERC 3/Di (Iguana FlipChip/PERC3DiF */
	{ 0x1028, 0x0002, 0x1028, 0x00d1, 0, 0, 4 }, /* PERC 3/Di (Viper/PERC3DiV) */
	{ 0x1028, 0x0002, 0x1028, 0x00d9, 0, 0, 5 }, /* PERC 3/Di (Lexus/PERC3DiL) */
	{ 0x1028, 0x000a, 0x1028, 0x0106, 0, 0, 6 }, /* PERC 3/Di (Jaguar/PERC3DiJ) */
	{ 0x1028, 0x000a, 0x1028, 0x011b, 0, 0, 7 }, /* PERC 3/Di (Dagger/PERC3DiD) */
	{ 0x1028, 0x000a, 0x1028, 0x0121, 0, 0, 8 }, /* PERC 3/Di (Boxster/PERC3DiB) */
	{ 0x9005, 0x0283, 0x9005, 0x0283, 0, 0, 9 }, /* catapult */
	{ 0x9005, 0x0284, 0x9005, 0x0284, 0, 0, 10 }, /* tomcat */
	{ 0x9005, 0x0285, 0x9005, 0x0286, 0, 0, 11 }, /* Adaptec 2120S (Crusader) */
	{ 0x9005, 0x0285, 0x9005, 0x0285, 0, 0, 12 }, /* Adaptec 2200S (Vulcan) */
	{ 0x9005, 0x0285, 0x9005, 0x0287, 0, 0, 13 }, /* Adaptec 2200S (Vulcan-2m) */
	{ 0x9005, 0x0285, 0x17aa, 0x0286, 0, 0, 14 }, /* Legend S220 (Legend Crusader) */
	{ 0x9005, 0x0285, 0x17aa, 0x0287, 0, 0, 15 }, /* Legend S230 (Legend Vulcan) */

	{ 0x9005, 0x0285, 0x9005, 0x0288, 0, 0, 16 }, /* Adaptec 3230S (Harrier) */
	{ 0x9005, 0x0285, 0x9005, 0x0289, 0, 0, 17 }, /* Adaptec 3240S (Tornado) */
	{ 0x9005, 0x0285, 0x9005, 0x028a, 0, 0, 18 }, /* ASR-2020ZCR SCSI PCI-X ZCR (Skyhawk) */
	{ 0x9005, 0x0285, 0x9005, 0x028b, 0, 0, 19 }, /* ASR-2025ZCR SCSI SO-DIMM PCI-X ZCR (Terminator) */
	{ 0x9005, 0x0286, 0x9005, 0x028c, 0, 0, 20 }, /* ASR-2230S + ASR-2230SLP PCI-X (Lancer) */
	{ 0x9005, 0x0286, 0x9005, 0x028d, 0, 0, 21 }, /* ASR-2130S (Lancer) */
	{ 0x9005, 0x0286, 0x9005, 0x029b, 0, 0, 22 }, /* AAR-2820SA (Intruder) */
	{ 0x9005, 0x0286, 0x9005, 0x029c, 0, 0, 23 }, /* AAR-2620SA (Intruder) */
	{ 0x9005, 0x0286, 0x9005, 0x029d, 0, 0, 24 }, /* AAR-2420SA (Intruder) */
	{ 0x9005, 0x0286, 0x9005, 0x029e, 0, 0, 25 }, /* ICP9024RO (Lancer) */
	{ 0x9005, 0x0286, 0x9005, 0x029f, 0, 0, 26 }, /* ICP9014RO (Lancer) */
	{ 0x9005, 0x0286, 0x9005, 0x02a0, 0, 0, 27 }, /* ICP9047MA (Lancer) */
	{ 0x9005, 0x0286, 0x9005, 0x02a1, 0, 0, 28 }, /* ICP9087MA (Lancer) */
	{ 0x9005, 0x0286, 0x9005, 0x02a3, 0, 0, 29 }, /* ICP5445AU (Hurricane44) */
	{ 0x9005, 0x0285, 0x9005, 0x02a4, 0, 0, 30 }, /* ICP9085LI (Marauder-X) */
	{ 0x9005, 0x0285, 0x9005, 0x02a5, 0, 0, 31 }, /* ICP5085BR (Marauder-E) */
	{ 0x9005, 0x0286, 0x9005, 0x02a6, 0, 0, 32 }, /* ICP9067MA (Intruder-6) */
	{ 0x9005, 0x0287, 0x9005, 0x0800, 0, 0, 33 }, /* Themisto Jupiter Platform */
	{ 0x9005, 0x0200, 0x9005, 0x0200, 0, 0, 33 }, /* Themisto Jupiter Platform */
	{ 0x9005, 0x0286, 0x9005, 0x0800, 0, 0, 34 }, /* Callisto Jupiter Platform */
	{ 0x9005, 0x0285, 0x9005, 0x028e, 0, 0, 35 }, /* ASR-2020SA SATA PCI-X ZCR (Skyhawk) */
	{ 0x9005, 0x0285, 0x9005, 0x028f, 0, 0, 36 }, /* ASR-2025SA SATA SO-DIMM PCI-X ZCR (Terminator) */
	{ 0x9005, 0x0285, 0x9005, 0x0290, 0, 0, 37 }, /* AAR-2410SA PCI SATA 4ch (Jaguar II) */
	{ 0x9005, 0x0285, 0x1028, 0x0291, 0, 0, 38 }, /* CERC SATA RAID 2 PCI SATA 6ch (DellCorsair) */
	{ 0x9005, 0x0285, 0x9005, 0x0292, 0, 0, 39 }, /* AAR-2810SA PCI SATA 8ch (Corsair-8) */
	{ 0x9005, 0x0285, 0x9005, 0x0293, 0, 0, 40 }, /* AAR-21610SA PCI SATA 16ch (Corsair-16) */
	{ 0x9005, 0x0285, 0x9005, 0x0294, 0, 0, 41 }, /* ESD SO-DIMM PCI-X SATA ZCR (Prowler) */
	{ 0x9005, 0x0285, 0x103C, 0x3227, 0, 0, 42 }, /* AAR-2610SA PCI SATA 6ch */
	{ 0x9005, 0x0285, 0x9005, 0x0296, 0, 0, 43 }, /* ASR-2240S (SabreExpress) */
	{ 0x9005, 0x0285, 0x9005, 0x0297, 0, 0, 44 }, /* ASR-4005 */
	{ 0x9005, 0x0285, 0x1014, 0x02F2, 0, 0, 45 }, /* IBM 8i (AvonPark) */
	{ 0x9005, 0x0285, 0x1014, 0x0312, 0, 0, 45 }, /* IBM 8i (AvonPark Lite) */
	{ 0x9005, 0x0286, 0x1014, 0x9580, 0, 0, 46 }, /* IBM 8k/8k-l8 (Aurora) */
	{ 0x9005, 0x0286, 0x1014, 0x9540, 0, 0, 47 }, /* IBM 8k/8k-l4 (Aurora Lite) */
	{ 0x9005, 0x0285, 0x9005, 0x0298, 0, 0, 48 }, /* ASR-4000 (BlackBird) */
	{ 0x9005, 0x0285, 0x9005, 0x0299, 0, 0, 49 }, /* ASR-4800SAS (Marauder-X) */
	{ 0x9005, 0x0285, 0x9005, 0x029a, 0, 0, 50 }, /* ASR-4805SAS (Marauder-E) */
	{ 0x9005, 0x0286, 0x9005, 0x02a2, 0, 0, 51 }, /* ASR-3800 (Hurricane44) */

	{ 0x9005, 0x0285, 0x1028, 0x0287, 0, 0, 52 }, /* Perc 320/DC*/
	{ 0x1011, 0x0046, 0x9005, 0x0365, 0, 0, 53 }, /* Adaptec 5400S (Mustang)*/
	{ 0x1011, 0x0046, 0x9005, 0x0364, 0, 0, 54 }, /* Adaptec 5400S (Mustang)*/
	{ 0x1011, 0x0046, 0x9005, 0x1364, 0, 0, 55 }, /* Dell PERC2/QC */
	{ 0x1011, 0x0046, 0x103c, 0x10c2, 0, 0, 56 }, /* HP NetRAID-4M */

	{ 0x9005, 0x0285, 0x1028, PCI_ANY_ID, 0, 0, 57 }, /* Dell Catchall */
	{ 0x9005, 0x0285, 0x17aa, PCI_ANY_ID, 0, 0, 58 }, /* Legend Catchall */
	{ 0x9005, 0x0285, PCI_ANY_ID, PCI_ANY_ID, 0, 0, 59 }, /* Adaptec Catch All */
	{ 0x9005, 0x0286, PCI_ANY_ID, PCI_ANY_ID, 0, 0, 60 }, /* Adaptec Rocket Catch All */
	{ 0x9005, 0x0288, PCI_ANY_ID, PCI_ANY_ID, 0, 0, 61 }, /* Adaptec NEMER/ARK Catch All */
	{ 0x9005, 0x028b, PCI_ANY_ID, PCI_ANY_ID, 0, 0, 62 }, /* Adaptec PMC Series 6 (Tupelo) */
	{ 0x9005, 0x028c, PCI_ANY_ID, PCI_ANY_ID, 0, 0, 63 }, /* Adaptec PMC Series 7 (Denali) */
	{ 0x9005, 0x028d, PCI_ANY_ID, PCI_ANY_ID, 0, 0, 64 }, /* Adaptec PMC Series 8 */
	{ 0,}
};
MODULE_DEVICE_TABLE(pci, aac_pci_tbl);

/*
 * dmb - For now we add the number of channels to this structure.
 * In the future we should add a fib that reports the number of channels
 * for the card.  At that time we can remove the channels from here
 */
static struct aac_driver_ident aac_drivers[] = {
	{ aac_rx_init, "percraid", "DELL    ", "PERCRAID        ", 2, AAC_QUIRK_31BIT | AAC_QUIRK_34SG | AAC_QUIRK_SCSI_32 }, /* PERC 2/Si (Iguana/PERC2Si) */
	{ aac_rx_init, "percraid", "DELL    ", "PERCRAID        ", 2, AAC_QUIRK_31BIT | AAC_QUIRK_34SG | AAC_QUIRK_SCSI_32 }, /* PERC 3/Di (Opal/PERC3Di) */
	{ aac_rx_init, "percraid", "DELL    ", "PERCRAID        ", 2, AAC_QUIRK_31BIT | AAC_QUIRK_34SG | AAC_QUIRK_SCSI_32 }, /* PERC 3/Si (SlimFast/PERC3Si */
	{ aac_rx_init, "percraid", "DELL    ", "PERCRAID        ", 2, AAC_QUIRK_31BIT | AAC_QUIRK_34SG | AAC_QUIRK_SCSI_32 }, /* PERC 3/Di (Iguana FlipChip/PERC3DiF */
	{ aac_rx_init, "percraid", "DELL    ", "PERCRAID        ", 2, AAC_QUIRK_31BIT | AAC_QUIRK_34SG | AAC_QUIRK_SCSI_32 }, /* PERC 3/Di (Viper/PERC3DiV) */
	{ aac_rx_init, "percraid", "DELL    ", "PERCRAID        ", 2, AAC_QUIRK_31BIT | AAC_QUIRK_34SG | AAC_QUIRK_SCSI_32 }, /* PERC 3/Di (Lexus/PERC3DiL) */
	{ aac_rx_init, "percraid", "DELL    ", "PERCRAID        ", 1, AAC_QUIRK_31BIT | AAC_QUIRK_34SG | AAC_QUIRK_SCSI_32 }, /* PERC 3/Di (Jaguar/PERC3DiJ) */
	{ aac_rx_init, "percraid", "DELL    ", "PERCRAID        ", 2, AAC_QUIRK_31BIT | AAC_QUIRK_34SG | AAC_QUIRK_SCSI_32 }, /* PERC 3/Di (Dagger/PERC3DiD) */
	{ aac_rx_init, "percraid", "DELL    ", "PERCRAID        ", 2, AAC_QUIRK_31BIT | AAC_QUIRK_34SG | AAC_QUIRK_SCSI_32 }, /* PERC 3/Di (Boxster/PERC3DiB) */
	{ aac_rx_init, "aacraid",  "ADAPTEC ", "catapult        ", 2, AAC_QUIRK_31BIT | AAC_QUIRK_34SG | AAC_QUIRK_SCSI_32 }, /* catapult */
	{ aac_rx_init, "aacraid",  "ADAPTEC ", "tomcat          ", 2, AAC_QUIRK_31BIT | AAC_QUIRK_34SG | AAC_QUIRK_SCSI_32 }, /* tomcat */
	{ aac_rx_init, "aacraid",  "ADAPTEC ", "Adaptec 2120S   ", 1, AAC_QUIRK_31BIT | AAC_QUIRK_34SG },		      /* Adaptec 2120S (Crusader) */
	{ aac_rx_init, "aacraid",  "ADAPTEC ", "Adaptec 2200S   ", 2, AAC_QUIRK_31BIT | AAC_QUIRK_34SG },		      /* Adaptec 2200S (Vulcan) */
	{ aac_rx_init, "aacraid",  "ADAPTEC ", "Adaptec 2200S   ", 2, AAC_QUIRK_31BIT | AAC_QUIRK_34SG | AAC_QUIRK_SCSI_32 }, /* Adaptec 2200S (Vulcan-2m) */
	{ aac_rx_init, "aacraid",  "Legend  ", "Legend S220     ", 1, AAC_QUIRK_31BIT | AAC_QUIRK_34SG | AAC_QUIRK_SCSI_32 }, /* Legend S220 (Legend Crusader) */
	{ aac_rx_init, "aacraid",  "Legend  ", "Legend S230     ", 2, AAC_QUIRK_31BIT | AAC_QUIRK_34SG | AAC_QUIRK_SCSI_32 }, /* Legend S230 (Legend Vulcan) */

	{ aac_rx_init, "aacraid",  "ADAPTEC ", "Adaptec 3230S   ", 2 }, /* Adaptec 3230S (Harrier) */
	{ aac_rx_init, "aacraid",  "ADAPTEC ", "Adaptec 3240S   ", 2 }, /* Adaptec 3240S (Tornado) */
	{ aac_rx_init, "aacraid",  "ADAPTEC ", "ASR-2020ZCR     ", 2 }, /* ASR-2020ZCR SCSI PCI-X ZCR (Skyhawk) */
	{ aac_rx_init, "aacraid",  "ADAPTEC ", "ASR-2025ZCR     ", 2 }, /* ASR-2025ZCR SCSI SO-DIMM PCI-X ZCR (Terminator) */
	{ aac_rkt_init, "aacraid",  "ADAPTEC ", "ASR-2230S PCI-X ", 2 }, /* ASR-2230S + ASR-2230SLP PCI-X (Lancer) */
	{ aac_rkt_init, "aacraid",  "ADAPTEC ", "ASR-2130S PCI-X ", 1 }, /* ASR-2130S (Lancer) */
	{ aac_rkt_init, "aacraid",  "ADAPTEC ", "AAR-2820SA      ", 1 }, /* AAR-2820SA (Intruder) */
	{ aac_rkt_init, "aacraid",  "ADAPTEC ", "AAR-2620SA      ", 1 }, /* AAR-2620SA (Intruder) */
	{ aac_rkt_init, "aacraid",  "ADAPTEC ", "AAR-2420SA      ", 1 }, /* AAR-2420SA (Intruder) */
	{ aac_rkt_init, "aacraid",  "ICP     ", "ICP9024RO       ", 2 }, /* ICP9024RO (Lancer) */
	{ aac_rkt_init, "aacraid",  "ICP     ", "ICP9014RO       ", 1 }, /* ICP9014RO (Lancer) */
	{ aac_rkt_init, "aacraid",  "ICP     ", "ICP9047MA       ", 1 }, /* ICP9047MA (Lancer) */
	{ aac_rkt_init, "aacraid",  "ICP     ", "ICP9087MA       ", 1 }, /* ICP9087MA (Lancer) */
	{ aac_rkt_init, "aacraid",  "ICP     ", "ICP5445AU       ", 1 }, /* ICP5445AU (Hurricane44) */
	{ aac_rx_init, "aacraid",  "ICP     ", "ICP9085LI       ", 1 }, /* ICP9085LI (Marauder-X) */
	{ aac_rx_init, "aacraid",  "ICP     ", "ICP5085BR       ", 1 }, /* ICP5085BR (Marauder-E) */
	{ aac_rkt_init, "aacraid",  "ICP     ", "ICP9067MA       ", 1 }, /* ICP9067MA (Intruder-6) */
	{ NULL        , "aacraid",  "ADAPTEC ", "Themisto        ", 0, AAC_QUIRK_SLAVE }, /* Jupiter Platform */
	{ aac_rkt_init, "aacraid",  "ADAPTEC ", "Callisto        ", 2, AAC_QUIRK_MASTER }, /* Jupiter Platform */
	{ aac_rx_init, "aacraid",  "ADAPTEC ", "ASR-2020SA       ", 1 }, /* ASR-2020SA SATA PCI-X ZCR (Skyhawk) */
	{ aac_rx_init, "aacraid",  "ADAPTEC ", "ASR-2025SA       ", 1 }, /* ASR-2025SA SATA SO-DIMM PCI-X ZCR (Terminator) */
	{ aac_rx_init, "aacraid",  "ADAPTEC ", "AAR-2410SA SATA ", 1, AAC_QUIRK_17SG }, /* AAR-2410SA PCI SATA 4ch (Jaguar II) */
	{ aac_rx_init, "aacraid",  "DELL    ", "CERC SR2        ", 1, AAC_QUIRK_17SG }, /* CERC SATA RAID 2 PCI SATA 6ch (DellCorsair) */
	{ aac_rx_init, "aacraid",  "ADAPTEC ", "AAR-2810SA SATA ", 1, AAC_QUIRK_17SG }, /* AAR-2810SA PCI SATA 8ch (Corsair-8) */
	{ aac_rx_init, "aacraid",  "ADAPTEC ", "AAR-21610SA SATA", 1, AAC_QUIRK_17SG }, /* AAR-21610SA PCI SATA 16ch (Corsair-16) */
	{ aac_rx_init, "aacraid",  "ADAPTEC ", "ASR-2026ZCR     ", 1 }, /* ESD SO-DIMM PCI-X SATA ZCR (Prowler) */
	{ aac_rx_init, "aacraid",  "ADAPTEC ", "AAR-2610SA      ", 1 }, /* SATA 6Ch (Bearcat) */
	{ aac_rx_init, "aacraid",  "ADAPTEC ", "ASR-2240S       ", 1 }, /* ASR-2240S (SabreExpress) */
	{ aac_rx_init, "aacraid",  "ADAPTEC ", "ASR-4005        ", 1 }, /* ASR-4005 */
	{ aac_rx_init, "ServeRAID","IBM     ", "ServeRAID 8i    ", 1 }, /* IBM 8i (AvonPark) */
	{ aac_rkt_init, "ServeRAID","IBM     ", "ServeRAID 8k-l8 ", 1 }, /* IBM 8k/8k-l8 (Aurora) */
	{ aac_rkt_init, "ServeRAID","IBM     ", "ServeRAID 8k-l4 ", 1 }, /* IBM 8k/8k-l4 (Aurora Lite) */
	{ aac_rx_init, "aacraid",  "ADAPTEC ", "ASR-4000        ", 1 }, /* ASR-4000 (BlackBird & AvonPark) */
	{ aac_rx_init, "aacraid",  "ADAPTEC ", "ASR-4800SAS     ", 1 }, /* ASR-4800SAS (Marauder-X) */
	{ aac_rx_init, "aacraid",  "ADAPTEC ", "ASR-4805SAS     ", 1 }, /* ASR-4805SAS (Marauder-E) */
	{ aac_rkt_init, "aacraid",  "ADAPTEC ", "ASR-3800        ", 1 }, /* ASR-3800 (Hurricane44) */

	{ aac_rx_init, "percraid", "DELL    ", "PERC 320/DC     ", 2, AAC_QUIRK_31BIT | AAC_QUIRK_34SG }, /* Perc 320/DC*/
	{ aac_sa_init, "aacraid",  "ADAPTEC ", "Adaptec 5400S   ", 4, AAC_QUIRK_34SG }, /* Adaptec 5400S (Mustang)*/
	{ aac_sa_init, "aacraid",  "ADAPTEC ", "AAC-364         ", 4, AAC_QUIRK_34SG }, /* Adaptec 5400S (Mustang)*/
	{ aac_sa_init, "percraid", "DELL    ", "PERCRAID        ", 4, AAC_QUIRK_34SG }, /* Dell PERC2/QC */
	{ aac_sa_init, "hpnraid",  "HP      ", "NetRAID         ", 4, AAC_QUIRK_34SG }, /* HP NetRAID-4M */

	{ aac_rx_init, "aacraid",  "DELL    ", "RAID            ", 2, AAC_QUIRK_31BIT | AAC_QUIRK_34SG | AAC_QUIRK_SCSI_32 }, /* Dell Catchall */
	{ aac_rx_init, "aacraid",  "Legend  ", "RAID            ", 2, AAC_QUIRK_31BIT | AAC_QUIRK_34SG | AAC_QUIRK_SCSI_32 }, /* Legend Catchall */
	{ aac_rx_init, "aacraid",  "ADAPTEC ", "RAID            ", 2 }, /* Adaptec Catch All */
	{ aac_rkt_init, "aacraid", "ADAPTEC ", "RAID            ", 2 }, /* Adaptec Rocket Catch All */
	{ aac_nark_init, "aacraid", "ADAPTEC ", "RAID           ", 2 }, /* Adaptec NEMER/ARK Catch All */
	{ aac_src_init, "aacraid", "ADAPTEC ", "RAID            ", 2, AAC_QUIRK_SRC }, /* Adaptec PMC Series 6 (Tupelo) */
	{ aac_srcv_init, "aacraid", "ADAPTEC ", "RAID            ", 2, AAC_QUIRK_SRC }, /* Adaptec PMC Series 7 (Denali) */
	{ aac_srcv_init, "aacraid", "ADAPTEC ", "RAID            ", 2, AAC_QUIRK_SRC }, /* Adaptec PMC Series 8 */
};

/**
 *	aac_queuecommand	-	queue a SCSI command
 *	@cmd:		SCSI command to queue
 *	@done:		Function to call on command completion
 *
 *	Queues a command for execution by the associated Host Adapter.
 *
 *	TODO: unify with aac_scsi_cmd().
 */

static int aac_queuecommand(struct Scsi_Host *shost,
			    struct scsi_cmnd *cmd)
{
	int r = 0;
	cmd->SCp.phase = AAC_OWNER_LOWLEVEL;
	r = (aac_scsi_cmd(cmd) ? FAILED : 0);
	return r;
}

/**
 *	aac_info		-	Returns the host adapter name
 *	@shost:		Scsi host to report on
 *
 *	Returns a static string describing the device in question
 */

static const char *aac_info(struct Scsi_Host *shost)
{
	struct aac_dev *dev = (struct aac_dev *)shost->hostdata;
	return aac_drivers[dev->cardtype].name;
}

/**
 *	aac_get_driver_ident
 *	@devtype: index into lookup table
 *
 *	Returns a pointer to the entry in the driver lookup table.
 */

struct aac_driver_ident* aac_get_driver_ident(int devtype)
{
	return &aac_drivers[devtype];
}

/**
 *	aac_biosparm	-	return BIOS parameters for disk
 *	@sdev: The scsi device corresponding to the disk
 *	@bdev: the block device corresponding to the disk
 *	@capacity: the sector capacity of the disk
 *	@geom: geometry block to fill in
 *
 *	Return the Heads/Sectors/Cylinders BIOS Disk Parameters for Disk.
 *	The default disk geometry is 64 heads, 32 sectors, and the appropriate
 *	number of cylinders so as not to exceed drive capacity.  In order for
 *	disks equal to or larger than 1 GB to be addressable by the BIOS
 *	without exceeding the BIOS limitation of 1024 cylinders, Extended
 *	Translation should be enabled.   With Extended Translation enabled,
 *	drives between 1 GB inclusive and 2 GB exclusive are given a disk
 *	geometry of 128 heads and 32 sectors, and drives above 2 GB inclusive
 *	are given a disk geometry of 255 heads and 63 sectors.  However, if
 *	the BIOS detects that the Extended Translation setting does not match
 *	the geometry in the partition table, then the translation inferred
 *	from the partition table will be used by the BIOS, and a warning may
 *	be displayed.
 */

static int aac_biosparm(struct scsi_device *sdev, struct block_device *bdev,
			sector_t capacity, int *geom)
{
	struct diskparm *param = (struct diskparm *)geom;
	unsigned char *buf;

	dprintk((KERN_DEBUG "aac_biosparm.\n"));

	/*
	 *	Assuming extended translation is enabled - #REVISIT#
	 */
	if (capacity >= 2 * 1024 * 1024) { /* 1 GB in 512 byte sectors */
		if(capacity >= 4 * 1024 * 1024) { /* 2 GB in 512 byte sectors */
			param->heads = 255;
			param->sectors = 63;
		} else {
			param->heads = 128;
			param->sectors = 32;
		}
	} else {
		param->heads = 64;
		param->sectors = 32;
	}

	param->cylinders = cap_to_cyls(capacity, param->heads * param->sectors);

	/*
	 *	Read the first 1024 bytes from the disk device, if the boot
	 *	sector partition table is valid, search for a partition table
	 *	entry whose end_head matches one of the standard geometry
	 *	translations ( 64/32, 128/32, 255/63 ).
	 */
	buf = scsi_bios_ptable(bdev);
	if (!buf)
		return 0;
	if(*(__le16 *)(buf + 0x40) == cpu_to_le16(0xaa55)) {
		struct partition *first = (struct partition * )buf;
		struct partition *entry = first;
		int saved_cylinders = param->cylinders;
		int num;
		unsigned char end_head, end_sec;

		for(num = 0; num < 4; num++) {
			end_head = entry->end_head;
			end_sec = entry->end_sector & 0x3f;

			if(end_head == 63) {
				param->heads = 64;
				param->sectors = 32;
				break;
			} else if(end_head == 127) {
				param->heads = 128;
				param->sectors = 32;
				break;
			} else if(end_head == 254) {
				param->heads = 255;
				param->sectors = 63;
				break;
			}
			entry++;
		}

		if (num == 4) {
			end_head = first->end_head;
			end_sec = first->end_sector & 0x3f;
		}

		param->cylinders = cap_to_cyls(capacity, param->heads * param->sectors);
		if (num < 4 && end_sec == param->sectors) {
			if (param->cylinders != saved_cylinders)
				dprintk((KERN_DEBUG "Adopting geometry: heads=%d, sectors=%d from partition table %d.\n",
					param->heads, param->sectors, num));
		} else if (end_head > 0 || end_sec > 0) {
			dprintk((KERN_DEBUG "Strange geometry: heads=%d, sectors=%d in partition table %d.\n",
				end_head + 1, end_sec, num));
			dprintk((KERN_DEBUG "Using geometry: heads=%d, sectors=%d.\n",
					param->heads, param->sectors));
		}
	}
	kfree(buf);
	return 0;
}

/**
 *	aac_slave_configure		-	compute queue depths
 *	@sdev:	SCSI device we are considering
 *
 *	Selects queue depths for each target device based on the host adapter's
 *	total capacity and the queue depth supported by the target device.
 *	A queue depth of one automatically disables tagged queueing.
 */

static int aac_slave_configure(struct scsi_device *sdev)
{
	struct aac_dev *aac = (struct aac_dev *)sdev->host->hostdata;
	int chn, tid;
	unsigned int depth = 0;
	unsigned int set_timeout = 0;
	bool set_qd_dev_type = false;
	u8 devtype = 0;

	chn = aac_logical_to_phys(sdev_channel(sdev));
	tid = sdev_id(sdev);
	if (chn < AAC_MAX_BUSES && tid < AAC_MAX_TARGETS && aac->sa_firmware) {
		devtype = aac->hba_map[chn][tid].devtype;

		if (devtype == AAC_DEVTYPE_NATIVE_RAW)
			depth = aac->hba_map[chn][tid].qd_limit;
		else if (devtype == AAC_DEVTYPE_ARC_RAW)
			set_qd_dev_type = true;

		set_timeout = 1;
		goto common_config;
	}

	if (aac->jbod && (sdev->type == TYPE_DISK))
		sdev->removable = 1;

	if (sdev->type == TYPE_DISK
	 && sdev_channel(sdev) != CONTAINER_CHANNEL
	 && (!aac->jbod || sdev->inq_periph_qual)
	 && (!aac->raid_scsi_mode || (sdev_channel(sdev) != 2))) {

		if (expose_physicals == 0)
			return -ENXIO;

		if (expose_physicals < 0)
			sdev->no_uld_attach = 1;
	}

	if (sdev->tagged_supported
	 &&  sdev->type == TYPE_DISK
	 &&  (!aac->raid_scsi_mode || (sdev_channel(sdev) != 2))
	 && !sdev->no_uld_attach) {

		struct scsi_device * dev;
		struct Scsi_Host *host = sdev->host;
		unsigned num_lsu = 0;
		unsigned num_one = 0;
		unsigned cid;

		set_timeout = 1;

		for (cid = 0; cid < aac->maximum_num_containers; ++cid)
			if (aac->fsa_dev[cid].valid)
				++num_lsu;

		__shost_for_each_device(dev, host) {
			if (dev->tagged_supported
			 && dev->type == TYPE_DISK
			 && (!aac->raid_scsi_mode || (sdev_channel(sdev) != 2))
			 && !dev->no_uld_attach) {
				if ((sdev_channel(dev) != CONTAINER_CHANNEL)
				 || !aac->fsa_dev[sdev_id(dev)].valid) {
					++num_lsu;
				}
			} else {
				++num_one;
			}
		}

		if (num_lsu == 0)
			++num_lsu;

		depth = (host->can_queue - num_one) / num_lsu;

		if (sdev_channel(sdev) != NATIVE_CHANNEL)
			goto common_config;

		set_qd_dev_type = true;

	}

common_config:

	/*
	 * Check if SATA drive
	 */
	if (set_qd_dev_type) {
		if (strncmp(sdev->vendor, "ATA", 3) == 0)
			depth = 32;
		else
			depth = 64;
	}

	/*
	 * Firmware has an individual device recovery time typically
	 * of 35 seconds, give us a margin.
	 */
	if (set_timeout && sdev->request_queue->rq_timeout < (45 * HZ))
		blk_queue_rq_timeout(sdev->request_queue, 45*HZ);

	if (depth > 256)
		depth = 256;
	else if (depth < 1)
		depth = 1;

	scsi_change_queue_depth(sdev, depth);

	sdev->tagged_supported = 1;

	return 0;
}

/**
 *	aac_change_queue_depth		-	alter queue depths
 *	@sdev:	SCSI device we are considering
 *	@depth:	desired queue depth
 *
 *	Alters queue depths for target device based on the host adapter's
 *	total capacity and the queue depth supported by the target device.
 */

static int aac_change_queue_depth(struct scsi_device *sdev, int depth)
{
	struct aac_dev *aac = (struct aac_dev *)(sdev->host->hostdata);
	int chn, tid, is_native_device = 0;

	chn = aac_logical_to_phys(sdev_channel(sdev));
	tid = sdev_id(sdev);
	if (chn < AAC_MAX_BUSES && tid < AAC_MAX_TARGETS &&
		aac->hba_map[chn][tid].devtype == AAC_DEVTYPE_NATIVE_RAW)
		is_native_device = 1;

	if (sdev->tagged_supported && (sdev->type == TYPE_DISK) &&
	    (sdev_channel(sdev) == CONTAINER_CHANNEL)) {
		struct scsi_device * dev;
		struct Scsi_Host *host = sdev->host;
		unsigned num = 0;

		__shost_for_each_device(dev, host) {
			if (dev->tagged_supported && (dev->type == TYPE_DISK) &&
			    (sdev_channel(dev) == CONTAINER_CHANNEL))
				++num;
			++num;
		}
		if (num >= host->can_queue)
			num = host->can_queue - 1;
		if (depth > (host->can_queue - num))
			depth = host->can_queue - num;
		if (depth > 256)
			depth = 256;
		else if (depth < 2)
			depth = 2;
		return scsi_change_queue_depth(sdev, depth);
	} else if (is_native_device) {
		scsi_change_queue_depth(sdev, aac->hba_map[chn][tid].qd_limit);
	} else {
		scsi_change_queue_depth(sdev, 1);
	}
	return sdev->queue_depth;
}

static ssize_t aac_show_raid_level(struct device *dev, struct device_attribute *attr, char *buf)
{
	struct scsi_device *sdev = to_scsi_device(dev);
	struct aac_dev *aac = (struct aac_dev *)(sdev->host->hostdata);
	if (sdev_channel(sdev) != CONTAINER_CHANNEL)
		return snprintf(buf, PAGE_SIZE, sdev->no_uld_attach
		  ? "Hidden\n" :
		  ((aac->jbod && (sdev->type == TYPE_DISK)) ? "JBOD\n" : ""));
	return snprintf(buf, PAGE_SIZE, "%s\n",
	  get_container_type(aac->fsa_dev[sdev_id(sdev)].type));
}

static struct device_attribute aac_raid_level_attr = {
	.attr = {
		.name = "level",
		.mode = S_IRUGO,
	},
	.show = aac_show_raid_level
};

static ssize_t aac_show_unique_id(struct device *dev,
	     struct device_attribute *attr, char *buf)
{
	struct scsi_device *sdev = to_scsi_device(dev);
	struct aac_dev *aac = (struct aac_dev *)(sdev->host->hostdata);
	unsigned char sn[16];

	memset(sn, 0, sizeof(sn));

	if (sdev_channel(sdev) == CONTAINER_CHANNEL)
		memcpy(sn, aac->fsa_dev[sdev_id(sdev)].identifier, sizeof(sn));

	return snprintf(buf, 16 * 2 + 2,
		"%02X%02X%02X%02X%02X%02X%02X%02X%02X%02X%02X%02X%02X%02X%02X%02X\n",
		sn[0], sn[1], sn[2], sn[3],
		sn[4], sn[5], sn[6], sn[7],
		sn[8], sn[9], sn[10], sn[11],
		sn[12], sn[13], sn[14], sn[15]);
}

static struct device_attribute aac_unique_id_attr = {
	.attr = {
		.name = "unique_id",
		.mode = 0444,
	},
	.show = aac_show_unique_id
};



static struct device_attribute *aac_dev_attrs[] = {
	&aac_raid_level_attr,
	&aac_unique_id_attr,
	NULL,
};

static int aac_ioctl(struct scsi_device *sdev, int cmd, void __user * arg)
{
	struct aac_dev *dev = (struct aac_dev *)sdev->host->hostdata;
	if (!capable(CAP_SYS_RAWIO))
		return -EPERM;
	return aac_do_ioctl(dev, cmd, arg);
}

static int get_num_of_incomplete_fibs(struct aac_dev *aac)
{

	unsigned long flags;
	struct scsi_device *sdev = NULL;
	struct Scsi_Host *shost = aac->scsi_host_ptr;
	struct scsi_cmnd *scmnd = NULL;
	struct device *ctrl_dev;

	int mlcnt  = 0;
	int llcnt  = 0;
	int ehcnt  = 0;
	int fwcnt  = 0;
	int krlcnt = 0;

	__shost_for_each_device(sdev, shost) {
		spin_lock_irqsave(&sdev->list_lock, flags);
		list_for_each_entry(scmnd, &sdev->cmd_list, list) {
			switch (scmnd->SCp.phase) {
			case AAC_OWNER_FIRMWARE:
				fwcnt++;
				break;
			case AAC_OWNER_ERROR_HANDLER:
				ehcnt++;
				break;
			case AAC_OWNER_LOWLEVEL:
				llcnt++;
				break;
			case AAC_OWNER_MIDLEVEL:
				mlcnt++;
				break;
			default:
				krlcnt++;
				break;
			}
		}
		spin_unlock_irqrestore(&sdev->list_lock, flags);
	}

	ctrl_dev = &aac->pdev->dev;

	dev_info(ctrl_dev, "outstanding cmd: midlevel-%d\n", mlcnt);
	dev_info(ctrl_dev, "outstanding cmd: lowlevel-%d\n", llcnt);
	dev_info(ctrl_dev, "outstanding cmd: error handler-%d\n", ehcnt);
	dev_info(ctrl_dev, "outstanding cmd: firmware-%d\n", fwcnt);
	dev_info(ctrl_dev, "outstanding cmd: kernel-%d\n", krlcnt);

	return mlcnt + llcnt + ehcnt + fwcnt;
}

static int aac_eh_abort(struct scsi_cmnd* cmd)
{
	struct scsi_device * dev = cmd->device;
	struct Scsi_Host * host = dev->host;
	struct aac_dev * aac = (struct aac_dev *)host->hostdata;
	int count, found;
	u32 bus, cid;
	int ret = FAILED;

	bus = aac_logical_to_phys(scmd_channel(cmd));
	cid = scmd_id(cmd);
	if (aac->hba_map[bus][cid].devtype == AAC_DEVTYPE_NATIVE_RAW) {
		struct fib *fib;
		struct aac_hba_tm_req *tmf;
		int status;
		u64 address;
		__le32 managed_request_id;

		pr_err("%s: Host adapter abort request (%d,%d,%d,%d)\n",
		 AAC_DRIVERNAME,
		 host->host_no, sdev_channel(dev), sdev_id(dev), (int)dev->lun);

		found = 0;
		for (count = 0; count < (host->can_queue + AAC_NUM_MGT_FIB); ++count) {
			fib = &aac->fibs[count];
			if (*(u8 *)fib->hw_fib_va != 0 &&
				(fib->flags & FIB_CONTEXT_FLAG_NATIVE_HBA) &&
				(fib->callback_data == cmd)) {
				found = 1;
				managed_request_id = ((struct aac_hba_cmd_req *)
					fib->hw_fib_va)->request_id;
				break;
			}
		}
		if (!found)
			return ret;

		/* start a HBA_TMF_ABORT_TASK TMF request */
		fib = aac_fib_alloc(aac);
		if (!fib)
			return ret;

		tmf = (struct aac_hba_tm_req *)fib->hw_fib_va;
		memset(tmf, 0, sizeof(*tmf));
		tmf->tmf = HBA_TMF_ABORT_TASK;
		tmf->it_nexus = aac->hba_map[bus][cid].rmw_nexus;
		tmf->lun[1] = cmd->device->lun;

		address = (u64)fib->hw_error_pa;
		tmf->error_ptr_hi = cpu_to_le32((u32)(address >> 32));
		tmf->error_ptr_lo = cpu_to_le32((u32)(address & 0xffffffff));
		tmf->error_length = cpu_to_le32(FW_ERROR_BUFFER_SIZE);

		fib->hbacmd_size = sizeof(*tmf);
		cmd->SCp.sent_command = 0;

		status = aac_hba_send(HBA_IU_TYPE_SCSI_TM_REQ, fib,
				  (fib_callback) aac_hba_callback,
				  (void *) cmd);

		/* Wait up to 15 secs for completion */
		for (count = 0; count < 15; ++count) {
			if (cmd->SCp.sent_command) {
				ret = SUCCESS;
				break;
			}
			msleep(1000);
		}

		if (ret != SUCCESS)
			pr_err("%s: Host adapter abort request timed out\n",
			AAC_DRIVERNAME);
	} else {
		pr_err(
			"%s: Host adapter abort request.\n"
			"%s: Outstanding commands on (%d,%d,%d,%d):\n",
			AAC_DRIVERNAME, AAC_DRIVERNAME,
			host->host_no, sdev_channel(dev), sdev_id(dev),
			(int)dev->lun);
		switch (cmd->cmnd[0]) {
		case SERVICE_ACTION_IN_16:
			if (!(aac->raw_io_interface) ||
			    !(aac->raw_io_64) ||
			    ((cmd->cmnd[1] & 0x1f) != SAI_READ_CAPACITY_16))
				break;
		case INQUIRY:
		case READ_CAPACITY:
			/*
			 * Mark associated FIB to not complete,
			 * eh handler does this
			 */
			for (count = 0;
				count < (host->can_queue + AAC_NUM_MGT_FIB);
				++count) {
				struct fib *fib = &aac->fibs[count];

				if (fib->hw_fib_va->header.XferState &&
				(fib->flags & FIB_CONTEXT_FLAG) &&
				(fib->callback_data == cmd)) {
					fib->flags |=
						FIB_CONTEXT_FLAG_TIMED_OUT;
					cmd->SCp.phase =
						AAC_OWNER_ERROR_HANDLER;
					ret = SUCCESS;
				}
			}
			break;
		case TEST_UNIT_READY:
			/*
			 * Mark associated FIB to not complete,
			 * eh handler does this
			 */
			for (count = 0;
				count < (host->can_queue + AAC_NUM_MGT_FIB);
				++count) {
				struct scsi_cmnd *command;
				struct fib *fib = &aac->fibs[count];

				command = fib->callback_data;

				if ((fib->hw_fib_va->header.XferState &
					cpu_to_le32
					(Async | NoResponseExpected)) &&
					(fib->flags & FIB_CONTEXT_FLAG) &&
					((command)) &&
					(command->device == cmd->device)) {
					fib->flags |=
						FIB_CONTEXT_FLAG_TIMED_OUT;
					command->SCp.phase =
						AAC_OWNER_ERROR_HANDLER;
					if (command == cmd)
						ret = SUCCESS;
				}
			}
			break;
		}
	}
	return ret;
}

static u8 aac_eh_tmf_lun_reset_fib(struct aac_hba_map_info *info,
				   struct fib *fib, u64 tmf_lun)
{
	struct aac_hba_tm_req *tmf;
	u64 address;

	/* start a HBA_TMF_LUN_RESET TMF request */
	tmf = (struct aac_hba_tm_req *)fib->hw_fib_va;
	memset(tmf, 0, sizeof(*tmf));
	tmf->tmf = HBA_TMF_LUN_RESET;
	tmf->it_nexus = info->rmw_nexus;
	int_to_scsilun(tmf_lun, (struct scsi_lun *)tmf->lun);

	address = (u64)fib->hw_error_pa;
	tmf->error_ptr_hi = cpu_to_le32
		((u32)(address >> 32));
	tmf->error_ptr_lo = cpu_to_le32
		((u32)(address & 0xffffffff));
	tmf->error_length = cpu_to_le32(FW_ERROR_BUFFER_SIZE);
	fib->hbacmd_size = sizeof(*tmf);

	return HBA_IU_TYPE_SCSI_TM_REQ;
}

static u8 aac_eh_tmf_hard_reset_fib(struct aac_hba_map_info *info,
				    struct fib *fib)
{
	struct aac_hba_reset_req *rst;
	u64 address;

	/* already tried, start a hard reset now */
	rst = (struct aac_hba_reset_req *)fib->hw_fib_va;
	memset(rst, 0, sizeof(*rst));
	rst->it_nexus = info->rmw_nexus;

	address = (u64)fib->hw_error_pa;
	rst->error_ptr_hi = cpu_to_le32((u32)(address >> 32));
	rst->error_ptr_lo = cpu_to_le32
		((u32)(address & 0xffffffff));
	rst->error_length = cpu_to_le32(FW_ERROR_BUFFER_SIZE);
	fib->hbacmd_size = sizeof(*rst);

       return HBA_IU_TYPE_SATA_REQ;
}

void aac_tmf_callback(void *context, struct fib *fibptr)
{
	struct aac_hba_resp *err =
		&((struct aac_native_hba *)fibptr->hw_fib_va)->resp.err;
	struct aac_hba_map_info *info = context;
	int res;

	switch (err->service_response) {
	case HBA_RESP_SVCRES_TMF_REJECTED:
		res = -1;
		break;
	case HBA_RESP_SVCRES_TMF_LUN_INVALID:
		res = 0;
		break;
	case HBA_RESP_SVCRES_TMF_COMPLETE:
	case HBA_RESP_SVCRES_TMF_SUCCEEDED:
		res = 0;
		break;
	default:
		res = -2;
		break;
	}
	aac_fib_complete(fibptr);

	info->reset_state = res;
}

/*
 *	aac_eh_dev_reset	- Device reset command handling
 *	@scsi_cmd:	SCSI command block causing the reset
 *
 */
static int aac_eh_dev_reset(struct scsi_cmnd *cmd)
{
	struct scsi_device * dev = cmd->device;
	struct Scsi_Host * host = dev->host;
	struct aac_dev * aac = (struct aac_dev *)host->hostdata;
	struct aac_hba_map_info *info;
	int count;
	u32 bus, cid;
	struct fib *fib;
	int ret = FAILED;
<<<<<<< HEAD
	int status = 0;
	__le32 supported_options2 = 0;
	bool is_mu_reset;
	bool is_ignore_reset;
	bool is_doorbell_reset;

=======
	int status;
	u8 command;
>>>>>>> bb176f67

	bus = aac_logical_to_phys(scmd_channel(cmd));
	cid = scmd_id(cmd);

	if (bus >= AAC_MAX_BUSES || cid >= AAC_MAX_TARGETS)
		return FAILED;

	info = &aac->hba_map[bus][cid];

	if (info->devtype != AAC_DEVTYPE_NATIVE_RAW &&
	    info->reset_state > 0)
		return FAILED;

	pr_err("%s: Host adapter reset request. SCSI hang ?\n",
	       AAC_DRIVERNAME);

	fib = aac_fib_alloc(aac);
	if (!fib)
		return ret;

<<<<<<< HEAD
		/* Wait up to 15 seconds for completion */
		for (count = 0; count < 15; ++count) {
			if (cmd->SCp.sent_command) {
				ret = SUCCESS;
				break;
			}
			msleep(1000);
=======
	/* start a HBA_TMF_LUN_RESET TMF request */
	command = aac_eh_tmf_lun_reset_fib(info, fib, dev->lun);

	info->reset_state = 1;

	status = aac_hba_send(command, fib,
			      (fib_callback) aac_tmf_callback,
			      (void *) info);

	/* Wait up to 15 seconds for completion */
	for (count = 0; count < 15; ++count) {
		if (info->reset_state == 0) {
			ret = info->reset_state == 0 ? SUCCESS : FAILED;
			break;
>>>>>>> bb176f67
		}
		msleep(1000);
	}

<<<<<<< HEAD
		if (ret == SUCCESS)
			goto out;

	} else {
=======
	return ret;
}
>>>>>>> bb176f67

/*
 *	aac_eh_target_reset	- Target reset command handling
 *	@scsi_cmd:	SCSI command block causing the reset
 *
 */
static int aac_eh_target_reset(struct scsi_cmnd *cmd)
{
	struct scsi_device * dev = cmd->device;
	struct Scsi_Host * host = dev->host;
	struct aac_dev * aac = (struct aac_dev *)host->hostdata;
	struct aac_hba_map_info *info;
	int count;
	u32 bus, cid;
	int ret = FAILED;
	struct fib *fib;
	int status;
	u8 command;

	bus = aac_logical_to_phys(scmd_channel(cmd));
	cid = scmd_id(cmd);

	if (bus >= AAC_MAX_BUSES || cid >= AAC_MAX_TARGETS)
		return FAILED;

	info = &aac->hba_map[bus][cid];

	if (info->devtype != AAC_DEVTYPE_NATIVE_RAW &&
	    info->reset_state > 0)
		return FAILED;

	pr_err("%s: Host adapter reset request. SCSI hang ?\n",
	       AAC_DRIVERNAME);

	fib = aac_fib_alloc(aac);
	if (!fib)
		return ret;


	/* already tried, start a hard reset now */
	command = aac_eh_tmf_hard_reset_fib(info, fib);

	info->reset_state = 2;

	status = aac_hba_send(command, fib,
			      (fib_callback) aac_tmf_callback,
			      (void *) info);

	/* Wait up to 15 seconds for completion */
	for (count = 0; count < 15; ++count) {
		if (info->reset_state <= 0) {
			ret = info->reset_state == 0 ? SUCCESS : FAILED;
			break;
		}
		msleep(1000);
	}

	return ret;
}

/*
 *	aac_eh_bus_reset	- Bus reset command handling
 *	@scsi_cmd:	SCSI command block causing the reset
 *
 */
static int aac_eh_bus_reset(struct scsi_cmnd* cmd)
{
	struct scsi_device * dev = cmd->device;
	struct Scsi_Host * host = dev->host;
	struct aac_dev * aac = (struct aac_dev *)host->hostdata;
	int count;
	u32 cmd_bus;
	int status = 0;


	cmd_bus = aac_logical_to_phys(scmd_channel(cmd));
	/* Mark the assoc. FIB to not complete, eh handler does this */
	for (count = 0; count < (host->can_queue + AAC_NUM_MGT_FIB); ++count) {
		struct fib *fib = &aac->fibs[count];

		if (fib->hw_fib_va->header.XferState &&
		    (fib->flags & FIB_CONTEXT_FLAG) &&
		    (fib->flags & FIB_CONTEXT_FLAG_SCSI_CMD)) {
			struct aac_hba_map_info *info;
			u32 bus, cid;

			cmd = (struct scsi_cmnd *)fib->callback_data;
			bus = aac_logical_to_phys(scmd_channel(cmd));
			if (bus != cmd_bus)
				continue;
			cid = scmd_id(cmd);
			info = &aac->hba_map[bus][cid];
			if (bus >= AAC_MAX_BUSES || cid >= AAC_MAX_TARGETS ||
			    info->devtype != AAC_DEVTYPE_NATIVE_RAW) {
				fib->flags |= FIB_CONTEXT_FLAG_TIMED_OUT;
				cmd->SCp.phase = AAC_OWNER_ERROR_HANDLER;
			}
		}
	}

	pr_err("%s: Host adapter reset request. SCSI hang ?\n", AAC_DRIVERNAME);
<<<<<<< HEAD

	/*
	 * Check the health of the controller
	 */
	status = aac_adapter_check_health(aac);
	if (status)
		dev_err(&aac->pdev->dev, "Adapter health - %d\n", status);

	count = get_num_of_incomplete_fibs(aac);
	if (count == 0)
		return SUCCESS;
=======

	/*
	 * Check the health of the controller
	 */
	status = aac_adapter_check_health(aac);
	if (status)
		dev_err(&aac->pdev->dev, "Adapter health - %d\n", status);

	count = get_num_of_incomplete_fibs(aac);
	return (count == 0) ? SUCCESS : FAILED;
}

/*
 *	aac_eh_host_reset	- Host reset command handling
 *	@scsi_cmd:	SCSI command block causing the reset
 *
 */
int aac_eh_host_reset(struct scsi_cmnd *cmd)
{
	struct scsi_device * dev = cmd->device;
	struct Scsi_Host * host = dev->host;
	struct aac_dev * aac = (struct aac_dev *)host->hostdata;
	int ret = FAILED;
	__le32 supported_options2 = 0;
	bool is_mu_reset;
	bool is_ignore_reset;
	bool is_doorbell_reset;
>>>>>>> bb176f67

	/*
	 * Check if reset is supported by the firmware
	 */
	supported_options2 = aac->supplement_adapter_info.supported_options2;
	is_mu_reset = supported_options2 & AAC_OPTION_MU_RESET;
	is_doorbell_reset = supported_options2 & AAC_OPTION_DOORBELL_RESET;
	is_ignore_reset = supported_options2 & AAC_OPTION_IGNORE_RESET;
<<<<<<< HEAD
	/*
	 * This adapter needs a blind reset, only do so for
	 * Adapters that support a register, instead of a commanded,
	 * reset.
	 */
	if ((is_mu_reset || is_doorbell_reset)
	 && aac_check_reset
	 && (aac_check_reset != -1 || !is_ignore_reset)) {
		/* Bypass wait for command quiesce */
		aac_reset_adapter(aac, 2, IOP_HWSOFT_RESET);
	}
	ret = SUCCESS;

out:
=======
	/*
	 * This adapter needs a blind reset, only do so for
	 * Adapters that support a register, instead of a commanded,
	 * reset.
	 */
	if ((is_mu_reset || is_doorbell_reset)
	 && aac_check_reset
	 && (aac_check_reset != -1 || !is_ignore_reset)) {
		/* Bypass wait for command quiesce */
		if (aac_reset_adapter(aac, 2, IOP_HWSOFT_RESET) == 0)
			ret = SUCCESS;
	}
	/*
	 * Reset EH state
	 */
	if (ret == SUCCESS) {
		int bus, cid;
		struct aac_hba_map_info *info;

		for (bus = 0; bus < AAC_MAX_BUSES; bus++) {
			for (cid = 0; cid < AAC_MAX_TARGETS; cid++) {
				info = &aac->hba_map[bus][cid];
				if (info->devtype == AAC_DEVTYPE_NATIVE_RAW)
					info->reset_state = 0;
			}
		}
	}
>>>>>>> bb176f67
	return ret;
}

/**
 *	aac_cfg_open		-	open a configuration file
 *	@inode: inode being opened
 *	@file: file handle attached
 *
 *	Called when the configuration device is opened. Does the needed
 *	set up on the handle and then returns
 *
 *	Bugs: This needs extending to check a given adapter is present
 *	so we can support hot plugging, and to ref count adapters.
 */

static int aac_cfg_open(struct inode *inode, struct file *file)
{
	struct aac_dev *aac;
	unsigned minor_number = iminor(inode);
	int err = -ENODEV;

	mutex_lock(&aac_mutex);  /* BKL pushdown: nothing else protects this list */
	list_for_each_entry(aac, &aac_devices, entry) {
		if (aac->id == minor_number) {
			file->private_data = aac;
			err = 0;
			break;
		}
	}
	mutex_unlock(&aac_mutex);

	return err;
}

/**
 *	aac_cfg_ioctl		-	AAC configuration request
 *	@inode: inode of device
 *	@file: file handle
 *	@cmd: ioctl command code
 *	@arg: argument
 *
 *	Handles a configuration ioctl. Currently this involves wrapping it
 *	up and feeding it into the nasty windowsalike glue layer.
 *
 *	Bugs: Needs locking against parallel ioctls lower down
 *	Bugs: Needs to handle hot plugging
 */

static long aac_cfg_ioctl(struct file *file,
		unsigned int cmd, unsigned long arg)
{
	struct aac_dev *aac = (struct aac_dev *)file->private_data;

	if (!capable(CAP_SYS_RAWIO))
		return -EPERM;

	return aac_do_ioctl(aac, cmd, (void __user *)arg);
}

#ifdef CONFIG_COMPAT
static long aac_compat_do_ioctl(struct aac_dev *dev, unsigned cmd, unsigned long arg)
{
	long ret;
	switch (cmd) {
	case FSACTL_MINIPORT_REV_CHECK:
	case FSACTL_SENDFIB:
	case FSACTL_OPEN_GET_ADAPTER_FIB:
	case FSACTL_CLOSE_GET_ADAPTER_FIB:
	case FSACTL_SEND_RAW_SRB:
	case FSACTL_GET_PCI_INFO:
	case FSACTL_QUERY_DISK:
	case FSACTL_DELETE_DISK:
	case FSACTL_FORCE_DELETE_DISK:
	case FSACTL_GET_CONTAINERS:
	case FSACTL_SEND_LARGE_FIB:
		ret = aac_do_ioctl(dev, cmd, (void __user *)arg);
		break;

	case FSACTL_GET_NEXT_ADAPTER_FIB: {
		struct fib_ioctl __user *f;

		f = compat_alloc_user_space(sizeof(*f));
		ret = 0;
		if (clear_user(f, sizeof(*f)))
			ret = -EFAULT;
		if (copy_in_user(f, (void __user *)arg, sizeof(struct fib_ioctl) - sizeof(u32)))
			ret = -EFAULT;
		if (!ret)
			ret = aac_do_ioctl(dev, cmd, f);
		break;
	}

	default:
		ret = -ENOIOCTLCMD;
		break;
	}
	return ret;
}

static int aac_compat_ioctl(struct scsi_device *sdev, int cmd, void __user *arg)
{
	struct aac_dev *dev = (struct aac_dev *)sdev->host->hostdata;
	if (!capable(CAP_SYS_RAWIO))
		return -EPERM;
	return aac_compat_do_ioctl(dev, cmd, (unsigned long)arg);
}

static long aac_compat_cfg_ioctl(struct file *file, unsigned cmd, unsigned long arg)
{
	if (!capable(CAP_SYS_RAWIO))
		return -EPERM;
	return aac_compat_do_ioctl(file->private_data, cmd, arg);
}
#endif

static ssize_t aac_show_model(struct device *device,
			      struct device_attribute *attr, char *buf)
{
	struct aac_dev *dev = (struct aac_dev*)class_to_shost(device)->hostdata;
	int len;

	if (dev->supplement_adapter_info.adapter_type_text[0]) {
		char *cp = dev->supplement_adapter_info.adapter_type_text;
		while (*cp && *cp != ' ')
			++cp;
		while (*cp == ' ')
			++cp;
		len = snprintf(buf, PAGE_SIZE, "%s\n", cp);
	} else
		len = snprintf(buf, PAGE_SIZE, "%s\n",
		  aac_drivers[dev->cardtype].model);
	return len;
}

static ssize_t aac_show_vendor(struct device *device,
			       struct device_attribute *attr, char *buf)
{
	struct aac_dev *dev = (struct aac_dev*)class_to_shost(device)->hostdata;
	struct aac_supplement_adapter_info *sup_adap_info;
	int len;

	sup_adap_info = &dev->supplement_adapter_info;
	if (sup_adap_info->adapter_type_text[0]) {
		char *cp = sup_adap_info->adapter_type_text;
		while (*cp && *cp != ' ')
			++cp;
		len = snprintf(buf, PAGE_SIZE, "%.*s\n",
			(int)(cp - (char *)sup_adap_info->adapter_type_text),
					sup_adap_info->adapter_type_text);
	} else
		len = snprintf(buf, PAGE_SIZE, "%s\n",
			aac_drivers[dev->cardtype].vname);
	return len;
}

static ssize_t aac_show_flags(struct device *cdev,
			      struct device_attribute *attr, char *buf)
{
	int len = 0;
	struct aac_dev *dev = (struct aac_dev*)class_to_shost(cdev)->hostdata;

	if (nblank(dprintk(x)))
		len = snprintf(buf, PAGE_SIZE, "dprintk\n");
#ifdef AAC_DETAILED_STATUS_INFO
	len += snprintf(buf + len, PAGE_SIZE - len,
			"AAC_DETAILED_STATUS_INFO\n");
#endif
	if (dev->raw_io_interface && dev->raw_io_64)
		len += snprintf(buf + len, PAGE_SIZE - len,
				"SAI_READ_CAPACITY_16\n");
	if (dev->jbod)
		len += snprintf(buf + len, PAGE_SIZE - len, "SUPPORTED_JBOD\n");
	if (dev->supplement_adapter_info.supported_options2 &
		AAC_OPTION_POWER_MANAGEMENT)
		len += snprintf(buf + len, PAGE_SIZE - len,
				"SUPPORTED_POWER_MANAGEMENT\n");
	if (dev->msi)
		len += snprintf(buf + len, PAGE_SIZE - len, "PCI_HAS_MSI\n");
	return len;
}

static ssize_t aac_show_kernel_version(struct device *device,
				       struct device_attribute *attr,
				       char *buf)
{
	struct aac_dev *dev = (struct aac_dev*)class_to_shost(device)->hostdata;
	int len, tmp;

	tmp = le32_to_cpu(dev->adapter_info.kernelrev);
	len = snprintf(buf, PAGE_SIZE, "%d.%d-%d[%d]\n",
	  tmp >> 24, (tmp >> 16) & 0xff, tmp & 0xff,
	  le32_to_cpu(dev->adapter_info.kernelbuild));
	return len;
}

static ssize_t aac_show_monitor_version(struct device *device,
					struct device_attribute *attr,
					char *buf)
{
	struct aac_dev *dev = (struct aac_dev*)class_to_shost(device)->hostdata;
	int len, tmp;

	tmp = le32_to_cpu(dev->adapter_info.monitorrev);
	len = snprintf(buf, PAGE_SIZE, "%d.%d-%d[%d]\n",
	  tmp >> 24, (tmp >> 16) & 0xff, tmp & 0xff,
	  le32_to_cpu(dev->adapter_info.monitorbuild));
	return len;
}

static ssize_t aac_show_bios_version(struct device *device,
				     struct device_attribute *attr,
				     char *buf)
{
	struct aac_dev *dev = (struct aac_dev*)class_to_shost(device)->hostdata;
	int len, tmp;

	tmp = le32_to_cpu(dev->adapter_info.biosrev);
	len = snprintf(buf, PAGE_SIZE, "%d.%d-%d[%d]\n",
	  tmp >> 24, (tmp >> 16) & 0xff, tmp & 0xff,
	  le32_to_cpu(dev->adapter_info.biosbuild));
	return len;
}

static ssize_t aac_show_driver_version(struct device *device,
					struct device_attribute *attr,
					char *buf)
{
	return snprintf(buf, PAGE_SIZE, "%s\n", aac_driver_version);
}

static ssize_t aac_show_serial_number(struct device *device,
			       struct device_attribute *attr, char *buf)
{
	struct aac_dev *dev = (struct aac_dev*)class_to_shost(device)->hostdata;
	int len = 0;

	if (le32_to_cpu(dev->adapter_info.serial[0]) != 0xBAD0)
		len = snprintf(buf, 16, "%06X\n",
		  le32_to_cpu(dev->adapter_info.serial[0]));
	if (len &&
	  !memcmp(&dev->supplement_adapter_info.mfg_pcba_serial_no[
	    sizeof(dev->supplement_adapter_info.mfg_pcba_serial_no)-len],
	  buf, len-1))
		len = snprintf(buf, 16, "%.*s\n",
		  (int)sizeof(dev->supplement_adapter_info.mfg_pcba_serial_no),
		  dev->supplement_adapter_info.mfg_pcba_serial_no);

	return min(len, 16);
}

static ssize_t aac_show_max_channel(struct device *device,
				    struct device_attribute *attr, char *buf)
{
	return snprintf(buf, PAGE_SIZE, "%d\n",
	  class_to_shost(device)->max_channel);
}

static ssize_t aac_show_max_id(struct device *device,
			       struct device_attribute *attr, char *buf)
{
	return snprintf(buf, PAGE_SIZE, "%d\n",
	  class_to_shost(device)->max_id);
}

static ssize_t aac_store_reset_adapter(struct device *device,
				       struct device_attribute *attr,
				       const char *buf, size_t count)
{
	int retval = -EACCES;
	int bled = 0;
	struct aac_dev *aac;


	if (!capable(CAP_SYS_ADMIN))
		return retval;

	aac = (struct aac_dev *)class_to_shost(device)->hostdata;
	bled = buf[0] == '!' ? 1:0;
	retval = aac_reset_adapter(aac, bled, IOP_HWSOFT_RESET);
	if (retval >= 0)
		retval = count;
	return retval;
}

static ssize_t aac_show_reset_adapter(struct device *device,
				      struct device_attribute *attr,
				      char *buf)
{
	struct aac_dev *dev = (struct aac_dev*)class_to_shost(device)->hostdata;
	int len, tmp;

	tmp = aac_adapter_check_health(dev);
	if ((tmp == 0) && dev->in_reset)
		tmp = -EBUSY;
	len = snprintf(buf, PAGE_SIZE, "0x%x\n", tmp);
	return len;
}

static struct device_attribute aac_model = {
	.attr = {
		.name = "model",
		.mode = S_IRUGO,
	},
	.show = aac_show_model,
};
static struct device_attribute aac_vendor = {
	.attr = {
		.name = "vendor",
		.mode = S_IRUGO,
	},
	.show = aac_show_vendor,
};
static struct device_attribute aac_flags = {
	.attr = {
		.name = "flags",
		.mode = S_IRUGO,
	},
	.show = aac_show_flags,
};
static struct device_attribute aac_kernel_version = {
	.attr = {
		.name = "hba_kernel_version",
		.mode = S_IRUGO,
	},
	.show = aac_show_kernel_version,
};
static struct device_attribute aac_monitor_version = {
	.attr = {
		.name = "hba_monitor_version",
		.mode = S_IRUGO,
	},
	.show = aac_show_monitor_version,
};
static struct device_attribute aac_bios_version = {
	.attr = {
		.name = "hba_bios_version",
		.mode = S_IRUGO,
	},
	.show = aac_show_bios_version,
};
static struct device_attribute aac_lld_version = {
	.attr = {
		.name = "driver_version",
		.mode = 0444,
	},
	.show = aac_show_driver_version,
};
static struct device_attribute aac_serial_number = {
	.attr = {
		.name = "serial_number",
		.mode = S_IRUGO,
	},
	.show = aac_show_serial_number,
};
static struct device_attribute aac_max_channel = {
	.attr = {
		.name = "max_channel",
		.mode = S_IRUGO,
	},
	.show = aac_show_max_channel,
};
static struct device_attribute aac_max_id = {
	.attr = {
		.name = "max_id",
		.mode = S_IRUGO,
	},
	.show = aac_show_max_id,
};
static struct device_attribute aac_reset = {
	.attr = {
		.name = "reset_host",
		.mode = S_IWUSR|S_IRUGO,
	},
	.store = aac_store_reset_adapter,
	.show = aac_show_reset_adapter,
};

static struct device_attribute *aac_attrs[] = {
	&aac_model,
	&aac_vendor,
	&aac_flags,
	&aac_kernel_version,
	&aac_monitor_version,
	&aac_bios_version,
	&aac_lld_version,
	&aac_serial_number,
	&aac_max_channel,
	&aac_max_id,
	&aac_reset,
	NULL
};

ssize_t aac_get_serial_number(struct device *device, char *buf)
{
	return aac_show_serial_number(device, &aac_serial_number, buf);
}

static const struct file_operations aac_cfg_fops = {
	.owner		= THIS_MODULE,
	.unlocked_ioctl	= aac_cfg_ioctl,
#ifdef CONFIG_COMPAT
	.compat_ioctl   = aac_compat_cfg_ioctl,
#endif
	.open		= aac_cfg_open,
	.llseek		= noop_llseek,
};

static struct scsi_host_template aac_driver_template = {
	.module				= THIS_MODULE,
	.name				= "AAC",
	.proc_name			= AAC_DRIVERNAME,
	.info				= aac_info,
	.ioctl				= aac_ioctl,
#ifdef CONFIG_COMPAT
	.compat_ioctl			= aac_compat_ioctl,
#endif
	.queuecommand			= aac_queuecommand,
	.bios_param			= aac_biosparm,
	.shost_attrs			= aac_attrs,
	.slave_configure		= aac_slave_configure,
	.change_queue_depth		= aac_change_queue_depth,
	.sdev_attrs			= aac_dev_attrs,
	.eh_abort_handler		= aac_eh_abort,
	.eh_device_reset_handler	= aac_eh_dev_reset,
	.eh_target_reset_handler	= aac_eh_target_reset,
	.eh_bus_reset_handler		= aac_eh_bus_reset,
	.eh_host_reset_handler		= aac_eh_host_reset,
	.can_queue			= AAC_NUM_IO_FIB,
	.this_id			= MAXIMUM_NUM_CONTAINERS,
	.sg_tablesize			= 16,
	.max_sectors			= 128,
#if (AAC_NUM_IO_FIB > 256)
	.cmd_per_lun			= 256,
#else
	.cmd_per_lun			= AAC_NUM_IO_FIB,
#endif
	.use_clustering			= ENABLE_CLUSTERING,
	.emulated			= 1,
	.no_write_same			= 1,
};

static void __aac_shutdown(struct aac_dev * aac)
{
	int i;

	aac->adapter_shutdown = 1;
	aac_send_shutdown(aac);

	if (aac->aif_thread) {
		int i;
		/* Clear out events first */
		for (i = 0; i < (aac->scsi_host_ptr->can_queue + AAC_NUM_MGT_FIB); i++) {
			struct fib *fib = &aac->fibs[i];
			if (!(fib->hw_fib_va->header.XferState & cpu_to_le32(NoResponseExpected | Async)) &&
			    (fib->hw_fib_va->header.XferState & cpu_to_le32(ResponseExpected)))
				up(&fib->event_wait);
		}
		kthread_stop(aac->thread);
	}
	aac_adapter_disable_int(aac);
	if (aac_is_src(aac)) {
		if (aac->max_msix > 1) {
			for (i = 0; i < aac->max_msix; i++) {
				free_irq(pci_irq_vector(aac->pdev, i),
					 &(aac->aac_msix[i]));
			}
		} else {
			free_irq(aac->pdev->irq,
				 &(aac->aac_msix[0]));
		}
	} else {
		free_irq(aac->pdev->irq, aac);
	}
	if (aac->msi)
		pci_disable_msi(aac->pdev);
	else if (aac->max_msix > 1)
		pci_disable_msix(aac->pdev);
}
static void aac_init_char(void)
{
	aac_cfg_major = register_chrdev(0, "aac", &aac_cfg_fops);
	if (aac_cfg_major < 0) {
		pr_err("aacraid: unable to register \"aac\" device.\n");
	}
}

static int aac_probe_one(struct pci_dev *pdev, const struct pci_device_id *id)
{
	unsigned index = id->driver_data;
	struct Scsi_Host *shost;
	struct aac_dev *aac;
	struct list_head *insert = &aac_devices;
	int error = -ENODEV;
	int unique_id = 0;
	u64 dmamask;
	int mask_bits = 0;
	extern int aac_sync_mode;

	/*
	 * Only series 7 needs freset.
	 */
	if (pdev->device == PMC_DEVICE_S7)
		pdev->needs_freset = 1;

	list_for_each_entry(aac, &aac_devices, entry) {
		if (aac->id > unique_id)
			break;
		insert = &aac->entry;
		unique_id++;
	}

	pci_disable_link_state(pdev, PCIE_LINK_STATE_L0S | PCIE_LINK_STATE_L1 |
			       PCIE_LINK_STATE_CLKPM);

	error = pci_enable_device(pdev);
	if (error)
		goto out;
	error = -ENODEV;

	if (!(aac_drivers[index].quirks & AAC_QUIRK_SRC)) {
		error = pci_set_dma_mask(pdev, DMA_BIT_MASK(32));
		if (error) {
			dev_err(&pdev->dev, "PCI 32 BIT dma mask set failed");
			goto out_disable_pdev;
		}
	}

	/*
	 * If the quirk31 bit is set, the adapter needs adapter
	 * to driver communication memory to be allocated below 2gig
	 */
	if (aac_drivers[index].quirks & AAC_QUIRK_31BIT) {
		dmamask = DMA_BIT_MASK(31);
		mask_bits = 31;
	} else {
		dmamask = DMA_BIT_MASK(32);
		mask_bits = 32;
	}

	error = pci_set_consistent_dma_mask(pdev, dmamask);
	if (error) {
		dev_err(&pdev->dev, "PCI %d B consistent dma mask set failed\n"
				, mask_bits);
		goto out_disable_pdev;
	}

	pci_set_master(pdev);

	shost = scsi_host_alloc(&aac_driver_template, sizeof(struct aac_dev));
	if (!shost)
		goto out_disable_pdev;

	shost->irq = pdev->irq;
	shost->unique_id = unique_id;
	shost->max_cmd_len = 16;
	shost->use_cmd_list = 1;

	if (aac_cfg_major == AAC_CHARDEV_NEEDS_REINIT)
		aac_init_char();

	aac = (struct aac_dev *)shost->hostdata;
	aac->base_start = pci_resource_start(pdev, 0);
	aac->scsi_host_ptr = shost;
	aac->pdev = pdev;
	aac->name = aac_driver_template.name;
	aac->id = shost->unique_id;
	aac->cardtype = index;
	INIT_LIST_HEAD(&aac->entry);

	aac->fibs = kzalloc(sizeof(struct fib) * (shost->can_queue + AAC_NUM_MGT_FIB), GFP_KERNEL);
	if (!aac->fibs)
		goto out_free_host;
	spin_lock_init(&aac->fib_lock);

	mutex_init(&aac->ioctl_mutex);
	/*
	 *	Map in the registers from the adapter.
	 */
	aac->base_size = AAC_MIN_FOOTPRINT_SIZE;
	if ((*aac_drivers[index].init)(aac))
		goto out_unmap;

	if (aac->sync_mode) {
		if (aac_sync_mode)
			printk(KERN_INFO "%s%d: Sync. mode enforced "
				"by driver parameter. This will cause "
				"a significant performance decrease!\n",
				aac->name,
				aac->id);
		else
			printk(KERN_INFO "%s%d: Async. mode not supported "
				"by current driver, sync. mode enforced."
				"\nPlease update driver to get full performance.\n",
				aac->name,
				aac->id);
	}

	/*
	 *	Start any kernel threads needed
	 */
	aac->thread = kthread_run(aac_command_thread, aac, AAC_DRIVERNAME);
	if (IS_ERR(aac->thread)) {
		printk(KERN_ERR "aacraid: Unable to create command thread.\n");
		error = PTR_ERR(aac->thread);
		aac->thread = NULL;
		goto out_deinit;
	}

	aac->maximum_num_channels = aac_drivers[index].channels;
	error = aac_get_adapter_info(aac);
	if (error < 0)
		goto out_deinit;

	/*
	 * Lets override negotiations and drop the maximum SG limit to 34
	 */
	if ((aac_drivers[index].quirks & AAC_QUIRK_34SG) &&
			(shost->sg_tablesize > 34)) {
		shost->sg_tablesize = 34;
		shost->max_sectors = (shost->sg_tablesize * 8) + 112;
	}

	if ((aac_drivers[index].quirks & AAC_QUIRK_17SG) &&
			(shost->sg_tablesize > 17)) {
		shost->sg_tablesize = 17;
		shost->max_sectors = (shost->sg_tablesize * 8) + 112;
	}

	error = pci_set_dma_max_seg_size(pdev,
		(aac->adapter_info.options & AAC_OPT_NEW_COMM) ?
			(shost->max_sectors << 9) : 65536);
	if (error)
		goto out_deinit;

	/*
	 * Firmware printf works only with older firmware.
	 */
	if (aac_drivers[index].quirks & AAC_QUIRK_34SG)
		aac->printf_enabled = 1;
	else
		aac->printf_enabled = 0;

	/*
	 * max channel will be the physical channels plus 1 virtual channel
	 * all containers are on the virtual channel 0 (CONTAINER_CHANNEL)
	 * physical channels are address by their actual physical number+1
	 */
	if (aac->nondasd_support || expose_physicals || aac->jbod)
		shost->max_channel = aac->maximum_num_channels;
	else
		shost->max_channel = 0;

	aac_get_config_status(aac, 0);
	aac_get_containers(aac);
	list_add(&aac->entry, insert);

	shost->max_id = aac->maximum_num_containers;
	if (shost->max_id < aac->maximum_num_physicals)
		shost->max_id = aac->maximum_num_physicals;
	if (shost->max_id < MAXIMUM_NUM_CONTAINERS)
		shost->max_id = MAXIMUM_NUM_CONTAINERS;
	else
		shost->this_id = shost->max_id;

	if (!aac->sa_firmware && aac_drivers[index].quirks & AAC_QUIRK_SRC)
		aac_intr_normal(aac, 0, 2, 0, NULL);

	/*
	 * dmb - we may need to move the setting of these parms somewhere else once
	 * we get a fib that can report the actual numbers
	 */
	shost->max_lun = AAC_MAX_LUN;

	pci_set_drvdata(pdev, shost);

	error = scsi_add_host(shost, &pdev->dev);
	if (error)
		goto out_deinit;
	scsi_scan_host(shost);

	pci_enable_pcie_error_reporting(pdev);
	pci_save_state(pdev);

	return 0;

 out_deinit:
	__aac_shutdown(aac);
 out_unmap:
	aac_fib_map_free(aac);
	if (aac->comm_addr)
		dma_free_coherent(&aac->pdev->dev, aac->comm_size,
				  aac->comm_addr, aac->comm_phys);
	kfree(aac->queues);
	aac_adapter_ioremap(aac, 0);
	kfree(aac->fibs);
	kfree(aac->fsa_dev);
 out_free_host:
	scsi_host_put(shost);
 out_disable_pdev:
	pci_disable_device(pdev);
 out:
	return error;
}

static void aac_release_resources(struct aac_dev *aac)
{
	aac_adapter_disable_int(aac);
	aac_free_irq(aac);
}

static int aac_acquire_resources(struct aac_dev *dev)
{
	unsigned long status;
	/*
	 *	First clear out all interrupts.  Then enable the one's that we
	 *	can handle.
	 */
	while (!((status = src_readl(dev, MUnit.OMR)) & KERNEL_UP_AND_RUNNING)
		|| status == 0xffffffff)
			msleep(20);

	aac_adapter_disable_int(dev);
	aac_adapter_enable_int(dev);


	if (aac_is_src(dev))
		aac_define_int_mode(dev);

	if (dev->msi_enabled)
		aac_src_access_devreg(dev, AAC_ENABLE_MSIX);

	if (aac_acquire_irq(dev))
		goto error_iounmap;

	aac_adapter_enable_int(dev);

	/*max msix may change  after EEH
	 * Re-assign vectors to fibs
	 */
	aac_fib_vector_assign(dev);

	if (!dev->sync_mode) {
		/* After EEH recovery or suspend resume, max_msix count
		 * may change, therefore updating in init as well.
		 */
		dev->init->r7.no_of_msix_vectors = cpu_to_le32(dev->max_msix);
		aac_adapter_start(dev);
	}
	return 0;

error_iounmap:
	return -1;

}

#if (defined(CONFIG_PM))
static int aac_suspend(struct pci_dev *pdev, pm_message_t state)
{

	struct Scsi_Host *shost = pci_get_drvdata(pdev);
	struct aac_dev *aac = (struct aac_dev *)shost->hostdata;

	scsi_block_requests(shost);
	aac_send_shutdown(aac);

	aac_release_resources(aac);

	pci_set_drvdata(pdev, shost);
	pci_save_state(pdev);
	pci_disable_device(pdev);
	pci_set_power_state(pdev, pci_choose_state(pdev, state));

	return 0;
}

static int aac_resume(struct pci_dev *pdev)
{
	struct Scsi_Host *shost = pci_get_drvdata(pdev);
	struct aac_dev *aac = (struct aac_dev *)shost->hostdata;
	int r;

	pci_set_power_state(pdev, PCI_D0);
	pci_enable_wake(pdev, PCI_D0, 0);
	pci_restore_state(pdev);
	r = pci_enable_device(pdev);

	if (r)
		goto fail_device;

	pci_set_master(pdev);
	if (aac_acquire_resources(aac))
		goto fail_device;
	/*
	* reset this flag to unblock ioctl() as it was set at
	* aac_send_shutdown() to block ioctls from upperlayer
	*/
	aac->adapter_shutdown = 0;
	scsi_unblock_requests(shost);

	return 0;

fail_device:
	printk(KERN_INFO "%s%d: resume failed.\n", aac->name, aac->id);
	scsi_host_put(shost);
	pci_disable_device(pdev);
	return -ENODEV;
}
#endif

static void aac_shutdown(struct pci_dev *dev)
{
	struct Scsi_Host *shost = pci_get_drvdata(dev);
	scsi_block_requests(shost);
	__aac_shutdown((struct aac_dev *)shost->hostdata);
}

static void aac_remove_one(struct pci_dev *pdev)
{
	struct Scsi_Host *shost = pci_get_drvdata(pdev);
	struct aac_dev *aac = (struct aac_dev *)shost->hostdata;

	scsi_remove_host(shost);

	__aac_shutdown(aac);
	aac_fib_map_free(aac);
	dma_free_coherent(&aac->pdev->dev, aac->comm_size, aac->comm_addr,
			  aac->comm_phys);
	kfree(aac->queues);

	aac_adapter_ioremap(aac, 0);

	kfree(aac->fibs);
	kfree(aac->fsa_dev);

	list_del(&aac->entry);
	scsi_host_put(shost);
	pci_disable_device(pdev);
	if (list_empty(&aac_devices)) {
		unregister_chrdev(aac_cfg_major, "aac");
		aac_cfg_major = AAC_CHARDEV_NEEDS_REINIT;
	}
}

static void aac_flush_ios(struct aac_dev *aac)
{
	int i;
	struct scsi_cmnd *cmd;

	for (i = 0; i < aac->scsi_host_ptr->can_queue; i++) {
		cmd = (struct scsi_cmnd *)aac->fibs[i].callback_data;
		if (cmd && (cmd->SCp.phase == AAC_OWNER_FIRMWARE)) {
			scsi_dma_unmap(cmd);

			if (aac->handle_pci_error)
				cmd->result = DID_NO_CONNECT << 16;
			else
				cmd->result = DID_RESET << 16;

			cmd->scsi_done(cmd);
		}
	}
}

static pci_ers_result_t aac_pci_error_detected(struct pci_dev *pdev,
					enum pci_channel_state error)
{
	struct Scsi_Host *shost = pci_get_drvdata(pdev);
	struct aac_dev *aac = shost_priv(shost);

	dev_err(&pdev->dev, "aacraid: PCI error detected %x\n", error);

	switch (error) {
	case pci_channel_io_normal:
		return PCI_ERS_RESULT_CAN_RECOVER;
	case pci_channel_io_frozen:
		aac->handle_pci_error = 1;

		scsi_block_requests(aac->scsi_host_ptr);
		aac_flush_ios(aac);
		aac_release_resources(aac);

		pci_disable_pcie_error_reporting(pdev);
		aac_adapter_ioremap(aac, 0);

		return PCI_ERS_RESULT_NEED_RESET;
	case pci_channel_io_perm_failure:
		aac->handle_pci_error = 1;

		aac_flush_ios(aac);
		return PCI_ERS_RESULT_DISCONNECT;
	}

	return PCI_ERS_RESULT_NEED_RESET;
}

static pci_ers_result_t aac_pci_mmio_enabled(struct pci_dev *pdev)
{
	dev_err(&pdev->dev, "aacraid: PCI error - mmio enabled\n");
	return PCI_ERS_RESULT_NEED_RESET;
}

static pci_ers_result_t aac_pci_slot_reset(struct pci_dev *pdev)
{
	dev_err(&pdev->dev, "aacraid: PCI error - slot reset\n");
	pci_restore_state(pdev);
	if (pci_enable_device(pdev)) {
		dev_warn(&pdev->dev,
			"aacraid: failed to enable slave\n");
		goto fail_device;
	}

	pci_set_master(pdev);

	if (pci_enable_device_mem(pdev)) {
		dev_err(&pdev->dev, "pci_enable_device_mem failed\n");
		goto fail_device;
	}

	return PCI_ERS_RESULT_RECOVERED;

fail_device:
	dev_err(&pdev->dev, "aacraid: PCI error - slot reset failed\n");
	return PCI_ERS_RESULT_DISCONNECT;
}


static void aac_pci_resume(struct pci_dev *pdev)
{
	struct Scsi_Host *shost = pci_get_drvdata(pdev);
	struct scsi_device *sdev = NULL;
	struct aac_dev *aac = (struct aac_dev *)shost_priv(shost);

	pci_cleanup_aer_uncorrect_error_status(pdev);

	if (aac_adapter_ioremap(aac, aac->base_size)) {

		dev_err(&pdev->dev, "aacraid: ioremap failed\n");
		/* remap failed, go back ... */
		aac->comm_interface = AAC_COMM_PRODUCER;
		if (aac_adapter_ioremap(aac, AAC_MIN_FOOTPRINT_SIZE)) {
			dev_warn(&pdev->dev,
				"aacraid: unable to map adapter.\n");

			return;
		}
	}

	msleep(10000);

	aac_acquire_resources(aac);

	/*
	 * reset this flag to unblock ioctl() as it was set
	 * at aac_send_shutdown() to block ioctls from upperlayer
	 */
	aac->adapter_shutdown = 0;
	aac->handle_pci_error = 0;

	shost_for_each_device(sdev, shost)
		if (sdev->sdev_state == SDEV_OFFLINE)
			sdev->sdev_state = SDEV_RUNNING;
	scsi_unblock_requests(aac->scsi_host_ptr);
	scsi_scan_host(aac->scsi_host_ptr);
	pci_save_state(pdev);

	dev_err(&pdev->dev, "aacraid: PCI error - resume\n");
}

static struct pci_error_handlers aac_pci_err_handler = {
	.error_detected		= aac_pci_error_detected,
	.mmio_enabled		= aac_pci_mmio_enabled,
	.slot_reset		= aac_pci_slot_reset,
	.resume			= aac_pci_resume,
};

static struct pci_driver aac_pci_driver = {
	.name		= AAC_DRIVERNAME,
	.id_table	= aac_pci_tbl,
	.probe		= aac_probe_one,
	.remove		= aac_remove_one,
#if (defined(CONFIG_PM))
	.suspend	= aac_suspend,
	.resume		= aac_resume,
#endif
	.shutdown	= aac_shutdown,
	.err_handler    = &aac_pci_err_handler,
};

static int __init aac_init(void)
{
	int error;

	printk(KERN_INFO "Adaptec %s driver %s\n",
	  AAC_DRIVERNAME, aac_driver_version);

	error = pci_register_driver(&aac_pci_driver);
	if (error < 0)
		return error;

	aac_init_char();


	return 0;
}

static void __exit aac_exit(void)
{
	if (aac_cfg_major > -1)
		unregister_chrdev(aac_cfg_major, "aac");
	pci_unregister_driver(&aac_pci_driver);
}

module_init(aac_init);
module_exit(aac_exit);<|MERGE_RESOLUTION|>--- conflicted
+++ resolved
@@ -901,17 +901,8 @@
 	u32 bus, cid;
 	struct fib *fib;
 	int ret = FAILED;
-<<<<<<< HEAD
-	int status = 0;
-	__le32 supported_options2 = 0;
-	bool is_mu_reset;
-	bool is_ignore_reset;
-	bool is_doorbell_reset;
-
-=======
 	int status;
 	u8 command;
->>>>>>> bb176f67
 
 	bus = aac_logical_to_phys(scmd_channel(cmd));
 	cid = scmd_id(cmd);
@@ -932,15 +923,6 @@
 	if (!fib)
 		return ret;
 
-<<<<<<< HEAD
-		/* Wait up to 15 seconds for completion */
-		for (count = 0; count < 15; ++count) {
-			if (cmd->SCp.sent_command) {
-				ret = SUCCESS;
-				break;
-			}
-			msleep(1000);
-=======
 	/* start a HBA_TMF_LUN_RESET TMF request */
 	command = aac_eh_tmf_lun_reset_fib(info, fib, dev->lun);
 
@@ -955,20 +937,12 @@
 		if (info->reset_state == 0) {
 			ret = info->reset_state == 0 ? SUCCESS : FAILED;
 			break;
->>>>>>> bb176f67
 		}
 		msleep(1000);
 	}
 
-<<<<<<< HEAD
-		if (ret == SUCCESS)
-			goto out;
-
-	} else {
-=======
 	return ret;
 }
->>>>>>> bb176f67
 
 /*
  *	aac_eh_target_reset	- Target reset command handling
@@ -1070,19 +1044,6 @@
 	}
 
 	pr_err("%s: Host adapter reset request. SCSI hang ?\n", AAC_DRIVERNAME);
-<<<<<<< HEAD
-
-	/*
-	 * Check the health of the controller
-	 */
-	status = aac_adapter_check_health(aac);
-	if (status)
-		dev_err(&aac->pdev->dev, "Adapter health - %d\n", status);
-
-	count = get_num_of_incomplete_fibs(aac);
-	if (count == 0)
-		return SUCCESS;
-=======
 
 	/*
 	 * Check the health of the controller
@@ -1110,7 +1071,6 @@
 	bool is_mu_reset;
 	bool is_ignore_reset;
 	bool is_doorbell_reset;
->>>>>>> bb176f67
 
 	/*
 	 * Check if reset is supported by the firmware
@@ -1119,22 +1079,6 @@
 	is_mu_reset = supported_options2 & AAC_OPTION_MU_RESET;
 	is_doorbell_reset = supported_options2 & AAC_OPTION_DOORBELL_RESET;
 	is_ignore_reset = supported_options2 & AAC_OPTION_IGNORE_RESET;
-<<<<<<< HEAD
-	/*
-	 * This adapter needs a blind reset, only do so for
-	 * Adapters that support a register, instead of a commanded,
-	 * reset.
-	 */
-	if ((is_mu_reset || is_doorbell_reset)
-	 && aac_check_reset
-	 && (aac_check_reset != -1 || !is_ignore_reset)) {
-		/* Bypass wait for command quiesce */
-		aac_reset_adapter(aac, 2, IOP_HWSOFT_RESET);
-	}
-	ret = SUCCESS;
-
-out:
-=======
 	/*
 	 * This adapter needs a blind reset, only do so for
 	 * Adapters that support a register, instead of a commanded,
@@ -1162,7 +1106,6 @@
 			}
 		}
 	}
->>>>>>> bb176f67
 	return ret;
 }
 
