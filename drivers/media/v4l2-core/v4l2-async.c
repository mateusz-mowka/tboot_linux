/*
 * V4L2 asynchronous subdevice registration API
 *
 * Copyright (C) 2012-2013, Guennadi Liakhovetski <g.liakhovetski@gmx.de>
 *
 * This program is free software; you can redistribute it and/or modify
 * it under the terms of the GNU General Public License version 2 as
 * published by the Free Software Foundation.
 */

#include <linux/device.h>
#include <linux/err.h>
#include <linux/i2c.h>
#include <linux/list.h>
#include <linux/module.h>
#include <linux/mutex.h>
#include <linux/platform_device.h>
#include <linux/slab.h>
#include <linux/types.h>

#include <media/v4l2-async.h>
#include <media/v4l2-device.h>
#include <media/v4l2-subdev.h>

static bool match_i2c(struct device *dev, struct v4l2_async_subdev *asd)
{
#if IS_ENABLED(CONFIG_I2C)
	struct i2c_client *client = i2c_verify_client(dev);
	return client &&
		asd->match.i2c.adapter_id == client->adapter->nr &&
		asd->match.i2c.address == client->addr;
#else
	return false;
#endif
}

static bool match_devname(struct device *dev, struct v4l2_async_subdev *asd)
{
	return !strcmp(asd->match.device_name.name, dev_name(dev));
}

static bool match_of(struct device *dev, struct v4l2_async_subdev *asd)
{
	return dev->of_node == asd->match.of.node;
}

static LIST_HEAD(subdev_list);
static LIST_HEAD(notifier_list);
static DEFINE_MUTEX(list_lock);

static struct v4l2_async_subdev *v4l2_async_belongs(struct v4l2_async_notifier *notifier,
						    struct v4l2_subdev *sd)
{
	struct v4l2_async_subdev *asd;
	bool (*match)(struct device *, struct v4l2_async_subdev *);

	list_for_each_entry(asd, &notifier->waiting, list) {
		/* bus_type has been verified valid before */
		switch (asd->match_type) {
		case V4L2_ASYNC_MATCH_CUSTOM:
			match = asd->match.custom.match;
			if (!match)
				/* Match always */
				return asd;
			break;
		case V4L2_ASYNC_MATCH_DEVNAME:
			match = match_devname;
			break;
		case V4L2_ASYNC_MATCH_I2C:
			match = match_i2c;
			break;
		case V4L2_ASYNC_MATCH_OF:
			match = match_of;
			break;
		default:
			/* Cannot happen, unless someone breaks us */
			WARN_ON(true);
			return NULL;
		}

		/* match cannot be NULL here */
		if (match(sd->dev, asd))
			return asd;
	}

	return NULL;
}

static int v4l2_async_test_notify(struct v4l2_async_notifier *notifier,
				  struct v4l2_subdev *sd,
				  struct v4l2_async_subdev *asd)
{
	int ret;

	/* Remove from the waiting list */
	list_del(&asd->list);
	sd->asd = asd;
	sd->notifier = notifier;

	if (notifier->bound) {
		ret = notifier->bound(notifier, sd, asd);
		if (ret < 0)
			return ret;
	}
	/* Move from the global subdevice list to notifier's done */
	list_move(&sd->async_list, &notifier->done);

	ret = v4l2_device_register_subdev(notifier->v4l2_dev, sd);
	if (ret < 0) {
		if (notifier->unbind)
			notifier->unbind(notifier, sd, asd);
		return ret;
	}

	if (list_empty(&notifier->waiting) && notifier->complete)
		return notifier->complete(notifier);

	return 0;
}

static void v4l2_async_cleanup(struct v4l2_subdev *sd)
{
	v4l2_device_unregister_subdev(sd);
	/* Subdevice driver will reprobe and put the subdev back onto the list */
	list_del_init(&sd->async_list);
	sd->asd = NULL;
	sd->dev = NULL;
}

int v4l2_async_notifier_register(struct v4l2_device *v4l2_dev,
				 struct v4l2_async_notifier *notifier)
{
	struct v4l2_subdev *sd, *tmp;
	struct v4l2_async_subdev *asd;
	int i;

	if (!notifier->num_subdevs || notifier->num_subdevs > V4L2_MAX_SUBDEVS)
		return -EINVAL;

	notifier->v4l2_dev = v4l2_dev;
	INIT_LIST_HEAD(&notifier->waiting);
	INIT_LIST_HEAD(&notifier->done);

	for (i = 0; i < notifier->num_subdevs; i++) {
		asd = notifier->subdevs[i];

		switch (asd->match_type) {
		case V4L2_ASYNC_MATCH_CUSTOM:
		case V4L2_ASYNC_MATCH_DEVNAME:
		case V4L2_ASYNC_MATCH_I2C:
		case V4L2_ASYNC_MATCH_OF:
			break;
		default:
			dev_err(notifier->v4l2_dev ? notifier->v4l2_dev->dev : NULL,
				"Invalid match type %u on %p\n",
				asd->match_type, asd);
			return -EINVAL;
		}
		list_add_tail(&asd->list, &notifier->waiting);
	}

	mutex_lock(&list_lock);

	/* Keep also completed notifiers on the list */
	list_add(&notifier->list, &notifier_list);

	list_for_each_entry_safe(sd, tmp, &subdev_list, async_list) {
		int ret;

		asd = v4l2_async_belongs(notifier, sd);
		if (!asd)
			continue;

		ret = v4l2_async_test_notify(notifier, sd, asd);
		if (ret < 0) {
			mutex_unlock(&list_lock);
			return ret;
		}
	}

	mutex_unlock(&list_lock);

	return 0;
}
EXPORT_SYMBOL(v4l2_async_notifier_register);

void v4l2_async_notifier_unregister(struct v4l2_async_notifier *notifier)
{
	struct v4l2_subdev *sd, *tmp;
	unsigned int notif_n_subdev = notifier->num_subdevs;
	unsigned int n_subdev = min(notif_n_subdev, V4L2_MAX_SUBDEVS);
	struct device **dev;
	int i = 0;

	if (!notifier->v4l2_dev)
		return;

<<<<<<< HEAD
=======
	dev = kmalloc(n_subdev * sizeof(*dev), GFP_KERNEL);
	if (!dev) {
		dev_err(notifier->v4l2_dev->dev,
			"Failed to allocate device cache!\n");
	}

>>>>>>> d8ec26d7
	mutex_lock(&list_lock);

	list_del(&notifier->list);

	list_for_each_entry_safe(sd, tmp, &notifier->done, async_list) {
<<<<<<< HEAD
		dev[i] = get_device(sd->dev);
=======
		struct device *d;

		d = get_device(sd->dev);
>>>>>>> d8ec26d7

		v4l2_async_cleanup(sd);

		/* If we handled USB devices, we'd have to lock the parent too */
		device_release_driver(d);

		if (notifier->unbind)
			notifier->unbind(notifier, sd, sd->asd);
<<<<<<< HEAD
=======

		/*
		 * Store device at the device cache, in order to call
		 * put_device() on the final step
		 */
		if (dev)
			dev[i++] = d;
		else
			put_device(d);
>>>>>>> d8ec26d7
	}

	mutex_unlock(&list_lock);

	/*
	 * Call device_attach() to reprobe devices
	 *
	 * NOTE: If dev allocation fails, i is 0, and the whole loop won't be
	 * executed.
	 */
	while (i--) {
		struct device *d = dev[i];

		if (d && device_attach(d) < 0) {
			const char *name = "(none)";
			int lock = device_trylock(d);

			if (lock && d->driver)
				name = d->driver->name;
			dev_err(d, "Failed to re-probe to %s\n", name);
			if (lock)
				device_unlock(d);
		}
		put_device(d);
	}
<<<<<<< HEAD
=======
	kfree(dev);
>>>>>>> d8ec26d7

	notifier->v4l2_dev = NULL;

	/*
	 * Don't care about the waiting list, it is initialised and populated
	 * upon notifier registration.
	 */
}
EXPORT_SYMBOL(v4l2_async_notifier_unregister);

int v4l2_async_register_subdev(struct v4l2_subdev *sd)
{
	struct v4l2_async_notifier *notifier;

	mutex_lock(&list_lock);

	INIT_LIST_HEAD(&sd->async_list);

	list_for_each_entry(notifier, &notifier_list, list) {
		struct v4l2_async_subdev *asd = v4l2_async_belongs(notifier, sd);
		if (asd) {
			int ret = v4l2_async_test_notify(notifier, sd, asd);
			mutex_unlock(&list_lock);
			return ret;
		}
	}

	/* None matched, wait for hot-plugging */
	list_add(&sd->async_list, &subdev_list);

	mutex_unlock(&list_lock);

	return 0;
}
EXPORT_SYMBOL(v4l2_async_register_subdev);

void v4l2_async_unregister_subdev(struct v4l2_subdev *sd)
{
	struct v4l2_async_notifier *notifier = sd->notifier;

	if (!sd->asd) {
		if (!list_empty(&sd->async_list))
			v4l2_async_cleanup(sd);
		return;
	}

	mutex_lock(&list_lock);

	list_add(&sd->asd->list, &notifier->waiting);

	v4l2_async_cleanup(sd);

	if (notifier->unbind)
		notifier->unbind(notifier, sd, sd->asd);

	mutex_unlock(&list_lock);
}
EXPORT_SYMBOL(v4l2_async_unregister_subdev);<|MERGE_RESOLUTION|>--- conflicted
+++ resolved
@@ -195,27 +195,20 @@
 	if (!notifier->v4l2_dev)
 		return;
 
-<<<<<<< HEAD
-=======
 	dev = kmalloc(n_subdev * sizeof(*dev), GFP_KERNEL);
 	if (!dev) {
 		dev_err(notifier->v4l2_dev->dev,
 			"Failed to allocate device cache!\n");
 	}
 
->>>>>>> d8ec26d7
 	mutex_lock(&list_lock);
 
 	list_del(&notifier->list);
 
 	list_for_each_entry_safe(sd, tmp, &notifier->done, async_list) {
-<<<<<<< HEAD
-		dev[i] = get_device(sd->dev);
-=======
 		struct device *d;
 
 		d = get_device(sd->dev);
->>>>>>> d8ec26d7
 
 		v4l2_async_cleanup(sd);
 
@@ -224,8 +217,6 @@
 
 		if (notifier->unbind)
 			notifier->unbind(notifier, sd, sd->asd);
-<<<<<<< HEAD
-=======
 
 		/*
 		 * Store device at the device cache, in order to call
@@ -235,7 +226,6 @@
 			dev[i++] = d;
 		else
 			put_device(d);
->>>>>>> d8ec26d7
 	}
 
 	mutex_unlock(&list_lock);
@@ -261,10 +251,7 @@
 		}
 		put_device(d);
 	}
-<<<<<<< HEAD
-=======
 	kfree(dev);
->>>>>>> d8ec26d7
 
 	notifier->v4l2_dev = NULL;
 
