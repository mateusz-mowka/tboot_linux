// SPDX-License-Identifier: GPL-2.0
/* Copyright(c) 2019 Intel Corporation. All rights rsvd. */
#include <linux/init.h>
#include <linux/kernel.h>
#include <linux/module.h>
#include <linux/pci.h>
#include <linux/device.h>
#include <linux/sched/task.h>
#include <linux/io-64-nonatomic-lo-hi.h>
#include <linux/cdev.h>
#include <linux/fs.h>
#include <linux/poll.h>
#include <linux/iommu.h>
#include <linux/xarray.h>
#include <uapi/linux/idxd.h>
#include "registers.h"
#include "idxd.h"

struct idxd_cdev_context {
	const char *name;
	dev_t devt;
	struct ida minor_ida;
};

/*
 * ictx is an array based off of accelerator types. enum idxd_type
 * is used as index
 */
static struct idxd_cdev_context ictx[IDXD_TYPE_MAX] = {
	{ .name = "dsa" },
	{ .name = "iax" }
};

struct idxd_user_context {
	struct idxd_wq *wq;
	struct task_struct *task;
	unsigned int pasid;
	unsigned int flags;
	struct iommu_sva *sva;
	struct idxd_dev idxd_dev;
	u64 counters[COUNTER_MAX];
	int id;
	pid_t pid;
};

static void idxd_cdev_evl_drain_pasid(struct idxd_wq *wq, u32 pasid);
static void idxd_xa_pasid_remove(struct idxd_user_context *ctx);

static inline struct idxd_user_context *dev_to_uctx(struct device *dev)
{
	struct idxd_dev *idxd_dev = confdev_to_idxd_dev(dev);

	return container_of(idxd_dev, struct idxd_user_context, idxd_dev);
}

static ssize_t cr_faults_show(struct device *dev, struct device_attribute *attr, char *buf)
{
	struct idxd_user_context *ctx = dev_to_uctx(dev);

	return sysfs_emit(buf, "%llu\n", ctx->counters[COUNTER_FAULTS]);
}
static DEVICE_ATTR_RO(cr_faults);

static ssize_t cr_fault_failures_show(struct device *dev,
				      struct device_attribute *attr, char *buf)
{
	struct idxd_user_context *ctx = dev_to_uctx(dev);

	return sysfs_emit(buf, "%llu\n", ctx->counters[COUNTER_FAULT_FAILS]);
}
static DEVICE_ATTR_RO(cr_fault_failures);

static ssize_t pid_show(struct device *dev, struct device_attribute *attr, char *buf)
{
	struct idxd_user_context *ctx = dev_to_uctx(dev);

	return sysfs_emit(buf, "%u\n", ctx->pid);
}
static DEVICE_ATTR_RO(pid);

static struct attribute *cdev_file_attributes[] = {
	&dev_attr_cr_faults.attr,
	&dev_attr_cr_fault_failures.attr,
	&dev_attr_pid.attr,
	NULL
};

static umode_t cdev_file_attr_visible(struct kobject *kobj, struct attribute *a, int n)
{
	struct device *dev = container_of(kobj, typeof(*dev), kobj);
	struct idxd_user_context *ctx = dev_to_uctx(dev);
	struct idxd_wq *wq = ctx->wq;

	if (!wq_pasid_enabled(wq))
		return 0;

	return a->mode;
}

static const struct attribute_group cdev_file_attribute_group = {
	.attrs = cdev_file_attributes,
	.is_visible = cdev_file_attr_visible,
};

static const struct attribute_group *cdev_file_attribute_groups[] = {
	&cdev_file_attribute_group,
	NULL
};

static void idxd_file_dev_release(struct device *dev)
{
	struct idxd_user_context *ctx = dev_to_uctx(dev);
	struct idxd_wq *wq = ctx->wq;
	struct idxd_cdev *idxd_cdev = wq->idxd_cdev;
	struct idxd_device *idxd = wq->idxd;
	int rc;

	mutex_lock(&idxd_cdev->ida_lock);
	ida_free(&idxd_cdev->file_ida, ctx->id);
	mutex_unlock(&idxd_cdev->ida_lock);

	/* Wait for in-flight operations to complete. */
	if (wq_shared(wq)) {
		idxd_device_drain_pasid(idxd, ctx->pasid);
	} else {
		if (device_user_pasid_enabled(idxd)) {
			/* The wq disable in the disable pasid function will drain the wq */
			rc = idxd_wq_disable_pasid(wq);
			if (rc < 0)
				dev_err(dev, "wq disable pasid failed.\n");
		} else {
			idxd_wq_drain(wq);
		}
	}

	if (ctx->sva) {
		idxd_cdev_evl_drain_pasid(wq, ctx->pasid);
		iommu_sva_unbind_device(ctx->sva);
		idxd_xa_pasid_remove(ctx);
	}
	kfree(ctx);
	mutex_lock(&wq->wq_lock);
	idxd_wq_put(wq);
	mutex_unlock(&wq->wq_lock);
}

static struct device_type idxd_cdev_file_type = {
	.name = "idxd_file",
	.release = idxd_file_dev_release,
	.groups = cdev_file_attribute_groups,
};

static void idxd_cdev_dev_release(struct device *dev)
{
	struct idxd_cdev *idxd_cdev = dev_to_cdev(dev);
	struct idxd_cdev_context *cdev_ctx;
	struct idxd_wq *wq = idxd_cdev->wq;

	cdev_ctx = &ictx[wq->idxd->data->type];
	ida_simple_remove(&cdev_ctx->minor_ida, idxd_cdev->minor);
	kfree(idxd_cdev);
}

static struct device_type idxd_cdev_device_type = {
	.name = "idxd_cdev",
	.release = idxd_cdev_dev_release,
};

static inline struct idxd_cdev *inode_idxd_cdev(struct inode *inode)
{
	struct cdev *cdev = inode->i_cdev;

	return container_of(cdev, struct idxd_cdev, cdev);
}

static inline struct idxd_wq *inode_wq(struct inode *inode)
{
	struct idxd_cdev *idxd_cdev = inode_idxd_cdev(inode);

	return idxd_cdev->wq;
}

void idxd_user_counter_increment(struct idxd_wq *wq, u32 pasid, int index)
{
	struct idxd_user_context *ctx;

	if (index >= COUNTER_MAX)
		return;

	mutex_lock(&wq->uc_lock);
	ctx = xa_load(&wq->upasid_xa, pasid);
	if (!ctx) {
		mutex_unlock(&wq->uc_lock);
		return;
	}
	ctx->counters[index]++;
	mutex_unlock(&wq->uc_lock);
}

static void idxd_xa_pasid_remove(struct idxd_user_context *ctx)
{
	struct idxd_wq *wq = ctx->wq;
	void *ptr;

	mutex_lock(&wq->uc_lock);
	ptr = xa_cmpxchg(&wq->upasid_xa, ctx->pasid, ctx, NULL, GFP_KERNEL);
	if (ptr != (void *)ctx)
		dev_warn(&wq->idxd->pdev->dev, "xarray cmpxchg failed for pasid %u\n",
			 ctx->pasid);
	mutex_unlock(&wq->uc_lock);
}

static int idxd_cdev_open(struct inode *inode, struct file *filp)
{
	struct idxd_user_context *ctx;
	struct idxd_device *idxd;
	struct idxd_wq *wq;
	struct device *dev, *fdev;
	int rc = 0;
	struct iommu_sva *sva;
	unsigned int pasid;
	struct idxd_cdev *idxd_cdev;

	wq = inode_wq(inode);
	idxd = wq->idxd;
	dev = &idxd->pdev->dev;

	dev_dbg(dev, "%s called: %d\n", __func__, idxd_wq_refcount(wq));

	ctx = kzalloc(sizeof(*ctx), GFP_KERNEL);
	if (!ctx)
		return -ENOMEM;

	mutex_lock(&wq->wq_lock);

	if (idxd_wq_refcount(wq) > 0 && wq_dedicated(wq)) {
		rc = -EBUSY;
		goto failed;
	}

	ctx->wq = wq;
	filp->private_data = ctx;
	ctx->pid = current->pid;

	if (device_user_pasid_enabled(idxd)) {
		sva = iommu_sva_bind_device(dev, current->mm);
		if (IS_ERR(sva)) {
			rc = PTR_ERR(sva);
			dev_err(dev, "pasid allocation failed: %d\n", rc);
			goto failed;
		}

		pasid = iommu_sva_get_pasid(sva);
		if (pasid == IOMMU_PASID_INVALID) {
			rc = -EINVAL;
			goto failed_get_pasid;
		}

		ctx->sva = sva;
		ctx->pasid = pasid;

		mutex_lock(&wq->uc_lock);
		rc = xa_insert(&wq->upasid_xa, pasid, ctx, GFP_KERNEL);
		mutex_unlock(&wq->uc_lock);
		if (rc < 0) {
			dev_err(dev, "PASID entry already exist in xarray.\n");
			goto failed_xa_insert;
		}

		if (wq_dedicated(wq)) {
			rc = idxd_wq_set_pasid(wq, pasid);
			if (rc < 0) {
				iommu_sva_unbind_device(sva);
				dev_err(dev, "wq set pasid failed: %d\n", rc);
				goto failed_set_pasid;
			}
		}
	}


	idxd_cdev = wq->idxd_cdev;
	mutex_lock(&idxd_cdev->ida_lock);
	ctx->id = ida_alloc(&idxd_cdev->file_ida, GFP_KERNEL);
	mutex_unlock(&idxd_cdev->ida_lock);
	if (ctx->id < 0) {
		dev_warn(dev, "ida alloc failure\n");
		goto failed_ida;
	}
	ctx->idxd_dev.type  = IDXD_DEV_CDEV_FILE;
	fdev = user_ctx_dev(ctx);
	device_initialize(fdev);
	fdev->parent = cdev_dev(idxd_cdev);
	fdev->bus = &dsa_bus_type;
	fdev->type = &idxd_cdev_file_type;

	rc = dev_set_name(fdev, "file%d", ctx->id);
	if (rc < 0) {
		dev_warn(dev, "set name failure\n");
		goto failed_dev_name;
	}

	rc = device_add(fdev);
	if (rc < 0) {
		dev_warn(dev, "file device add failure\n");
		goto failed_dev_add;
	}

	idxd_wq_get(wq);
	mutex_unlock(&wq->wq_lock);
	return 0;

 failed_dev_add:
 failed_dev_name:
	put_device(fdev);
 failed_ida:
 failed_set_pasid:
	if (device_user_pasid_enabled(idxd))
		idxd_xa_pasid_remove(ctx);
 failed_xa_insert:
 failed_get_pasid:
	if (device_user_pasid_enabled(idxd))
		iommu_sva_unbind_device(sva);
 failed:
	mutex_unlock(&wq->wq_lock);
	kfree(ctx);
	return rc;
}

static void idxd_cdev_evl_drain_pasid(struct idxd_wq *wq, u32 pasid)
{
	struct idxd_device *idxd = wq->idxd;
	struct idxd_evl *evl = idxd->evl;
	union evl_status_reg status;
	u16 h, t, size;
	int ent_size = EVL_ENT_SIZE(idxd);
	struct __evl_entry *entry_head;

	if (!evl)
		return;

	spin_lock(&evl->lock);
	status.bits = ioread64(idxd->reg_base + IDXD_EVLSTATUS_OFFSET);
	t = status.tail;
	h = evl->head;
	size = evl->size;

	while (h != t) {
		entry_head = (struct __evl_entry *)(evl->log + (h * ent_size));
		if (entry_head->pasid == pasid && entry_head->wq_idx == wq->id)
			set_bit(h, evl->bmap);
		h = (h + 1) % size;
	}
	spin_unlock(&evl->lock);

	drain_workqueue(wq->wq);
}

static int idxd_cdev_release(struct inode *node, struct file *filep)
{
	struct idxd_user_context *ctx = filep->private_data;
	struct idxd_wq *wq = ctx->wq;
	struct idxd_device *idxd = wq->idxd;
	struct device *dev = &idxd->pdev->dev;

	dev_dbg(dev, "%s called\n", __func__);
	filep->private_data = NULL;
	device_unregister(user_ctx_dev(ctx));
	return 0;
}

static int check_vma(struct idxd_wq *wq, struct vm_area_struct *vma,
		     const char *func)
{
	struct device *dev = &wq->idxd->pdev->dev;

	if ((vma->vm_end - vma->vm_start) > PAGE_SIZE) {
		dev_info_ratelimited(dev,
				     "%s: %s: mapping too large: %lu\n",
				     current->comm, func,
				     vma->vm_end - vma->vm_start);
		return -EINVAL;
	}

	return 0;
}

static int idxd_cdev_mmap(struct file *filp, struct vm_area_struct *vma)
{
	struct idxd_user_context *ctx = filp->private_data;
	struct idxd_wq *wq = ctx->wq;
	struct idxd_device *idxd = wq->idxd;
	struct pci_dev *pdev = idxd->pdev;
	phys_addr_t base = pci_resource_start(pdev, IDXD_WQ_BAR);
	unsigned long pfn;
	int rc;

	dev_dbg(&pdev->dev, "%s called\n", __func__);
	rc = check_vma(wq, vma, __func__);
	if (rc < 0)
		return rc;

	vma->vm_flags |= VM_DONTCOPY;
	pfn = (base + idxd_get_wq_portal_offset(wq->id, IDXD_PORTAL_LIMITED,
						IDXD_IRQ_MSIX)) >> PAGE_SHIFT;
	vma->vm_page_prot = pgprot_noncached(vma->vm_page_prot);
	vma->vm_private_data = ctx;

	return io_remap_pfn_range(vma, vma->vm_start, pfn, PAGE_SIZE,
			vma->vm_page_prot);
}

static __poll_t idxd_cdev_poll(struct file *filp,
			       struct poll_table_struct *wait)
{
	struct idxd_user_context *ctx = filp->private_data;
	struct idxd_wq *wq = ctx->wq;
	struct idxd_device *idxd = wq->idxd;
	__poll_t out = 0;

	poll_wait(filp, &wq->err_queue, wait);
	spin_lock(&idxd->dev_lock);
	if (idxd->sw_err.valid)
		out = EPOLLIN | EPOLLRDNORM;
	spin_unlock(&idxd->dev_lock);

	return out;
}

static const struct file_operations idxd_cdev_fops = {
	.owner = THIS_MODULE,
	.open = idxd_cdev_open,
	.release = idxd_cdev_release,
	.mmap = idxd_cdev_mmap,
	.poll = idxd_cdev_poll,
};

int idxd_cdev_get_major(struct idxd_device *idxd)
{
	return MAJOR(ictx[idxd->data->type].devt);
}

int idxd_wq_add_cdev(struct idxd_wq *wq)
{
	struct idxd_device *idxd = wq->idxd;
	struct idxd_cdev *idxd_cdev;
	struct cdev *cdev;
	struct device *dev;
	struct idxd_cdev_context *cdev_ctx;
	int rc, minor;

	idxd_cdev = kzalloc(sizeof(*idxd_cdev), GFP_KERNEL);
	if (!idxd_cdev)
		return -ENOMEM;

	idxd_cdev->idxd_dev.type = IDXD_DEV_CDEV;
	idxd_cdev->wq = wq;
	cdev = &idxd_cdev->cdev;
	dev = cdev_dev(idxd_cdev);
	cdev_ctx = &ictx[wq->idxd->data->type];
	minor = ida_simple_get(&cdev_ctx->minor_ida, 0, MINORMASK, GFP_KERNEL);
	if (minor < 0) {
		kfree(idxd_cdev);
		return minor;
	}
	idxd_cdev->minor = minor;
	ida_init(&idxd_cdev->file_ida);
	mutex_init(&idxd_cdev->ida_lock);

	device_initialize(dev);
	dev->parent = wq_confdev(wq);
	dev->bus = &dsa_bus_type;
	dev->type = &idxd_cdev_device_type;
	dev->devt = MKDEV(MAJOR(cdev_ctx->devt), minor);

	rc = dev_set_name(dev, "%s/wq%u.%u", idxd->data->name_prefix, idxd->id, wq->id);
	if (rc < 0)
		goto err;

	wq->idxd_cdev = idxd_cdev;
	cdev_init(cdev, &idxd_cdev_fops);
	rc = cdev_device_add(cdev, dev);
	if (rc) {
		dev_dbg(&wq->idxd->pdev->dev, "cdev_add failed: %d\n", rc);
		goto err;
	}

	return 0;

 err:
	put_device(dev);
	wq->idxd_cdev = NULL;
	return rc;
}

void idxd_wq_del_cdev(struct idxd_wq *wq)
{
	struct idxd_cdev *idxd_cdev;

	idxd_cdev = wq->idxd_cdev;
	ida_destroy(&idxd_cdev->file_ida);
	wq->idxd_cdev = NULL;
	cdev_device_del(&idxd_cdev->cdev, cdev_dev(idxd_cdev));
	put_device(cdev_dev(idxd_cdev));
}

static int idxd_user_drv_probe(struct idxd_dev *idxd_dev)
{
	struct device *dev = &idxd_dev->conf_dev;
	struct idxd_wq *wq = idxd_dev_to_wq(idxd_dev);
	struct idxd_device *idxd = wq->idxd;
	int rc;

	if (idxd->state != IDXD_DEV_ENABLED)
		return -ENXIO;

	mutex_lock(&wq->wq_lock);
<<<<<<< HEAD
=======

	wq->wq = create_workqueue(dev_name(wq_confdev(wq)));
	if (!wq->wq) {
		rc = -ENOMEM;
		goto wq_err;
	}

>>>>>>> 25527a74
	if (!idxd_wq_driver_name_match(wq, dev)) {
		idxd->cmd_status = IDXD_SCMD_WQ_NO_DRV_NAME;
		rc = -ENODEV;
		goto err_drv_name;
	}

	wq->type = IDXD_WQT_USER;
	rc = __drv_enable_wq(wq);
	if (rc < 0)
		goto err;

	rc = idxd_wq_add_cdev(wq);
	if (rc < 0) {
		idxd->cmd_status = IDXD_SCMD_CDEV_ERR;
		goto err_cdev;
	}

	idxd->cmd_status = 0;
	mutex_unlock(&wq->wq_lock);
	return 0;

err_cdev:
	__drv_disable_wq(wq);
<<<<<<< HEAD
err:
=======
>>>>>>> 25527a74
err_drv_name:
	wq->type = IDXD_WQT_NONE;
err:
	destroy_workqueue(wq->wq);
wq_err:
	mutex_unlock(&wq->wq_lock);
	return rc;
}

static void idxd_user_drv_remove(struct idxd_dev *idxd_dev)
{
	struct idxd_wq *wq = idxd_dev_to_wq(idxd_dev);

	mutex_lock(&wq->wq_lock);
	idxd_wq_del_cdev(wq);
	__drv_disable_wq(wq);
	wq->type = IDXD_WQT_NONE;
	destroy_workqueue(wq->wq);
	wq->wq = NULL;
	mutex_unlock(&wq->wq_lock);
}

static enum idxd_dev_type dev_types[] = {
	IDXD_DEV_WQ,
	IDXD_DEV_NONE,
};

struct idxd_device_driver idxd_user_drv = {
	.probe = idxd_user_drv_probe,
	.remove = idxd_user_drv_remove,
	.name = "user",
	.type = dev_types,
};
EXPORT_SYMBOL_GPL(idxd_user_drv);

int idxd_cdev_register(void)
{
	int rc, i;

	for (i = 0; i < IDXD_TYPE_MAX; i++) {
		ida_init(&ictx[i].minor_ida);
		rc = alloc_chrdev_region(&ictx[i].devt, 0, MINORMASK,
					 ictx[i].name);
		if (rc)
			goto err_free_chrdev_region;
	}

	return 0;

err_free_chrdev_region:
	for (i--; i >= 0; i--)
		unregister_chrdev_region(ictx[i].devt, MINORMASK);

	return rc;
}

void idxd_cdev_remove(void)
{
	int i;

	for (i = 0; i < IDXD_TYPE_MAX; i++) {
		unregister_chrdev_region(ictx[i].devt, MINORMASK);
		ida_destroy(&ictx[i].minor_ida);
	}
}<|MERGE_RESOLUTION|>--- conflicted
+++ resolved
@@ -514,8 +514,6 @@
 		return -ENXIO;
 
 	mutex_lock(&wq->wq_lock);
-<<<<<<< HEAD
-=======
 
 	wq->wq = create_workqueue(dev_name(wq_confdev(wq)));
 	if (!wq->wq) {
@@ -523,7 +521,6 @@
 		goto wq_err;
 	}
 
->>>>>>> 25527a74
 	if (!idxd_wq_driver_name_match(wq, dev)) {
 		idxd->cmd_status = IDXD_SCMD_WQ_NO_DRV_NAME;
 		rc = -ENODEV;
@@ -547,10 +544,6 @@
 
 err_cdev:
 	__drv_disable_wq(wq);
-<<<<<<< HEAD
-err:
-=======
->>>>>>> 25527a74
 err_drv_name:
 	wq->type = IDXD_WQT_NONE;
 err:
