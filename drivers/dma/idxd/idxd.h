/* SPDX-License-Identifier: GPL-2.0 */
/* Copyright(c) 2019 Intel Corporation. All rights rsvd. */
#ifndef _IDXD_H_
#define _IDXD_H_

#include <linux/sbitmap.h>
#include <linux/dmaengine.h>
#include <linux/percpu-rwsem.h>
#include <linux/wait.h>
#include <linux/cdev.h>
#include <linux/idr.h>
#include <linux/pci.h>
#include <linux/ioasid.h>
#include <linux/perf_event.h>
#include <uapi/linux/idxd.h>
#include "registers.h"

#define IDXD_DRIVER_VERSION	"1.00"

extern struct kmem_cache *idxd_desc_pool;
extern bool tc_override;

struct idxd_wq;
struct idxd_dev;

enum idxd_dev_type {
	IDXD_DEV_NONE = -1,
	IDXD_DEV_DSA = 0,
	IDXD_DEV_IAX,
	IDXD_DEV_WQ,
	IDXD_DEV_GROUP,
	IDXD_DEV_ENGINE,
	IDXD_DEV_CDEV,
<<<<<<< HEAD
=======
	IDXD_DEV_CDEV_FILE,
>>>>>>> 25527a74
	IDXD_DEV_VDEV,
	IDXD_DEV_MAX_TYPE,
};

struct idxd_dev {
	struct device conf_dev;
	enum idxd_dev_type type;

	/* relevant to vdev */
	struct idxd_device *idxd;
	int id;
	u32 vdev_type;
	struct list_head list;
};

#define IDXD_REG_TIMEOUT	50
#define IDXD_DRAIN_TIMEOUT	5000

enum idxd_type {
	IDXD_TYPE_UNKNOWN = -1,
	IDXD_TYPE_DSA = 0,
	IDXD_TYPE_IAX,
	IDXD_TYPE_MAX,
};

#define IDXD_NAME_SIZE		128
#define IDXD_PMU_EVENT_MAX	64

#define IDXD_ENQCMDS_RETRIES		32
#define IDXD_ENQCMDS_MAX_RETRIES	64

struct idxd_device_driver {
	const char *name;
	enum idxd_dev_type *type;
	int (*probe)(struct idxd_dev *idxd_dev);
	void (*remove)(struct idxd_dev *idxd_dev);
	struct device_driver drv;
};

extern struct idxd_device_driver dsa_drv;
extern struct idxd_device_driver idxd_drv;
extern struct idxd_device_driver idxd_dmaengine_drv;
extern struct idxd_device_driver idxd_user_drv;

#define INVALID_INT_HANDLE	-1
struct idxd_irq_entry {
	int id;
	int vector;
	struct llist_head pending_llist;
	struct list_head work_list;
	/*
	 * Lock to protect access between irq thread process descriptor
	 * and irq thread processing error descriptor.
	 */
	spinlock_t list_lock;
	int int_handle;
	ioasid_t pasid;
};

struct idxd_group {
	struct idxd_dev idxd_dev;
	struct idxd_device *idxd;
	struct grpcfg grpcfg;
	int id;
	int num_engines;
	int num_wqs;
	bool use_rdbuf_limit;
	u8 rdbufs_allowed;
	u8 rdbufs_reserved;
	int tc_a;
	int tc_b;
	int desc_progress_limit;
	int batch_progress_limit;
};

struct idxd_pmu {
	struct idxd_device *idxd;

	struct perf_event *event_list[IDXD_PMU_EVENT_MAX];
	int n_events;

	DECLARE_BITMAP(used_mask, IDXD_PMU_EVENT_MAX);

	struct pmu pmu;
	char name[IDXD_NAME_SIZE];
	int cpu;

	int n_counters;
	int counter_width;
	int n_event_categories;

	bool per_counter_caps_supported;
	unsigned long supported_event_categories;

	unsigned long supported_filters;
	int n_filters;

	struct hlist_node cpuhp_node;
};

#define IDXD_MAX_PRIORITY	0xf

enum {
	COUNTER_FAULTS = 0,
	COUNTER_FAULT_FAILS,
	COUNTER_MAX
};

enum idxd_wq_state {
	IDXD_WQ_DISABLED = 0,
	IDXD_WQ_ENABLED,
	IDXD_WQ_LOCKED,
};

enum idxd_wq_flag {
	WQ_FLAG_DEDICATED = 0,
	WQ_FLAG_BLOCK_ON_FAULT,
	WQ_FLAG_ATS_DISABLE,
	WQ_FLAG_PRS_DISABLE,
};

enum idxd_wq_type {
	IDXD_WQT_NONE = 0,
	IDXD_WQT_KERNEL,
	IDXD_WQT_USER,
	IDXD_WQT_VDEV,
};

struct idxd_cdev {
	struct idxd_wq *wq;
	struct cdev cdev;
	struct idxd_dev idxd_dev;
	int minor;
	struct ida file_ida;
	struct mutex ida_lock;
};

#define IDXD_ALLOCATED_BATCH_SIZE	128U
#define WQ_NAME_SIZE   1024
#define WQ_TYPE_SIZE   10

#define WQ_DEFAULT_QUEUE_DEPTH		16
#define WQ_DEFAULT_MAX_XFER		SZ_2M
#define WQ_DEFAULT_MAX_BATCH		32

enum idxd_op_type {
	IDXD_OP_BLOCK = 0,
	IDXD_OP_NONBLOCK = 1,
};

enum idxd_complete_type {
	IDXD_COMPLETE_NORMAL = 0,
	IDXD_COMPLETE_ABORT,
	IDXD_COMPLETE_DEV_FAIL,
};

struct idxd_dma_chan {
	struct dma_chan chan;
	struct idxd_wq *wq;
};

struct idxd_wq {
	void __iomem *portal;
	u32 portal_offset;
	unsigned int enqcmds_retries;
	struct percpu_ref wq_active;
	struct completion wq_dead;
	struct completion wq_resurrect;
	struct idxd_dev idxd_dev;
	struct idxd_cdev *idxd_cdev;
	struct wait_queue_head err_queue;
	struct workqueue_struct *wq;
	struct idxd_device *idxd;
	int id;
	struct idxd_irq_entry ie;
	enum idxd_wq_type type;
	struct idxd_group *group;
	int client_count;
	struct mutex wq_lock;	/* mutex for workqueue */
	u32 size;
	u32 threshold;
	u32 priority;
	enum idxd_wq_state state;
	unsigned long flags;
	union wqcfg *wqcfg;
	unsigned long *opcap_bmap;

	struct dsa_hw_desc **hw_descs;
	int num_descs;
	union {
		struct dsa_completion_record *compls;
		struct iax_completion_record *iax_compls;
	};
	dma_addr_t compls_addr;
	int compls_size;
	struct idxd_desc **descs;
	struct sbitmap_queue sbq;
	struct idxd_dma_chan *idxd_chan;
	char name[WQ_NAME_SIZE + 1];
	u64 max_xfer_bytes;
	u32 max_batch_size;

	struct mutex uc_lock;
	struct xarray upasid_xa;
	bool ats_dis;
	char driver_name[WQ_NAME_SIZE + 1];
};

struct idxd_engine {
	struct idxd_dev idxd_dev;
	int id;
	struct idxd_group *group;
	struct idxd_device *idxd;
};

/* shadow registers */
struct idxd_hw {
	u32 version;
	union gen_cap_reg gen_cap;
	union wq_cap_reg wq_cap;
	union group_cap_reg group_cap;
	union engine_cap_reg engine_cap;
	struct opcap opcap;
	u32 cmd_cap;
	union iaa_cap_reg iaa_cap;
};

enum idxd_device_state {
	IDXD_DEV_HALTED = -1,
	IDXD_DEV_DISABLED = 0,
	IDXD_DEV_ENABLED,
};

enum idxd_device_flag {
	IDXD_FLAG_CONFIGURABLE = 0,
	IDXD_FLAG_CMD_RUNNING,
	IDXD_FLAG_PASID_ENABLED,
	IDXD_FLAG_USER_PASID_ENABLED,
};

struct idxd_dma_dev {
	struct idxd_device *idxd;
	struct dma_device dma;
};

struct idxd_driver_data {
	const char *name_prefix;
	enum idxd_type type;
	struct device_type *dev_type;
	int compl_size;
	int align;
	int evl_cr_off;
	int cr_status_off;
	int cr_result_off;
};

struct idxd_evl {
	spinlock_t lock;
	void *log;
	dma_addr_t dma;
	unsigned int log_size;
	u16 size;
	u16 head;
	unsigned long *bmap;
	bool batch_fail[IDXD_MAX_BATCH_IDENT];
};

struct idxd_evl_fault {
	struct work_struct work;
	struct idxd_wq *wq;
	u8 status;

	/* make this last member always */
	struct __evl_entry entry[];
};

struct vdev_device_ops {
	int (*device_create)(struct idxd_device *idxd, u32 type);
	int (*device_remove)(struct idxd_device *idxd, int id);
};

struct vdev_device_ops {
	int (*device_create)(struct idxd_device *idxd, u32 type);
	int (*device_remove)(struct idxd_device *idxd, int id);
};

struct idxd_device {
	struct idxd_dev idxd_dev;
	struct idxd_driver_data *data;
	struct list_head list;
	struct idxd_hw hw;
	enum idxd_device_state state;
	unsigned long flags;
	int id;
	int major;
	u32 cmd_status;
	struct idxd_irq_entry ie;	/* misc irq, msix 0 */

	struct pci_dev *pdev;
	void __iomem *reg_base;

	spinlock_t dev_lock;	/* spinlock for device */
	spinlock_t cmd_lock;	/* spinlock for device commands */
	struct completion *cmd_done;
	struct idxd_group **groups;
	struct idxd_wq **wqs;
	struct idxd_engine **engines;

	unsigned int pasid;

	int num_groups;
	int irq_cnt;
	bool request_int_handles;

	u32 ims_offset;
	u32 msix_perm_offset;
	u32 wqcfg_offset;
	u32 grpcfg_offset;
	u32 perfmon_offset;

	u64 max_xfer_bytes;
	u32 max_batch_size;
	int ims_size;
	int max_groups;
	int max_engines;
	int max_rdbufs;
	int max_wqs;
	int max_wq_size;
	int rdbuf_limit;
	int nr_rdbufs;		/* non-reserved read buffers */
	unsigned int wqcfg_size;

	union sw_err_reg sw_err;
	wait_queue_head_t cmd_waitq;

	struct idxd_dma_dev *idxd_dma;
	struct workqueue_struct *wq;
	struct work_struct work;

	struct idxd_pmu *idxd_pmu;

<<<<<<< HEAD
=======
	unsigned long *opcap_bmap;
	struct idxd_evl *evl;
	struct kmem_cache *evl_cache;

	struct dentry *dbgfs_dir;
	struct dentry *dbgfs_evl_file;
>>>>>>> 25527a74
	struct irq_domain *ims_domain;
	struct mutex vdev_lock;
	struct vdev_device_ops *vdev_ops;
	struct list_head vdev_list;
};

/* IDXD software descriptor */
struct idxd_desc {
	union {
		struct dsa_hw_desc *hw;
		struct iax_hw_desc *iax_hw;
	};
	dma_addr_t desc_dma;
	union {
		struct dsa_completion_record *completion;
		struct iax_completion_record *iax_completion;
	};
	dma_addr_t compl_dma;
	struct dma_async_tx_descriptor txd;
	struct llist_node llnode;
	struct list_head list;
	int id;
	int cpu;
	struct idxd_wq *wq;
};

/*
 * This is software defined error for the completion status. We overload the error code
 * that will never appear in completion status and only SWERR register.
 */
enum idxd_completion_status {
	IDXD_COMP_DESC_ABORT = 0xff,
};

#define idxd_confdev(idxd) &idxd->idxd_dev.conf_dev
#define wq_confdev(wq) &wq->idxd_dev.conf_dev
#define engine_confdev(engine) &engine->idxd_dev.conf_dev
#define group_confdev(group) &group->idxd_dev.conf_dev
#define cdev_dev(cdev) &cdev->idxd_dev.conf_dev
#define user_ctx_dev(ctx) &ctx->idxd_dev.conf_dev

#define confdev_to_idxd_dev(dev) container_of(dev, struct idxd_dev, conf_dev)
#define idxd_dev_to_idxd(idxd_dev) container_of(idxd_dev, struct idxd_device, idxd_dev)
#define idxd_dev_to_wq(idxd_dev) container_of(idxd_dev, struct idxd_wq, idxd_dev)

static inline struct idxd_device *confdev_to_idxd(struct device *dev)
{
	struct idxd_dev *idxd_dev = confdev_to_idxd_dev(dev);

	return idxd_dev_to_idxd(idxd_dev);
}

static inline struct idxd_wq *confdev_to_wq(struct device *dev)
{
	struct idxd_dev *idxd_dev = confdev_to_idxd_dev(dev);

	return idxd_dev_to_wq(idxd_dev);
}

static inline struct idxd_engine *confdev_to_engine(struct device *dev)
{
	struct idxd_dev *idxd_dev = confdev_to_idxd_dev(dev);

	return container_of(idxd_dev, struct idxd_engine, idxd_dev);
}

static inline struct idxd_group *confdev_to_group(struct device *dev)
{
	struct idxd_dev *idxd_dev = confdev_to_idxd_dev(dev);

	return container_of(idxd_dev, struct idxd_group, idxd_dev);
}

static inline struct idxd_cdev *dev_to_cdev(struct device *dev)
{
	struct idxd_dev *idxd_dev = confdev_to_idxd_dev(dev);

	return container_of(idxd_dev, struct idxd_cdev, idxd_dev);
}

static inline void idxd_dev_set_type(struct idxd_dev *idev, int type)
{
	if (type >= IDXD_DEV_MAX_TYPE) {
		idev->type = IDXD_DEV_NONE;
		return;
	}

	idev->type = type;
}

static inline struct idxd_irq_entry *idxd_get_ie(struct idxd_device *idxd, int idx)
{
	return (idx == 0) ? &idxd->ie : &idxd->wqs[idx - 1]->ie;
}

static inline struct idxd_wq *ie_to_wq(struct idxd_irq_entry *ie)
{
	return container_of(ie, struct idxd_wq, ie);
}

static inline struct idxd_device *ie_to_idxd(struct idxd_irq_entry *ie)
{
	return container_of(ie, struct idxd_device, ie);
}

extern struct bus_type dsa_bus_type;

extern bool support_enqcmd;
extern struct ida idxd_ida;
extern struct device_type dsa_device_type;
extern struct device_type iax_device_type;
extern struct device_type idxd_wq_device_type;
extern struct device_type idxd_engine_device_type;
extern struct device_type idxd_group_device_type;

static inline bool is_dsa_dev(struct idxd_dev *idxd_dev)
{
	return idxd_dev->type == IDXD_DEV_DSA;
}

static inline bool is_iax_dev(struct idxd_dev *idxd_dev)
{
	return idxd_dev->type == IDXD_DEV_IAX;
}

static inline bool is_idxd_dev(struct idxd_dev *idxd_dev)
{
	return is_dsa_dev(idxd_dev) || is_iax_dev(idxd_dev);
}

static inline bool is_idxd_wq_dev(struct idxd_dev *idxd_dev)
{
	return idxd_dev->type == IDXD_DEV_WQ;
}

static inline bool is_idxd_wq_dmaengine(struct idxd_wq *wq)
{
	if (wq->type == IDXD_WQT_KERNEL && strcmp(wq->name, "dmaengine") == 0)
		return true;
	return false;
}

static inline bool is_idxd_wq_user(struct idxd_wq *wq)
{
	return wq->type == IDXD_WQT_USER;
}

static inline bool is_idxd_wq_kernel(struct idxd_wq *wq)
{
	return wq->type == IDXD_WQT_KERNEL;
}

static inline bool is_idxd_wq_vdev(struct idxd_wq *wq)
{
	return (wq->type == IDXD_WQT_VDEV);
}

static inline bool wq_dedicated(struct idxd_wq *wq)
{
	return test_bit(WQ_FLAG_DEDICATED, &wq->flags);
}

static inline bool wq_shared(struct idxd_wq *wq)
{
	return !test_bit(WQ_FLAG_DEDICATED, &wq->flags);
}

static inline bool device_pasid_enabled(struct idxd_device *idxd)
{
	return test_bit(IDXD_FLAG_PASID_ENABLED, &idxd->flags);
}

static inline bool device_user_pasid_enabled(struct idxd_device *idxd)
{
	return test_bit(IDXD_FLAG_USER_PASID_ENABLED, &idxd->flags);
}

static inline bool wq_pasid_enabled(struct idxd_wq *wq)
{
	return (is_idxd_wq_kernel(wq) && device_pasid_enabled(wq->idxd)) ||
	       (is_idxd_wq_user(wq) && device_user_pasid_enabled(wq->idxd));
}

static inline bool wq_shared_supported(struct idxd_wq *wq)
{
	return (support_enqcmd && wq_pasid_enabled(wq));
}

enum idxd_portal_prot {
	IDXD_PORTAL_UNLIMITED = 0,
	IDXD_PORTAL_LIMITED,
};

enum idxd_interrupt_type {
	IDXD_IRQ_MSIX = 0,
	IDXD_IRQ_IMS,
};

static inline int idxd_get_wq_portal_offset(int wq_id, enum idxd_portal_prot prot,
					    enum idxd_interrupt_type irq_type)
{
	return ((wq_id * 4) << PAGE_SHIFT) + prot * 0x1000 + irq_type * 0x2000;
}

#define IDXD_PORTAL_MASK	(PAGE_SIZE - 1)

/*
 * Even though this function can be accessed by multiple threads, it is safe to use.
 * At worst the address gets used more than once before it gets incremented. We don't
 * hit a threshold until iops becomes many million times a second. So the occasional
 * reuse of the same address is tolerable compare to using an atomic variable. This is
 * safe on a system that has atomic load/store for 32bit integers. Given that this is an
 * Intel iEP device, that should not be a problem.
 */
static inline void __iomem *idxd_wq_portal_addr(struct idxd_wq *wq)
{
	int ofs = wq->portal_offset;

	wq->portal_offset = (ofs + sizeof(struct dsa_raw_desc)) & IDXD_PORTAL_MASK;
	return wq->portal + ofs;
}

static inline void idxd_wq_get(struct idxd_wq *wq)
{
	wq->client_count++;
}

static inline void idxd_wq_put(struct idxd_wq *wq)
{
	wq->client_count--;
}

static inline int idxd_wq_refcount(struct idxd_wq *wq)
{
	return wq->client_count;
};

static inline int idxd_wq_driver_name_match(struct idxd_wq *wq, struct device *dev)
{
	return (strncmp(wq->driver_name, dev->driver->name, strlen(dev->driver->name)) == 0);
}

#define MODULE_ALIAS_IDXD_DEVICE(type) MODULE_ALIAS("idxd:t" __stringify(type) "*")
#define IDXD_DEVICES_MODALIAS_FMT "idxd:t%d"

int __must_check __idxd_driver_register(struct idxd_device_driver *idxd_drv,
					struct module *module, const char *mod_name);
#define idxd_driver_register(driver) \
	__idxd_driver_register(driver, THIS_MODULE, KBUILD_MODNAME)

void idxd_driver_unregister(struct idxd_device_driver *idxd_drv);

#define module_idxd_driver(__idxd_driver) \
	module_driver(__idxd_driver, idxd_driver_register, idxd_driver_unregister)

int idxd_register_bus_type(void);
void idxd_unregister_bus_type(void);
int idxd_register_devices(struct idxd_device *idxd);
void idxd_unregister_devices(struct idxd_device *idxd);
int idxd_register_driver(void);
void idxd_unregister_driver(void);
void idxd_wqs_quiesce(struct idxd_device *idxd);
bool idxd_queue_int_handle_resubmit(struct idxd_desc *desc);
void multi_u64_to_bmap(unsigned long *bmap, u64 *val, int count);

/* device interrupt control */
irqreturn_t idxd_misc_thread(int vec, void *data);
irqreturn_t idxd_wq_thread(int irq, void *data);
void idxd_mask_error_interrupts(struct idxd_device *idxd);
void idxd_unmask_error_interrupts(struct idxd_device *idxd);

/* device control */
int idxd_register_idxd_drv(void);
void idxd_unregister_idxd_drv(void);
int idxd_device_drv_probe(struct idxd_dev *idxd_dev);
void idxd_device_drv_remove(struct idxd_dev *idxd_dev);
int __drv_enable_wq(struct idxd_wq *wq);
void __drv_disable_wq(struct idxd_wq *wq);
int idxd_device_init_reset(struct idxd_device *idxd);
int idxd_device_enable(struct idxd_device *idxd);
int idxd_device_disable(struct idxd_device *idxd);
void idxd_device_reset(struct idxd_device *idxd);
void idxd_device_clear_state(struct idxd_device *idxd);
int idxd_device_config(struct idxd_device *idxd);
void idxd_device_drain_pasid(struct idxd_device *idxd, int pasid);
int idxd_device_load_config(struct idxd_device *idxd);
int idxd_device_request_int_handle(struct idxd_device *idxd, int idx, int *handle,
				   enum idxd_interrupt_type irq_type);
int idxd_device_release_int_handle(struct idxd_device *idxd, int handle,
				   enum idxd_interrupt_type irq_type);

/* work queue control */
void idxd_wqs_unmap_portal(struct idxd_device *idxd);
int idxd_wq_alloc_resources(struct idxd_wq *wq);
void idxd_wq_free_resources(struct idxd_wq *wq);
int idxd_wq_enable(struct idxd_wq *wq);
int idxd_wq_disable(struct idxd_wq *wq, bool reset_config);
void idxd_wq_drain(struct idxd_wq *wq);
void idxd_wq_reset(struct idxd_wq *wq);
int idxd_wq_abort(struct idxd_wq *wq);
void idxd_wq_setup_pasid(struct idxd_wq *wq, int pasid);
void idxd_wq_clear_pasid(struct idxd_wq *wq);
void idxd_wq_setup_priv(struct idxd_wq *wq, int priv);
int idxd_wq_map_portal(struct idxd_wq *wq);
void idxd_wq_unmap_portal(struct idxd_wq *wq);
int idxd_wq_set_pasid(struct idxd_wq *wq, int pasid);
int idxd_wq_disable_pasid(struct idxd_wq *wq);
void __idxd_wq_quiesce(struct idxd_wq *wq);
void idxd_wq_quiesce(struct idxd_wq *wq);
int idxd_wq_init_percpu_ref(struct idxd_wq *wq);
void idxd_wq_free_irq(struct idxd_wq *wq);
int idxd_wq_request_irq(struct idxd_wq *wq);

/* submission */
int idxd_submit_desc(struct idxd_wq *wq, struct idxd_desc *desc);
struct idxd_desc *idxd_alloc_desc(struct idxd_wq *wq, enum idxd_op_type optype);
void idxd_free_desc(struct idxd_wq *wq, struct idxd_desc *desc);
int idxd_enqcmds(struct idxd_wq *wq, void __iomem *portal, const void *desc);

/* dmaengine */
int idxd_register_dma_device(struct idxd_device *idxd);
void idxd_unregister_dma_device(struct idxd_device *idxd);
void idxd_parse_completion_status(u8 status, enum dmaengine_tx_result *res);
void idxd_dma_complete_txd(struct idxd_desc *desc,
			   enum idxd_complete_type comp_type, bool free_desc);

/* cdev */
int idxd_cdev_register(void);
void idxd_cdev_remove(void);
int idxd_cdev_get_major(struct idxd_device *idxd);
int idxd_wq_add_cdev(struct idxd_wq *wq);
void idxd_wq_del_cdev(struct idxd_wq *wq);
void idxd_user_counter_increment(struct idxd_wq *wq, u32 pasid, int index);

/* perfmon */
#if IS_ENABLED(CONFIG_INTEL_IDXD_PERFMON)
int perfmon_pmu_init(struct idxd_device *idxd);
void perfmon_pmu_remove(struct idxd_device *idxd);
void perfmon_counter_overflow(struct idxd_device *idxd);
void perfmon_init(void);
void perfmon_exit(void);
#else
static inline int perfmon_pmu_init(struct idxd_device *idxd) { return 0; }
static inline void perfmon_pmu_remove(struct idxd_device *idxd) {}
static inline void perfmon_counter_overflow(struct idxd_device *idxd) {}
static inline void perfmon_init(void) {}
static inline void perfmon_exit(void) {}
#endif

/* debugfs */
int idxd_device_init_debugfs(struct idxd_device *idxd);
void idxd_device_remove_debugfs(struct idxd_device *idxd);
int idxd_init_debugfs(void);
void idxd_remove_debugfs(void);

#endif<|MERGE_RESOLUTION|>--- conflicted
+++ resolved
@@ -31,10 +31,7 @@
 	IDXD_DEV_GROUP,
 	IDXD_DEV_ENGINE,
 	IDXD_DEV_CDEV,
-<<<<<<< HEAD
-=======
 	IDXD_DEV_CDEV_FILE,
->>>>>>> 25527a74
 	IDXD_DEV_VDEV,
 	IDXD_DEV_MAX_TYPE,
 };
@@ -316,11 +313,6 @@
 	int (*device_remove)(struct idxd_device *idxd, int id);
 };
 
-struct vdev_device_ops {
-	int (*device_create)(struct idxd_device *idxd, u32 type);
-	int (*device_remove)(struct idxd_device *idxd, int id);
-};
-
 struct idxd_device {
 	struct idxd_dev idxd_dev;
 	struct idxd_driver_data *data;
@@ -376,15 +368,12 @@
 
 	struct idxd_pmu *idxd_pmu;
 
-<<<<<<< HEAD
-=======
 	unsigned long *opcap_bmap;
 	struct idxd_evl *evl;
 	struct kmem_cache *evl_cache;
 
 	struct dentry *dbgfs_dir;
 	struct dentry *dbgfs_evl_file;
->>>>>>> 25527a74
 	struct irq_domain *ims_domain;
 	struct mutex vdev_lock;
 	struct vdev_device_ops *vdev_ops;
