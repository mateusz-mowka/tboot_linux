// SPDX-License-Identifier: GPL-2.0

#include <linux/acpi.h>
#include <linux/bitmap.h>
#include <linux/cleanup.h>
#include <linux/compat.h>
#include <linux/debugfs.h>
#include <linux/device.h>
#include <linux/err.h>
#include <linux/errno.h>
#include <linux/file.h>
#include <linux/fs.h>
#include <linux/idr.h>
#include <linux/interrupt.h>
#include <linux/irq.h>
#include <linux/kernel.h>
#include <linux/list.h>
#include <linux/lockdep.h>
#include <linux/module.h>
#include <linux/of.h>
#include <linux/pinctrl/consumer.h>
#include <linux/seq_file.h>
#include <linux/slab.h>
#include <linux/spinlock.h>
#include <linux/srcu.h>
#include <linux/string.h>

#include <linux/gpio.h>
#include <linux/gpio/driver.h>
#include <linux/gpio/machine.h>

#include <uapi/linux/gpio.h>

#include "gpiolib-acpi.h"
#include "gpiolib-cdev.h"
#include "gpiolib-of.h"
#include "gpiolib-swnode.h"
#include "gpiolib-sysfs.h"
#include "gpiolib.h"

#define CREATE_TRACE_POINTS
#include <trace/events/gpio.h>

/* Implementation infrastructure for GPIO interfaces.
 *
 * The GPIO programming interface allows for inlining speed-critical
 * get/set operations for common cases, so that access to SOC-integrated
 * GPIOs can sometimes cost only an instruction or two per bit.
 */

/* Device and char device-related information */
static DEFINE_IDA(gpio_ida);
static dev_t gpio_devt;
#define GPIO_DEV_MAX 256 /* 256 GPIO chip devices supported */

static int gpio_bus_match(struct device *dev, struct device_driver *drv)
{
	struct fwnode_handle *fwnode = dev_fwnode(dev);

	/*
	 * Only match if the fwnode doesn't already have a proper struct device
	 * created for it.
	 */
	if (fwnode && fwnode->dev != dev)
		return 0;
	return 1;
}

static const struct bus_type gpio_bus_type = {
	.name = "gpio",
	.match = gpio_bus_match,
};

/*
 * Number of GPIOs to use for the fast path in set array
 */
#define FASTPATH_NGPIO CONFIG_GPIOLIB_FASTPATH_LIMIT

static DEFINE_MUTEX(gpio_lookup_lock);
static LIST_HEAD(gpio_lookup_list);

static LIST_HEAD(gpio_devices);
/* Protects the GPIO device list against concurrent modifications. */
static DEFINE_MUTEX(gpio_devices_lock);
/* Ensures coherence during read-only accesses to the list of GPIO devices. */
DEFINE_STATIC_SRCU(gpio_devices_srcu);

static DEFINE_MUTEX(gpio_machine_hogs_mutex);
static LIST_HEAD(gpio_machine_hogs);

static void gpiochip_free_hogs(struct gpio_chip *gc);
static int gpiochip_add_irqchip(struct gpio_chip *gc,
				struct lock_class_key *lock_key,
				struct lock_class_key *request_key);
static void gpiochip_irqchip_remove(struct gpio_chip *gc);
static int gpiochip_irqchip_init_hw(struct gpio_chip *gc);
static int gpiochip_irqchip_init_valid_mask(struct gpio_chip *gc);
static void gpiochip_irqchip_free_valid_mask(struct gpio_chip *gc);

static bool gpiolib_initialized;

const char *gpiod_get_label(struct gpio_desc *desc)
{
	struct gpio_desc_label *label;
	unsigned long flags;

	flags = READ_ONCE(desc->flags);
	if (test_bit(FLAG_USED_AS_IRQ, &flags) &&
	    !test_bit(FLAG_REQUESTED, &flags))
		return "interrupt";

	if (!test_bit(FLAG_REQUESTED, &flags))
		return NULL;

	label = srcu_dereference_check(desc->label, &desc->gdev->desc_srcu,
				srcu_read_lock_held(&desc->gdev->desc_srcu));

	return label->str;
}

static void desc_free_label(struct rcu_head *rh)
{
	kfree(container_of(rh, struct gpio_desc_label, rh));
}

static int desc_set_label(struct gpio_desc *desc, const char *label)
{
	struct gpio_desc_label *new = NULL, *old;

	if (label) {
		new = kzalloc(struct_size(new, str, strlen(label) + 1),
			      GFP_KERNEL);
		if (!new)
			return -ENOMEM;

		strcpy(new->str, label);
	}

	old = rcu_replace_pointer(desc->label, new, 1);
	if (old)
		call_srcu(&desc->gdev->desc_srcu, &old->rh, desc_free_label);

	return 0;
}

/**
 * gpio_to_desc - Convert a GPIO number to its descriptor
 * @gpio: global GPIO number
 *
 * Returns:
 * The GPIO descriptor associated with the given GPIO, or %NULL if no GPIO
 * with the given number exists in the system.
 */
struct gpio_desc *gpio_to_desc(unsigned gpio)
{
	struct gpio_device *gdev;

	scoped_guard(srcu, &gpio_devices_srcu) {
		list_for_each_entry_srcu(gdev, &gpio_devices, list,
				srcu_read_lock_held(&gpio_devices_srcu)) {
			if (gdev->base <= gpio &&
			    gdev->base + gdev->ngpio > gpio)
				return &gdev->descs[gpio - gdev->base];
		}
	}

	return NULL;
}
EXPORT_SYMBOL_GPL(gpio_to_desc);

/* This function is deprecated and will be removed soon, don't use. */
struct gpio_desc *gpiochip_get_desc(struct gpio_chip *gc,
				    unsigned int hwnum)
{
	return gpio_device_get_desc(gc->gpiodev, hwnum);
}
EXPORT_SYMBOL_GPL(gpiochip_get_desc);

/**
 * gpio_device_get_desc() - get the GPIO descriptor corresponding to the given
 *                          hardware number for this GPIO device
 * @gdev: GPIO device to get the descriptor from
 * @hwnum: hardware number of the GPIO for this chip
 *
 * Returns:
 * A pointer to the GPIO descriptor or %EINVAL if no GPIO exists in the given
 * chip for the specified hardware number or %ENODEV if the underlying chip
 * already vanished.
 *
 * The reference count of struct gpio_device is *NOT* increased like when the
 * GPIO is being requested for exclusive usage. It's up to the caller to make
 * sure the GPIO device will stay alive together with the descriptor returned
 * by this function.
 */
struct gpio_desc *
gpio_device_get_desc(struct gpio_device *gdev, unsigned int hwnum)
{
	if (hwnum >= gdev->ngpio)
		return ERR_PTR(-EINVAL);

	return &gdev->descs[hwnum];
}
EXPORT_SYMBOL_GPL(gpio_device_get_desc);

/**
 * desc_to_gpio - convert a GPIO descriptor to the integer namespace
 * @desc: GPIO descriptor
 *
 * This should disappear in the future but is needed since we still
 * use GPIO numbers for error messages and sysfs nodes.
 *
 * Returns:
 * The global GPIO number for the GPIO specified by its descriptor.
 */
int desc_to_gpio(const struct gpio_desc *desc)
{
	return desc->gdev->base + (desc - &desc->gdev->descs[0]);
}
EXPORT_SYMBOL_GPL(desc_to_gpio);


/**
 * gpiod_to_chip - Return the GPIO chip to which a GPIO descriptor belongs
 * @desc:	descriptor to return the chip of
 *
 * *DEPRECATED*
 * This function is unsafe and should not be used. Using the chip address
 * without taking the SRCU read lock may result in dereferencing a dangling
 * pointer.
 */
struct gpio_chip *gpiod_to_chip(const struct gpio_desc *desc)
{
	if (!desc)
		return NULL;

	return gpio_device_get_chip(desc->gdev);
}
EXPORT_SYMBOL_GPL(gpiod_to_chip);

/**
 * gpiod_to_gpio_device() - Return the GPIO device to which this descriptor
 *                          belongs.
 * @desc: Descriptor for which to return the GPIO device.
 *
 * This *DOES NOT* increase the reference count of the GPIO device as it's
 * expected that the descriptor is requested and the users already holds a
 * reference to the device.
 *
 * Returns:
 * Address of the GPIO device owning this descriptor.
 */
struct gpio_device *gpiod_to_gpio_device(struct gpio_desc *desc)
{
	if (!desc)
		return NULL;

	return desc->gdev;
}
EXPORT_SYMBOL_GPL(gpiod_to_gpio_device);

/**
 * gpio_device_get_base() - Get the base GPIO number allocated by this device
 * @gdev: GPIO device
 *
 * Returns:
 * First GPIO number in the global GPIO numberspace for this device.
 */
int gpio_device_get_base(struct gpio_device *gdev)
{
	return gdev->base;
}
EXPORT_SYMBOL_GPL(gpio_device_get_base);

/**
 * gpio_device_get_label() - Get the label of this GPIO device
 * @gdev: GPIO device
 *
 * Returns:
 * Pointer to the string containing the GPIO device label. The string's
 * lifetime is tied to that of the underlying GPIO device.
 */
const char *gpio_device_get_label(struct gpio_device *gdev)
{
	return gdev->label;
}
EXPORT_SYMBOL(gpio_device_get_label);

/**
 * gpio_device_get_chip() - Get the gpio_chip implementation of this GPIO device
 * @gdev: GPIO device
 *
 * Returns:
 * Address of the GPIO chip backing this device.
 *
 * *DEPRECATED*
 * Until we can get rid of all non-driver users of struct gpio_chip, we must
 * provide a way of retrieving the pointer to it from struct gpio_device. This
 * is *NOT* safe as the GPIO API is considered to be hot-unpluggable and the
 * chip can dissapear at any moment (unlike reference-counted struct
 * gpio_device).
 *
 * Use at your own risk.
 */
struct gpio_chip *gpio_device_get_chip(struct gpio_device *gdev)
{
	return rcu_dereference_check(gdev->chip, 1);
}
EXPORT_SYMBOL_GPL(gpio_device_get_chip);

/* dynamic allocation of GPIOs, e.g. on a hotplugged device */
static int gpiochip_find_base_unlocked(u16 ngpio)
{
	unsigned int base = GPIO_DYNAMIC_BASE;
	struct gpio_device *gdev;

	list_for_each_entry_srcu(gdev, &gpio_devices, list,
				 lockdep_is_held(&gpio_devices_lock)) {
		/* found a free space? */
		if (gdev->base >= base + ngpio)
			break;
		/* nope, check the space right after the chip */
		base = gdev->base + gdev->ngpio;
		if (base < GPIO_DYNAMIC_BASE)
			base = GPIO_DYNAMIC_BASE;
		if (base > GPIO_DYNAMIC_MAX - ngpio)
			break;
	}

	if (base <= GPIO_DYNAMIC_MAX - ngpio) {
		pr_debug("%s: found new base at %d\n", __func__, base);
		return base;
	} else {
		pr_err("%s: cannot find free range\n", __func__);
		return -ENOSPC;
	}
}

/**
 * gpiod_get_direction - return the current direction of a GPIO
 * @desc:	GPIO to get the direction of
 *
 * Returns 0 for output, 1 for input, or an error code in case of error.
 *
 * This function may sleep if gpiod_cansleep() is true.
 */
int gpiod_get_direction(struct gpio_desc *desc)
{
	unsigned long flags;
	unsigned int offset;
	int ret;

	/*
	 * We cannot use VALIDATE_DESC() as we must not return 0 for a NULL
	 * descriptor like we usually do.
	 */
	if (!desc || IS_ERR(desc))
		return -EINVAL;

	CLASS(gpio_chip_guard, guard)(desc);
	if (!guard.gc)
		return -ENODEV;

	offset = gpio_chip_hwgpio(desc);
	flags = READ_ONCE(desc->flags);

	/*
	 * Open drain emulation using input mode may incorrectly report
	 * input here, fix that up.
	 */
	if (test_bit(FLAG_OPEN_DRAIN, &flags) &&
	    test_bit(FLAG_IS_OUT, &flags))
		return 0;

	if (!guard.gc->get_direction)
		return -ENOTSUPP;

	ret = guard.gc->get_direction(guard.gc, offset);
	if (ret < 0)
		return ret;

	/*
	 * GPIO_LINE_DIRECTION_IN or other positive,
	 * otherwise GPIO_LINE_DIRECTION_OUT.
	 */
	if (ret > 0)
		ret = 1;

	assign_bit(FLAG_IS_OUT, &flags, !ret);
	WRITE_ONCE(desc->flags, flags);

	return ret;
}
EXPORT_SYMBOL_GPL(gpiod_get_direction);

/*
 * Add a new chip to the global chips list, keeping the list of chips sorted
 * by range(means [base, base + ngpio - 1]) order.
 *
 * Return -EBUSY if the new chip overlaps with some other chip's integer
 * space.
 */
static int gpiodev_add_to_list_unlocked(struct gpio_device *gdev)
{
	struct gpio_device *prev, *next;

	lockdep_assert_held(&gpio_devices_lock);

	if (list_empty(&gpio_devices)) {
		/* initial entry in list */
		list_add_tail_rcu(&gdev->list, &gpio_devices);
		return 0;
	}

	next = list_first_entry(&gpio_devices, struct gpio_device, list);
	if (gdev->base + gdev->ngpio <= next->base) {
		/* add before first entry */
		list_add_rcu(&gdev->list, &gpio_devices);
		return 0;
	}

	prev = list_last_entry(&gpio_devices, struct gpio_device, list);
	if (prev->base + prev->ngpio <= gdev->base) {
		/* add behind last entry */
		list_add_tail_rcu(&gdev->list, &gpio_devices);
		return 0;
	}

	list_for_each_entry_safe(prev, next, &gpio_devices, list) {
		/* at the end of the list */
		if (&next->list == &gpio_devices)
			break;

		/* add between prev and next */
		if (prev->base + prev->ngpio <= gdev->base
				&& gdev->base + gdev->ngpio <= next->base) {
			list_add_rcu(&gdev->list, &prev->list);
			return 0;
		}
	}

	synchronize_srcu(&gpio_devices_srcu);

	return -EBUSY;
}

/*
 * Convert a GPIO name to its descriptor
 * Note that there is no guarantee that GPIO names are globally unique!
 * Hence this function will return, if it exists, a reference to the first GPIO
 * line found that matches the given name.
 */
static struct gpio_desc *gpio_name_to_desc(const char * const name)
{
	struct gpio_device *gdev;
	struct gpio_desc *desc;
	struct gpio_chip *gc;

	if (!name)
		return NULL;

	guard(srcu)(&gpio_devices_srcu);

	list_for_each_entry_srcu(gdev, &gpio_devices, list,
				 srcu_read_lock_held(&gpio_devices_srcu)) {
		guard(srcu)(&gdev->srcu);

		gc = srcu_dereference(gdev->chip, &gdev->srcu);
		if (!gc)
			continue;

		for_each_gpio_desc(gc, desc) {
			if (desc->name && !strcmp(desc->name, name))
				return desc;
		}
	}

	return NULL;
}

/*
 * Take the names from gc->names and assign them to their GPIO descriptors.
 * Warn if a name is already used for a GPIO line on a different GPIO chip.
 *
 * Note that:
 *   1. Non-unique names are still accepted,
 *   2. Name collisions within the same GPIO chip are not reported.
 */
static int gpiochip_set_desc_names(struct gpio_chip *gc)
{
	struct gpio_device *gdev = gc->gpiodev;
	int i;

	/* First check all names if they are unique */
	for (i = 0; i != gc->ngpio; ++i) {
		struct gpio_desc *gpio;

		gpio = gpio_name_to_desc(gc->names[i]);
		if (gpio)
			dev_warn(&gdev->dev,
				 "Detected name collision for GPIO name '%s'\n",
				 gc->names[i]);
	}

	/* Then add all names to the GPIO descriptors */
	for (i = 0; i != gc->ngpio; ++i)
		gdev->descs[i].name = gc->names[i];

	return 0;
}

/*
 * gpiochip_set_names - Set GPIO line names using device properties
 * @chip: GPIO chip whose lines should be named, if possible
 *
 * Looks for device property "gpio-line-names" and if it exists assigns
 * GPIO line names for the chip. The memory allocated for the assigned
 * names belong to the underlying firmware node and should not be released
 * by the caller.
 */
static int gpiochip_set_names(struct gpio_chip *chip)
{
	struct gpio_device *gdev = chip->gpiodev;
	struct device *dev = &gdev->dev;
	const char **names;
	int ret, i;
	int count;

	count = device_property_string_array_count(dev, "gpio-line-names");
	if (count < 0)
		return 0;

	/*
	 * When offset is set in the driver side we assume the driver internally
	 * is using more than one gpiochip per the same device. We have to stop
	 * setting friendly names if the specified ones with 'gpio-line-names'
	 * are less than the offset in the device itself. This means all the
	 * lines are not present for every single pin within all the internal
	 * gpiochips.
	 */
	if (count <= chip->offset) {
		dev_warn(dev, "gpio-line-names too short (length %d), cannot map names for the gpiochip at offset %u\n",
			 count, chip->offset);
		return 0;
	}

	names = kcalloc(count, sizeof(*names), GFP_KERNEL);
	if (!names)
		return -ENOMEM;

	ret = device_property_read_string_array(dev, "gpio-line-names",
						names, count);
	if (ret < 0) {
		dev_warn(dev, "failed to read GPIO line names\n");
		kfree(names);
		return ret;
	}

	/*
	 * When more that one gpiochip per device is used, 'count' can
	 * contain at most number gpiochips x chip->ngpio. We have to
	 * correctly distribute all defined lines taking into account
	 * chip->offset as starting point from where we will assign
	 * the names to pins from the 'names' array. Since property
	 * 'gpio-line-names' cannot contains gaps, we have to be sure
	 * we only assign those pins that really exists since chip->ngpio
	 * can be different of the chip->offset.
	 */
	count = (count > chip->offset) ? count - chip->offset : count;
	if (count > chip->ngpio)
		count = chip->ngpio;

	for (i = 0; i < count; i++) {
		/*
		 * Allow overriding "fixed" names provided by the GPIO
		 * provider. The "fixed" names are more often than not
		 * generic and less informative than the names given in
		 * device properties.
		 */
		if (names[chip->offset + i] && names[chip->offset + i][0])
			gdev->descs[i].name = names[chip->offset + i];
	}

	kfree(names);

	return 0;
}

static unsigned long *gpiochip_allocate_mask(struct gpio_chip *gc)
{
	unsigned long *p;

	p = bitmap_alloc(gc->ngpio, GFP_KERNEL);
	if (!p)
		return NULL;

	/* Assume by default all GPIOs are valid */
	bitmap_fill(p, gc->ngpio);

	return p;
}

static void gpiochip_free_mask(unsigned long **p)
{
	bitmap_free(*p);
	*p = NULL;
}

static unsigned int gpiochip_count_reserved_ranges(struct gpio_chip *gc)
{
	struct device *dev = &gc->gpiodev->dev;
	int size;

	/* Format is "start, count, ..." */
	size = device_property_count_u32(dev, "gpio-reserved-ranges");
	if (size > 0 && size % 2 == 0)
		return size;

	return 0;
}

static int gpiochip_apply_reserved_ranges(struct gpio_chip *gc)
{
	struct device *dev = &gc->gpiodev->dev;
	unsigned int size;
	u32 *ranges;
	int ret;

	size = gpiochip_count_reserved_ranges(gc);
	if (size == 0)
		return 0;

	ranges = kmalloc_array(size, sizeof(*ranges), GFP_KERNEL);
	if (!ranges)
		return -ENOMEM;

	ret = device_property_read_u32_array(dev, "gpio-reserved-ranges",
					     ranges, size);
	if (ret) {
		kfree(ranges);
		return ret;
	}

	while (size) {
		u32 count = ranges[--size];
		u32 start = ranges[--size];

		if (start >= gc->ngpio || start + count > gc->ngpio)
			continue;

		bitmap_clear(gc->valid_mask, start, count);
	}

	kfree(ranges);
	return 0;
}

static int gpiochip_init_valid_mask(struct gpio_chip *gc)
{
	int ret;

	if (!(gpiochip_count_reserved_ranges(gc) || gc->init_valid_mask))
		return 0;

	gc->valid_mask = gpiochip_allocate_mask(gc);
	if (!gc->valid_mask)
		return -ENOMEM;

	ret = gpiochip_apply_reserved_ranges(gc);
	if (ret)
		return ret;

	if (gc->init_valid_mask)
		return gc->init_valid_mask(gc,
					   gc->valid_mask,
					   gc->ngpio);

	return 0;
}

static void gpiochip_free_valid_mask(struct gpio_chip *gc)
{
	gpiochip_free_mask(&gc->valid_mask);
}

static int gpiochip_add_pin_ranges(struct gpio_chip *gc)
{
	/*
	 * Device Tree platforms are supposed to use "gpio-ranges"
	 * property. This check ensures that the ->add_pin_ranges()
	 * won't be called for them.
	 */
	if (device_property_present(&gc->gpiodev->dev, "gpio-ranges"))
		return 0;

	if (gc->add_pin_ranges)
		return gc->add_pin_ranges(gc);

	return 0;
}

bool gpiochip_line_is_valid(const struct gpio_chip *gc,
				unsigned int offset)
{
	/* No mask means all valid */
	if (likely(!gc->valid_mask))
		return true;
	return test_bit(offset, gc->valid_mask);
}
EXPORT_SYMBOL_GPL(gpiochip_line_is_valid);

static void gpiodev_release(struct device *dev)
{
	struct gpio_device *gdev = to_gpio_device(dev);

	/* Call pending kfree()s for descriptor labels. */
	synchronize_srcu(&gdev->desc_srcu);
	cleanup_srcu_struct(&gdev->desc_srcu);

	ida_free(&gpio_ida, gdev->id);
	kfree_const(gdev->label);
	kfree(gdev->descs);
	cleanup_srcu_struct(&gdev->srcu);
	kfree(gdev);
}

static const struct device_type gpio_dev_type = {
	.name = "gpio_chip",
	.release = gpiodev_release,
};

#ifdef CONFIG_GPIO_CDEV
#define gcdev_register(gdev, devt)	gpiolib_cdev_register((gdev), (devt))
#define gcdev_unregister(gdev)		gpiolib_cdev_unregister((gdev))
#else
/*
 * gpiolib_cdev_register() indirectly calls device_add(), which is still
 * required even when cdev is not selected.
 */
#define gcdev_register(gdev, devt)	device_add(&(gdev)->dev)
#define gcdev_unregister(gdev)		device_del(&(gdev)->dev)
#endif

static int gpiochip_setup_dev(struct gpio_device *gdev)
{
	struct fwnode_handle *fwnode = dev_fwnode(&gdev->dev);
	int ret;

	device_initialize(&gdev->dev);

	/*
	 * If fwnode doesn't belong to another device, it's safe to clear its
	 * initialized flag.
	 */
	if (fwnode && !fwnode->dev)
		fwnode_dev_initialized(fwnode, false);

	ret = gcdev_register(gdev, gpio_devt);
	if (ret)
		return ret;

	ret = gpiochip_sysfs_register(gdev);
	if (ret)
		goto err_remove_device;

	dev_dbg(&gdev->dev, "registered GPIOs %u to %u on %s\n", gdev->base,
		gdev->base + gdev->ngpio - 1, gdev->label);

	return 0;

err_remove_device:
	gcdev_unregister(gdev);
	return ret;
}

static void gpiochip_machine_hog(struct gpio_chip *gc, struct gpiod_hog *hog)
{
	struct gpio_desc *desc;
	int rv;

	desc = gpiochip_get_desc(gc, hog->chip_hwnum);
	if (IS_ERR(desc)) {
		chip_err(gc, "%s: unable to get GPIO desc: %ld\n", __func__,
			 PTR_ERR(desc));
		return;
	}

	rv = gpiod_hog(desc, hog->line_name, hog->lflags, hog->dflags);
	if (rv)
		gpiod_err(desc, "%s: unable to hog GPIO line (%s:%u): %d\n",
			  __func__, gc->label, hog->chip_hwnum, rv);
}

static void machine_gpiochip_add(struct gpio_chip *gc)
{
	struct gpiod_hog *hog;

	mutex_lock(&gpio_machine_hogs_mutex);

	list_for_each_entry(hog, &gpio_machine_hogs, list) {
		if (!strcmp(gc->label, hog->chip_label))
			gpiochip_machine_hog(gc, hog);
	}

	mutex_unlock(&gpio_machine_hogs_mutex);
}

static void gpiochip_setup_devs(void)
{
	struct gpio_device *gdev;
	int ret;

	guard(srcu)(&gpio_devices_srcu);

	list_for_each_entry_srcu(gdev, &gpio_devices, list,
				 srcu_read_lock_held(&gpio_devices_srcu)) {
		ret = gpiochip_setup_dev(gdev);
		if (ret)
			dev_err(&gdev->dev,
				"Failed to initialize gpio device (%d)\n", ret);
	}
}

static void gpiochip_set_data(struct gpio_chip *gc, void *data)
{
	gc->gpiodev->data = data;
}

/**
 * gpiochip_get_data() - get per-subdriver data for the chip
 * @gc: GPIO chip
 *
 * Returns:
 * The per-subdriver data for the chip.
 */
void *gpiochip_get_data(struct gpio_chip *gc)
{
	return gc->gpiodev->data;
}
EXPORT_SYMBOL_GPL(gpiochip_get_data);

int gpiochip_get_ngpios(struct gpio_chip *gc, struct device *dev)
{
	u32 ngpios = gc->ngpio;
	int ret;

	if (ngpios == 0) {
		ret = device_property_read_u32(dev, "ngpios", &ngpios);
		if (ret == -ENODATA)
			/*
			 * -ENODATA means that there is no property found and
			 * we want to issue the error message to the user.
			 * Besides that, we want to return different error code
			 * to state that supplied value is not valid.
			 */
			ngpios = 0;
		else if (ret)
			return ret;

		gc->ngpio = ngpios;
	}

	if (gc->ngpio == 0) {
		chip_err(gc, "tried to insert a GPIO chip with zero lines\n");
		return -EINVAL;
	}

	if (gc->ngpio > FASTPATH_NGPIO)
		chip_warn(gc, "line cnt %u is greater than fast path cnt %u\n",
			gc->ngpio, FASTPATH_NGPIO);

	return 0;
}
EXPORT_SYMBOL_GPL(gpiochip_get_ngpios);

int gpiochip_add_data_with_key(struct gpio_chip *gc, void *data,
			       struct lock_class_key *lock_key,
			       struct lock_class_key *request_key)
{
	struct gpio_device *gdev;
	unsigned int desc_index;
	int base = 0;
	int ret = 0;

	/*
	 * First: allocate and populate the internal stat container, and
	 * set up the struct device.
	 */
	gdev = kzalloc(sizeof(*gdev), GFP_KERNEL);
	if (!gdev)
		return -ENOMEM;

	gdev->dev.type = &gpio_dev_type;
	gdev->dev.bus = &gpio_bus_type;
	gdev->dev.parent = gc->parent;
	rcu_assign_pointer(gdev->chip, gc);

	gc->gpiodev = gdev;
	gpiochip_set_data(gc, data);

	/*
	 * If the calling driver did not initialize firmware node,
	 * do it here using the parent device, if any.
	 */
	if (gc->fwnode)
		device_set_node(&gdev->dev, gc->fwnode);
	else if (gc->parent)
		device_set_node(&gdev->dev, dev_fwnode(gc->parent));

	gdev->id = ida_alloc(&gpio_ida, GFP_KERNEL);
	if (gdev->id < 0) {
		ret = gdev->id;
		goto err_free_gdev;
	}

	ret = dev_set_name(&gdev->dev, GPIOCHIP_NAME "%d", gdev->id);
	if (ret)
		goto err_free_ida;

	if (gc->parent && gc->parent->driver)
		gdev->owner = gc->parent->driver->owner;
	else if (gc->owner)
		/* TODO: remove chip->owner */
		gdev->owner = gc->owner;
	else
		gdev->owner = THIS_MODULE;

	ret = gpiochip_get_ngpios(gc, &gdev->dev);
	if (ret)
		goto err_free_dev_name;

	gdev->descs = kcalloc(gc->ngpio, sizeof(*gdev->descs), GFP_KERNEL);
	if (!gdev->descs) {
		ret = -ENOMEM;
		goto err_free_dev_name;
	}

	gdev->label = kstrdup_const(gc->label ?: "unknown", GFP_KERNEL);
	if (!gdev->label) {
		ret = -ENOMEM;
		goto err_free_descs;
	}

	gdev->ngpio = gc->ngpio;
	gdev->can_sleep = gc->can_sleep;

	scoped_guard(mutex, &gpio_devices_lock) {
		/*
		 * TODO: this allocates a Linux GPIO number base in the global
		 * GPIO numberspace for this chip. In the long run we want to
		 * get *rid* of this numberspace and use only descriptors, but
		 * it may be a pipe dream. It will not happen before we get rid
		 * of the sysfs interface anyways.
		 */
		base = gc->base;
		if (base < 0) {
			base = gpiochip_find_base_unlocked(gc->ngpio);
			if (base < 0) {
				ret = base;
				base = 0;
				goto err_free_label;
			}

			/*
			 * TODO: it should not be necessary to reflect the
			 * assigned base outside of the GPIO subsystem. Go over
			 * drivers and see if anyone makes use of this, else
			 * drop this and assign a poison instead.
			 */
			gc->base = base;
		} else {
			dev_warn(&gdev->dev,
				 "Static allocation of GPIO base is deprecated, use dynamic allocation.\n");
		}

		gdev->base = base;

		ret = gpiodev_add_to_list_unlocked(gdev);
		if (ret) {
			chip_err(gc, "GPIO integer space overlap, cannot add chip\n");
			goto err_free_label;
		}
	}

	for (desc_index = 0; desc_index < gc->ngpio; desc_index++)
		gdev->descs[desc_index].gdev = gdev;

	BLOCKING_INIT_NOTIFIER_HEAD(&gdev->line_state_notifier);
	BLOCKING_INIT_NOTIFIER_HEAD(&gdev->device_notifier);

	ret = init_srcu_struct(&gdev->srcu);
	if (ret)
		goto err_remove_from_list;

	ret = init_srcu_struct(&gdev->desc_srcu);
	if (ret)
		goto err_cleanup_gdev_srcu;

#ifdef CONFIG_PINCTRL
	INIT_LIST_HEAD(&gdev->pin_ranges);
#endif

	if (gc->names) {
		ret = gpiochip_set_desc_names(gc);
		if (ret)
			goto err_cleanup_desc_srcu;
	}
	ret = gpiochip_set_names(gc);
	if (ret)
		goto err_cleanup_desc_srcu;

	ret = gpiochip_init_valid_mask(gc);
	if (ret)
		goto err_cleanup_desc_srcu;

	for (desc_index = 0; desc_index < gc->ngpio; desc_index++) {
		struct gpio_desc *desc = &gdev->descs[desc_index];

		if (gc->get_direction && gpiochip_line_is_valid(gc, desc_index)) {
			assign_bit(FLAG_IS_OUT,
				   &desc->flags, !gc->get_direction(gc, desc_index));
		} else {
			assign_bit(FLAG_IS_OUT,
				   &desc->flags, !gc->direction_input);
		}
	}

	ret = of_gpiochip_add(gc);
	if (ret)
		goto err_free_valid_mask;

	ret = gpiochip_add_pin_ranges(gc);
	if (ret)
		goto err_remove_of_chip;

	acpi_gpiochip_add(gc);

	machine_gpiochip_add(gc);

	ret = gpiochip_irqchip_init_valid_mask(gc);
	if (ret)
		goto err_free_hogs;

	ret = gpiochip_irqchip_init_hw(gc);
	if (ret)
		goto err_remove_irqchip_mask;

	ret = gpiochip_add_irqchip(gc, lock_key, request_key);
	if (ret)
		goto err_remove_irqchip_mask;

	/*
	 * By first adding the chardev, and then adding the device,
	 * we get a device node entry in sysfs under
	 * /sys/bus/gpio/devices/gpiochipN/dev that can be used for
	 * coldplug of device nodes and other udev business.
	 * We can do this only if gpiolib has been initialized.
	 * Otherwise, defer until later.
	 */
	if (gpiolib_initialized) {
		ret = gpiochip_setup_dev(gdev);
		if (ret)
			goto err_remove_irqchip;
	}
	return 0;

err_remove_irqchip:
	gpiochip_irqchip_remove(gc);
err_remove_irqchip_mask:
	gpiochip_irqchip_free_valid_mask(gc);
err_free_hogs:
	gpiochip_free_hogs(gc);
	acpi_gpiochip_remove(gc);
	gpiochip_remove_pin_ranges(gc);
err_remove_of_chip:
	of_gpiochip_remove(gc);
err_free_valid_mask:
	gpiochip_free_valid_mask(gc);
err_cleanup_desc_srcu:
	cleanup_srcu_struct(&gdev->desc_srcu);
err_cleanup_gdev_srcu:
	cleanup_srcu_struct(&gdev->srcu);
err_remove_from_list:
	scoped_guard(mutex, &gpio_devices_lock)
		list_del_rcu(&gdev->list);
	synchronize_srcu(&gpio_devices_srcu);
	if (gdev->dev.release) {
		/* release() has been registered by gpiochip_setup_dev() */
		gpio_device_put(gdev);
		goto err_print_message;
	}
err_free_label:
	kfree_const(gdev->label);
err_free_descs:
	kfree(gdev->descs);
err_free_dev_name:
	kfree(dev_name(&gdev->dev));
err_free_ida:
	ida_free(&gpio_ida, gdev->id);
err_free_gdev:
	kfree(gdev);
err_print_message:
	/* failures here can mean systems won't boot... */
	if (ret != -EPROBE_DEFER) {
		pr_err("%s: GPIOs %d..%d (%s) failed to register, %d\n", __func__,
		       base, base + (int)gc->ngpio - 1,
		       gc->label ? : "generic", ret);
	}
	return ret;
}
EXPORT_SYMBOL_GPL(gpiochip_add_data_with_key);

/**
 * gpiochip_remove() - unregister a gpio_chip
 * @gc: the chip to unregister
 *
 * A gpio_chip with any GPIOs still requested may not be removed.
 */
void gpiochip_remove(struct gpio_chip *gc)
{
	struct gpio_device *gdev = gc->gpiodev;

	/* FIXME: should the legacy sysfs handling be moved to gpio_device? */
	gpiochip_sysfs_unregister(gdev);
	gpiochip_free_hogs(gc);

	scoped_guard(mutex, &gpio_devices_lock)
		list_del_rcu(&gdev->list);
	synchronize_srcu(&gpio_devices_srcu);

	/* Numb the device, cancelling all outstanding operations */
	rcu_assign_pointer(gdev->chip, NULL);
	synchronize_srcu(&gdev->srcu);
	gpiochip_irqchip_remove(gc);
	acpi_gpiochip_remove(gc);
	of_gpiochip_remove(gc);
	gpiochip_remove_pin_ranges(gc);
	gpiochip_free_valid_mask(gc);
	/*
	 * We accept no more calls into the driver from this point, so
	 * NULL the driver data pointer.
	 */
	gpiochip_set_data(gc, NULL);

	/*
	 * The gpiochip side puts its use of the device to rest here:
	 * if there are no userspace clients, the chardev and device will
	 * be removed, else it will be dangling until the last user is
	 * gone.
	 */
	gcdev_unregister(gdev);
	gpio_device_put(gdev);
}
EXPORT_SYMBOL_GPL(gpiochip_remove);

/**
 * gpio_device_find() - find a specific GPIO device
 * @data: data to pass to match function
 * @match: Callback function to check gpio_chip
 *
 * Returns:
 * New reference to struct gpio_device.
 *
 * Similar to bus_find_device(). It returns a reference to a gpio_device as
 * determined by a user supplied @match callback. The callback should return
 * 0 if the device doesn't match and non-zero if it does. If the callback
 * returns non-zero, this function will return to the caller and not iterate
 * over any more gpio_devices.
 *
 * The callback takes the GPIO chip structure as argument. During the execution
 * of the callback function the chip is protected from being freed. TODO: This
 * actually has yet to be implemented.
 *
 * If the function returns non-NULL, the returned reference must be freed by
 * the caller using gpio_device_put().
 */
struct gpio_device *gpio_device_find(const void *data,
				     int (*match)(struct gpio_chip *gc,
						  const void *data))
{
	struct gpio_device *gdev;
	struct gpio_chip *gc;

	/*
	 * Not yet but in the future the spinlock below will become a mutex.
	 * Annotate this function before anyone tries to use it in interrupt
	 * context like it happened with gpiochip_find().
	 */
	might_sleep();

	guard(srcu)(&gpio_devices_srcu);

	list_for_each_entry_srcu(gdev, &gpio_devices, list,
				 srcu_read_lock_held(&gpio_devices_srcu)) {
		if (!device_is_registered(&gdev->dev))
			continue;

		guard(srcu)(&gdev->srcu);

		gc = srcu_dereference(gdev->chip, &gdev->srcu);

		if (gc && match(gc, data))
			return gpio_device_get(gdev);
	}

	return NULL;
}
EXPORT_SYMBOL_GPL(gpio_device_find);

static int gpio_chip_match_by_label(struct gpio_chip *gc, const void *label)
{
	return gc->label && !strcmp(gc->label, label);
}

/**
 * gpio_device_find_by_label() - wrapper around gpio_device_find() finding the
 *                               GPIO device by its backing chip's label
 * @label: Label to lookup
 *
 * Returns:
 * Reference to the GPIO device or NULL. Reference must be released with
 * gpio_device_put().
 */
struct gpio_device *gpio_device_find_by_label(const char *label)
{
	return gpio_device_find((void *)label, gpio_chip_match_by_label);
}
EXPORT_SYMBOL_GPL(gpio_device_find_by_label);

static int gpio_chip_match_by_fwnode(struct gpio_chip *gc, const void *fwnode)
{
	return device_match_fwnode(&gc->gpiodev->dev, fwnode);
}

/**
 * gpio_device_find_by_fwnode() - wrapper around gpio_device_find() finding
 *                                the GPIO device by its fwnode
 * @fwnode: Firmware node to lookup
 *
 * Returns:
 * Reference to the GPIO device or NULL. Reference must be released with
 * gpio_device_put().
 */
struct gpio_device *gpio_device_find_by_fwnode(const struct fwnode_handle *fwnode)
{
	return gpio_device_find((void *)fwnode, gpio_chip_match_by_fwnode);
}
EXPORT_SYMBOL_GPL(gpio_device_find_by_fwnode);

/**
 * gpio_device_get() - Increase the reference count of this GPIO device
 * @gdev: GPIO device to increase the refcount for
 *
 * Returns:
 * Pointer to @gdev.
 */
struct gpio_device *gpio_device_get(struct gpio_device *gdev)
{
	return to_gpio_device(get_device(&gdev->dev));
}
EXPORT_SYMBOL_GPL(gpio_device_get);

/**
 * gpio_device_put() - Decrease the reference count of this GPIO device and
 *                     possibly free all resources associated with it.
 * @gdev: GPIO device to decrease the reference count for
 */
void gpio_device_put(struct gpio_device *gdev)
{
	put_device(&gdev->dev);
}
EXPORT_SYMBOL_GPL(gpio_device_put);

/**
 * gpio_device_to_device() - Retrieve the address of the underlying struct
 *                           device.
 * @gdev: GPIO device for which to return the address.
 *
 * This does not increase the reference count of the GPIO device nor the
 * underlying struct device.
 *
 * Returns:
 * Address of struct device backing this GPIO device.
 */
struct device *gpio_device_to_device(struct gpio_device *gdev)
{
	return &gdev->dev;
}
EXPORT_SYMBOL_GPL(gpio_device_to_device);

#ifdef CONFIG_GPIOLIB_IRQCHIP

/*
 * The following is irqchip helper code for gpiochips.
 */

static int gpiochip_irqchip_init_hw(struct gpio_chip *gc)
{
	struct gpio_irq_chip *girq = &gc->irq;

	if (!girq->init_hw)
		return 0;

	return girq->init_hw(gc);
}

static int gpiochip_irqchip_init_valid_mask(struct gpio_chip *gc)
{
	struct gpio_irq_chip *girq = &gc->irq;

	if (!girq->init_valid_mask)
		return 0;

	girq->valid_mask = gpiochip_allocate_mask(gc);
	if (!girq->valid_mask)
		return -ENOMEM;

	girq->init_valid_mask(gc, girq->valid_mask, gc->ngpio);

	return 0;
}

static void gpiochip_irqchip_free_valid_mask(struct gpio_chip *gc)
{
	gpiochip_free_mask(&gc->irq.valid_mask);
}

static bool gpiochip_irqchip_irq_valid(const struct gpio_chip *gc,
				       unsigned int offset)
{
	if (!gpiochip_line_is_valid(gc, offset))
		return false;
	/* No mask means all valid */
	if (likely(!gc->irq.valid_mask))
		return true;
	return test_bit(offset, gc->irq.valid_mask);
}

#ifdef CONFIG_IRQ_DOMAIN_HIERARCHY

/**
 * gpiochip_set_hierarchical_irqchip() - connects a hierarchical irqchip
 * to a gpiochip
 * @gc: the gpiochip to set the irqchip hierarchical handler to
 * @irqchip: the irqchip to handle this level of the hierarchy, the interrupt
 * will then percolate up to the parent
 */
static void gpiochip_set_hierarchical_irqchip(struct gpio_chip *gc,
					      struct irq_chip *irqchip)
{
	/* DT will deal with mapping each IRQ as we go along */
	if (is_of_node(gc->irq.fwnode))
		return;

	/*
	 * This is for legacy and boardfile "irqchip" fwnodes: allocate
	 * irqs upfront instead of dynamically since we don't have the
	 * dynamic type of allocation that hardware description languages
	 * provide. Once all GPIO drivers using board files are gone from
	 * the kernel we can delete this code, but for a transitional period
	 * it is necessary to keep this around.
	 */
	if (is_fwnode_irqchip(gc->irq.fwnode)) {
		int i;
		int ret;

		for (i = 0; i < gc->ngpio; i++) {
			struct irq_fwspec fwspec;
			unsigned int parent_hwirq;
			unsigned int parent_type;
			struct gpio_irq_chip *girq = &gc->irq;

			/*
			 * We call the child to parent translation function
			 * only to check if the child IRQ is valid or not.
			 * Just pick the rising edge type here as that is what
			 * we likely need to support.
			 */
			ret = girq->child_to_parent_hwirq(gc, i,
							  IRQ_TYPE_EDGE_RISING,
							  &parent_hwirq,
							  &parent_type);
			if (ret) {
				chip_err(gc, "skip set-up on hwirq %d\n",
					 i);
				continue;
			}

			fwspec.fwnode = gc->irq.fwnode;
			/* This is the hwirq for the GPIO line side of things */
			fwspec.param[0] = girq->child_offset_to_irq(gc, i);
			/* Just pick something */
			fwspec.param[1] = IRQ_TYPE_EDGE_RISING;
			fwspec.param_count = 2;
			ret = irq_domain_alloc_irqs(gc->irq.domain, 1,
						    NUMA_NO_NODE, &fwspec);
			if (ret < 0) {
				chip_err(gc,
					 "can not allocate irq for GPIO line %d parent hwirq %d in hierarchy domain: %d\n",
					 i, parent_hwirq,
					 ret);
			}
		}
	}

	chip_err(gc, "%s unknown fwnode type proceed anyway\n", __func__);

	return;
}

static int gpiochip_hierarchy_irq_domain_translate(struct irq_domain *d,
						   struct irq_fwspec *fwspec,
						   unsigned long *hwirq,
						   unsigned int *type)
{
	/* We support standard DT translation */
	if (is_of_node(fwspec->fwnode) && fwspec->param_count == 2) {
		return irq_domain_translate_twocell(d, fwspec, hwirq, type);
	}

	/* This is for board files and others not using DT */
	if (is_fwnode_irqchip(fwspec->fwnode)) {
		int ret;

		ret = irq_domain_translate_twocell(d, fwspec, hwirq, type);
		if (ret)
			return ret;
		WARN_ON(*type == IRQ_TYPE_NONE);
		return 0;
	}
	return -EINVAL;
}

static int gpiochip_hierarchy_irq_domain_alloc(struct irq_domain *d,
					       unsigned int irq,
					       unsigned int nr_irqs,
					       void *data)
{
	struct gpio_chip *gc = d->host_data;
	irq_hw_number_t hwirq;
	unsigned int type = IRQ_TYPE_NONE;
	struct irq_fwspec *fwspec = data;
	union gpio_irq_fwspec gpio_parent_fwspec = {};
	unsigned int parent_hwirq;
	unsigned int parent_type;
	struct gpio_irq_chip *girq = &gc->irq;
	int ret;

	/*
	 * The nr_irqs parameter is always one except for PCI multi-MSI
	 * so this should not happen.
	 */
	WARN_ON(nr_irqs != 1);

	ret = gc->irq.child_irq_domain_ops.translate(d, fwspec, &hwirq, &type);
	if (ret)
		return ret;

	chip_dbg(gc, "allocate IRQ %d, hwirq %lu\n", irq, hwirq);

	ret = girq->child_to_parent_hwirq(gc, hwirq, type,
					  &parent_hwirq, &parent_type);
	if (ret) {
		chip_err(gc, "can't look up hwirq %lu\n", hwirq);
		return ret;
	}
	chip_dbg(gc, "found parent hwirq %u\n", parent_hwirq);

	/*
	 * We set handle_bad_irq because the .set_type() should
	 * always be invoked and set the right type of handler.
	 */
	irq_domain_set_info(d,
			    irq,
			    hwirq,
			    gc->irq.chip,
			    gc,
			    girq->handler,
			    NULL, NULL);
	irq_set_probe(irq);

	/* This parent only handles asserted level IRQs */
	ret = girq->populate_parent_alloc_arg(gc, &gpio_parent_fwspec,
					      parent_hwirq, parent_type);
	if (ret)
		return ret;

	chip_dbg(gc, "alloc_irqs_parent for %d parent hwirq %d\n",
		  irq, parent_hwirq);
	irq_set_lockdep_class(irq, gc->irq.lock_key, gc->irq.request_key);
	ret = irq_domain_alloc_irqs_parent(d, irq, 1, &gpio_parent_fwspec);
	/*
	 * If the parent irqdomain is msi, the interrupts have already
	 * been allocated, so the EEXIST is good.
	 */
	if (irq_domain_is_msi(d->parent) && (ret == -EEXIST))
		ret = 0;
	if (ret)
		chip_err(gc,
			 "failed to allocate parent hwirq %d for hwirq %lu\n",
			 parent_hwirq, hwirq);

	return ret;
}

static unsigned int gpiochip_child_offset_to_irq_noop(struct gpio_chip *gc,
						      unsigned int offset)
{
	return offset;
}

/**
 * gpiochip_irq_domain_activate() - Lock a GPIO to be used as an IRQ
 * @domain: The IRQ domain used by this IRQ chip
 * @data: Outermost irq_data associated with the IRQ
 * @reserve: If set, only reserve an interrupt vector instead of assigning one
 *
 * This function is a wrapper that calls gpiochip_lock_as_irq() and is to be
 * used as the activate function for the &struct irq_domain_ops. The host_data
 * for the IRQ domain must be the &struct gpio_chip.
 */
static int gpiochip_irq_domain_activate(struct irq_domain *domain,
					struct irq_data *data, bool reserve)
{
	struct gpio_chip *gc = domain->host_data;
	unsigned int hwirq = irqd_to_hwirq(data);

	return gpiochip_lock_as_irq(gc, hwirq);
}

/**
 * gpiochip_irq_domain_deactivate() - Unlock a GPIO used as an IRQ
 * @domain: The IRQ domain used by this IRQ chip
 * @data: Outermost irq_data associated with the IRQ
 *
 * This function is a wrapper that will call gpiochip_unlock_as_irq() and is to
 * be used as the deactivate function for the &struct irq_domain_ops. The
 * host_data for the IRQ domain must be the &struct gpio_chip.
 */
static void gpiochip_irq_domain_deactivate(struct irq_domain *domain,
					   struct irq_data *data)
{
	struct gpio_chip *gc = domain->host_data;
	unsigned int hwirq = irqd_to_hwirq(data);

	return gpiochip_unlock_as_irq(gc, hwirq);
}

static void gpiochip_hierarchy_setup_domain_ops(struct irq_domain_ops *ops)
{
	ops->activate = gpiochip_irq_domain_activate;
	ops->deactivate = gpiochip_irq_domain_deactivate;
	ops->alloc = gpiochip_hierarchy_irq_domain_alloc;

	/*
	 * We only allow overriding the translate() and free() functions for
	 * hierarchical chips, and this should only be done if the user
	 * really need something other than 1:1 translation for translate()
	 * callback and free if user wants to free up any resources which
	 * were allocated during callbacks, for example populate_parent_alloc_arg.
	 */
	if (!ops->translate)
		ops->translate = gpiochip_hierarchy_irq_domain_translate;
	if (!ops->free)
		ops->free = irq_domain_free_irqs_common;
}

static struct irq_domain *gpiochip_hierarchy_create_domain(struct gpio_chip *gc)
{
	struct irq_domain *domain;

	if (!gc->irq.child_to_parent_hwirq ||
	    !gc->irq.fwnode) {
		chip_err(gc, "missing irqdomain vital data\n");
		return ERR_PTR(-EINVAL);
	}

	if (!gc->irq.child_offset_to_irq)
		gc->irq.child_offset_to_irq = gpiochip_child_offset_to_irq_noop;

	if (!gc->irq.populate_parent_alloc_arg)
		gc->irq.populate_parent_alloc_arg =
			gpiochip_populate_parent_fwspec_twocell;

	gpiochip_hierarchy_setup_domain_ops(&gc->irq.child_irq_domain_ops);

	domain = irq_domain_create_hierarchy(
		gc->irq.parent_domain,
		0,
		gc->ngpio,
		gc->irq.fwnode,
		&gc->irq.child_irq_domain_ops,
		gc);

	if (!domain)
		return ERR_PTR(-ENOMEM);

	gpiochip_set_hierarchical_irqchip(gc, gc->irq.chip);

	return domain;
}

static bool gpiochip_hierarchy_is_hierarchical(struct gpio_chip *gc)
{
	return !!gc->irq.parent_domain;
}

int gpiochip_populate_parent_fwspec_twocell(struct gpio_chip *gc,
					    union gpio_irq_fwspec *gfwspec,
					    unsigned int parent_hwirq,
					    unsigned int parent_type)
{
	struct irq_fwspec *fwspec = &gfwspec->fwspec;

	fwspec->fwnode = gc->irq.parent_domain->fwnode;
	fwspec->param_count = 2;
	fwspec->param[0] = parent_hwirq;
	fwspec->param[1] = parent_type;

	return 0;
}
EXPORT_SYMBOL_GPL(gpiochip_populate_parent_fwspec_twocell);

int gpiochip_populate_parent_fwspec_fourcell(struct gpio_chip *gc,
					     union gpio_irq_fwspec *gfwspec,
					     unsigned int parent_hwirq,
					     unsigned int parent_type)
{
	struct irq_fwspec *fwspec = &gfwspec->fwspec;

	fwspec->fwnode = gc->irq.parent_domain->fwnode;
	fwspec->param_count = 4;
	fwspec->param[0] = 0;
	fwspec->param[1] = parent_hwirq;
	fwspec->param[2] = 0;
	fwspec->param[3] = parent_type;

	return 0;
}
EXPORT_SYMBOL_GPL(gpiochip_populate_parent_fwspec_fourcell);

#else

static struct irq_domain *gpiochip_hierarchy_create_domain(struct gpio_chip *gc)
{
	return ERR_PTR(-EINVAL);
}

static bool gpiochip_hierarchy_is_hierarchical(struct gpio_chip *gc)
{
	return false;
}

#endif /* CONFIG_IRQ_DOMAIN_HIERARCHY */

/**
 * gpiochip_irq_map() - maps an IRQ into a GPIO irqchip
 * @d: the irqdomain used by this irqchip
 * @irq: the global irq number used by this GPIO irqchip irq
 * @hwirq: the local IRQ/GPIO line offset on this gpiochip
 *
 * This function will set up the mapping for a certain IRQ line on a
 * gpiochip by assigning the gpiochip as chip data, and using the irqchip
 * stored inside the gpiochip.
 */
static int gpiochip_irq_map(struct irq_domain *d, unsigned int irq,
			    irq_hw_number_t hwirq)
{
	struct gpio_chip *gc = d->host_data;
	int ret = 0;

	if (!gpiochip_irqchip_irq_valid(gc, hwirq))
		return -ENXIO;

	irq_set_chip_data(irq, gc);
	/*
	 * This lock class tells lockdep that GPIO irqs are in a different
	 * category than their parents, so it won't report false recursion.
	 */
	irq_set_lockdep_class(irq, gc->irq.lock_key, gc->irq.request_key);
	irq_set_chip_and_handler(irq, gc->irq.chip, gc->irq.handler);
	/* Chips that use nested thread handlers have them marked */
	if (gc->irq.threaded)
		irq_set_nested_thread(irq, 1);
	irq_set_noprobe(irq);

	if (gc->irq.num_parents == 1)
		ret = irq_set_parent(irq, gc->irq.parents[0]);
	else if (gc->irq.map)
		ret = irq_set_parent(irq, gc->irq.map[hwirq]);

	if (ret < 0)
		return ret;

	/*
	 * No set-up of the hardware will happen if IRQ_TYPE_NONE
	 * is passed as default type.
	 */
	if (gc->irq.default_type != IRQ_TYPE_NONE)
		irq_set_irq_type(irq, gc->irq.default_type);

	return 0;
}

static void gpiochip_irq_unmap(struct irq_domain *d, unsigned int irq)
{
	struct gpio_chip *gc = d->host_data;

	if (gc->irq.threaded)
		irq_set_nested_thread(irq, 0);
	irq_set_chip_and_handler(irq, NULL, NULL);
	irq_set_chip_data(irq, NULL);
}

static const struct irq_domain_ops gpiochip_domain_ops = {
	.map	= gpiochip_irq_map,
	.unmap	= gpiochip_irq_unmap,
	/* Virtually all GPIO irqchips are twocell:ed */
	.xlate	= irq_domain_xlate_twocell,
};

static struct irq_domain *gpiochip_simple_create_domain(struct gpio_chip *gc)
{
	struct fwnode_handle *fwnode = dev_fwnode(&gc->gpiodev->dev);
	struct irq_domain *domain;

	domain = irq_domain_create_simple(fwnode, gc->ngpio, gc->irq.first,
					  &gpiochip_domain_ops, gc);
	if (!domain)
		return ERR_PTR(-EINVAL);

	return domain;
}

static int gpiochip_to_irq(struct gpio_chip *gc, unsigned int offset)
{
	struct irq_domain *domain = gc->irq.domain;

#ifdef CONFIG_GPIOLIB_IRQCHIP
	/*
	 * Avoid race condition with other code, which tries to lookup
	 * an IRQ before the irqchip has been properly registered,
	 * i.e. while gpiochip is still being brought up.
	 */
	if (!gc->irq.initialized)
		return -EPROBE_DEFER;
#endif

	if (!gpiochip_irqchip_irq_valid(gc, offset))
		return -ENXIO;

#ifdef CONFIG_IRQ_DOMAIN_HIERARCHY
	if (irq_domain_is_hierarchy(domain)) {
		struct irq_fwspec spec;

		spec.fwnode = domain->fwnode;
		spec.param_count = 2;
		spec.param[0] = gc->irq.child_offset_to_irq(gc, offset);
		spec.param[1] = IRQ_TYPE_NONE;

		return irq_create_fwspec_mapping(&spec);
	}
#endif

	return irq_create_mapping(domain, offset);
}

int gpiochip_irq_reqres(struct irq_data *d)
{
	struct gpio_chip *gc = irq_data_get_irq_chip_data(d);
	unsigned int hwirq = irqd_to_hwirq(d);

	return gpiochip_reqres_irq(gc, hwirq);
}
EXPORT_SYMBOL(gpiochip_irq_reqres);

void gpiochip_irq_relres(struct irq_data *d)
{
	struct gpio_chip *gc = irq_data_get_irq_chip_data(d);
	unsigned int hwirq = irqd_to_hwirq(d);

	gpiochip_relres_irq(gc, hwirq);
}
EXPORT_SYMBOL(gpiochip_irq_relres);

static void gpiochip_irq_mask(struct irq_data *d)
{
	struct gpio_chip *gc = irq_data_get_irq_chip_data(d);
	unsigned int hwirq = irqd_to_hwirq(d);

	if (gc->irq.irq_mask)
		gc->irq.irq_mask(d);
	gpiochip_disable_irq(gc, hwirq);
}

static void gpiochip_irq_unmask(struct irq_data *d)
{
	struct gpio_chip *gc = irq_data_get_irq_chip_data(d);
	unsigned int hwirq = irqd_to_hwirq(d);

	gpiochip_enable_irq(gc, hwirq);
	if (gc->irq.irq_unmask)
		gc->irq.irq_unmask(d);
}

static void gpiochip_irq_enable(struct irq_data *d)
{
	struct gpio_chip *gc = irq_data_get_irq_chip_data(d);
	unsigned int hwirq = irqd_to_hwirq(d);

	gpiochip_enable_irq(gc, hwirq);
	gc->irq.irq_enable(d);
}

static void gpiochip_irq_disable(struct irq_data *d)
{
	struct gpio_chip *gc = irq_data_get_irq_chip_data(d);
	unsigned int hwirq = irqd_to_hwirq(d);

	gc->irq.irq_disable(d);
	gpiochip_disable_irq(gc, hwirq);
}

static void gpiochip_set_irq_hooks(struct gpio_chip *gc)
{
	struct irq_chip *irqchip = gc->irq.chip;

	if (irqchip->flags & IRQCHIP_IMMUTABLE)
		return;

	chip_warn(gc, "not an immutable chip, please consider fixing it!\n");

	if (!irqchip->irq_request_resources &&
	    !irqchip->irq_release_resources) {
		irqchip->irq_request_resources = gpiochip_irq_reqres;
		irqchip->irq_release_resources = gpiochip_irq_relres;
	}
	if (WARN_ON(gc->irq.irq_enable))
		return;
	/* Check if the irqchip already has this hook... */
	if (irqchip->irq_enable == gpiochip_irq_enable ||
		irqchip->irq_mask == gpiochip_irq_mask) {
		/*
		 * ...and if so, give a gentle warning that this is bad
		 * practice.
		 */
		chip_info(gc,
			  "detected irqchip that is shared with multiple gpiochips: please fix the driver.\n");
		return;
	}

	if (irqchip->irq_disable) {
		gc->irq.irq_disable = irqchip->irq_disable;
		irqchip->irq_disable = gpiochip_irq_disable;
	} else {
		gc->irq.irq_mask = irqchip->irq_mask;
		irqchip->irq_mask = gpiochip_irq_mask;
	}

	if (irqchip->irq_enable) {
		gc->irq.irq_enable = irqchip->irq_enable;
		irqchip->irq_enable = gpiochip_irq_enable;
	} else {
		gc->irq.irq_unmask = irqchip->irq_unmask;
		irqchip->irq_unmask = gpiochip_irq_unmask;
	}
}

static int gpiochip_irqchip_add_allocated_domain(struct gpio_chip *gc,
						 struct irq_domain *domain,
						 bool allocated_externally)
{
	if (!domain)
		return -EINVAL;

	if (gc->to_irq)
		chip_warn(gc, "to_irq is redefined in %s and you shouldn't rely on it\n", __func__);

	gc->to_irq = gpiochip_to_irq;
	gc->irq.domain = domain;
	gc->irq.domain_is_allocated_externally = allocated_externally;

	/*
	 * Using barrier() here to prevent compiler from reordering
	 * gc->irq.initialized before adding irqdomain.
	 */
	barrier();

	gc->irq.initialized = true;

	return 0;
}

/**
 * gpiochip_add_irqchip() - adds an IRQ chip to a GPIO chip
 * @gc: the GPIO chip to add the IRQ chip to
 * @lock_key: lockdep class for IRQ lock
 * @request_key: lockdep class for IRQ request
 */
static int gpiochip_add_irqchip(struct gpio_chip *gc,
				struct lock_class_key *lock_key,
				struct lock_class_key *request_key)
{
	struct fwnode_handle *fwnode = dev_fwnode(&gc->gpiodev->dev);
	struct irq_chip *irqchip = gc->irq.chip;
	struct irq_domain *domain;
	unsigned int type;
	unsigned int i;
	int ret;

	if (!irqchip)
		return 0;

	if (gc->irq.parent_handler && gc->can_sleep) {
		chip_err(gc, "you cannot have chained interrupts on a chip that may sleep\n");
		return -EINVAL;
	}

	type = gc->irq.default_type;

	/*
	 * Specifying a default trigger is a terrible idea if DT or ACPI is
	 * used to configure the interrupts, as you may end up with
	 * conflicting triggers. Tell the user, and reset to NONE.
	 */
	if (WARN(fwnode && type != IRQ_TYPE_NONE,
		 "%pfw: Ignoring %u default trigger\n", fwnode, type))
		type = IRQ_TYPE_NONE;

	gc->irq.default_type = type;
	gc->irq.lock_key = lock_key;
	gc->irq.request_key = request_key;

	/* If a parent irqdomain is provided, let's build a hierarchy */
	if (gpiochip_hierarchy_is_hierarchical(gc)) {
		domain = gpiochip_hierarchy_create_domain(gc);
	} else {
		domain = gpiochip_simple_create_domain(gc);
	}
	if (IS_ERR(domain))
		return PTR_ERR(domain);

	if (gc->irq.parent_handler) {
		for (i = 0; i < gc->irq.num_parents; i++) {
			void *data;

			if (gc->irq.per_parent_data)
				data = gc->irq.parent_handler_data_array[i];
			else
				data = gc->irq.parent_handler_data ?: gc;

			/*
			 * The parent IRQ chip is already using the chip_data
			 * for this IRQ chip, so our callbacks simply use the
			 * handler_data.
			 */
			irq_set_chained_handler_and_data(gc->irq.parents[i],
							 gc->irq.parent_handler,
							 data);
		}
	}

	gpiochip_set_irq_hooks(gc);

	ret = gpiochip_irqchip_add_allocated_domain(gc, domain, false);
	if (ret)
		return ret;

	acpi_gpiochip_request_interrupts(gc);

	return 0;
}

/**
 * gpiochip_irqchip_remove() - removes an irqchip added to a gpiochip
 * @gc: the gpiochip to remove the irqchip from
 *
 * This is called only from gpiochip_remove()
 */
static void gpiochip_irqchip_remove(struct gpio_chip *gc)
{
	struct irq_chip *irqchip = gc->irq.chip;
	unsigned int offset;

	acpi_gpiochip_free_interrupts(gc);

	if (irqchip && gc->irq.parent_handler) {
		struct gpio_irq_chip *irq = &gc->irq;
		unsigned int i;

		for (i = 0; i < irq->num_parents; i++)
			irq_set_chained_handler_and_data(irq->parents[i],
							 NULL, NULL);
	}

	/* Remove all IRQ mappings and delete the domain */
	if (!gc->irq.domain_is_allocated_externally && gc->irq.domain) {
		unsigned int irq;

		for (offset = 0; offset < gc->ngpio; offset++) {
			if (!gpiochip_irqchip_irq_valid(gc, offset))
				continue;

			irq = irq_find_mapping(gc->irq.domain, offset);
			irq_dispose_mapping(irq);
		}

		irq_domain_remove(gc->irq.domain);
	}

	if (irqchip && !(irqchip->flags & IRQCHIP_IMMUTABLE)) {
		if (irqchip->irq_request_resources == gpiochip_irq_reqres) {
			irqchip->irq_request_resources = NULL;
			irqchip->irq_release_resources = NULL;
		}
		if (irqchip->irq_enable == gpiochip_irq_enable) {
			irqchip->irq_enable = gc->irq.irq_enable;
			irqchip->irq_disable = gc->irq.irq_disable;
		}
	}
	gc->irq.irq_enable = NULL;
	gc->irq.irq_disable = NULL;
	gc->irq.chip = NULL;

	gpiochip_irqchip_free_valid_mask(gc);
}

/**
 * gpiochip_irqchip_add_domain() - adds an irqdomain to a gpiochip
 * @gc: the gpiochip to add the irqchip to
 * @domain: the irqdomain to add to the gpiochip
 *
 * This function adds an IRQ domain to the gpiochip.
 */
int gpiochip_irqchip_add_domain(struct gpio_chip *gc,
				struct irq_domain *domain)
{
	return gpiochip_irqchip_add_allocated_domain(gc, domain, true);
}
EXPORT_SYMBOL_GPL(gpiochip_irqchip_add_domain);

#else /* CONFIG_GPIOLIB_IRQCHIP */

static inline int gpiochip_add_irqchip(struct gpio_chip *gc,
				       struct lock_class_key *lock_key,
				       struct lock_class_key *request_key)
{
	return 0;
}
static void gpiochip_irqchip_remove(struct gpio_chip *gc) {}

static inline int gpiochip_irqchip_init_hw(struct gpio_chip *gc)
{
	return 0;
}

static inline int gpiochip_irqchip_init_valid_mask(struct gpio_chip *gc)
{
	return 0;
}
static inline void gpiochip_irqchip_free_valid_mask(struct gpio_chip *gc)
{ }

#endif /* CONFIG_GPIOLIB_IRQCHIP */

/**
 * gpiochip_generic_request() - request the gpio function for a pin
 * @gc: the gpiochip owning the GPIO
 * @offset: the offset of the GPIO to request for GPIO function
 */
int gpiochip_generic_request(struct gpio_chip *gc, unsigned int offset)
{
#ifdef CONFIG_PINCTRL
	if (list_empty(&gc->gpiodev->pin_ranges))
		return 0;
#endif

	return pinctrl_gpio_request(gc, offset);
}
EXPORT_SYMBOL_GPL(gpiochip_generic_request);

/**
 * gpiochip_generic_free() - free the gpio function from a pin
 * @gc: the gpiochip to request the gpio function for
 * @offset: the offset of the GPIO to free from GPIO function
 */
void gpiochip_generic_free(struct gpio_chip *gc, unsigned int offset)
{
#ifdef CONFIG_PINCTRL
	if (list_empty(&gc->gpiodev->pin_ranges))
		return;
#endif

	pinctrl_gpio_free(gc, offset);
}
EXPORT_SYMBOL_GPL(gpiochip_generic_free);

/**
 * gpiochip_generic_config() - apply configuration for a pin
 * @gc: the gpiochip owning the GPIO
 * @offset: the offset of the GPIO to apply the configuration
 * @config: the configuration to be applied
 */
int gpiochip_generic_config(struct gpio_chip *gc, unsigned int offset,
			    unsigned long config)
{
#ifdef CONFIG_PINCTRL
	if (list_empty(&gc->gpiodev->pin_ranges))
		return -ENOTSUPP;
#endif

	return pinctrl_gpio_set_config(gc, offset, config);
}
EXPORT_SYMBOL_GPL(gpiochip_generic_config);

#ifdef CONFIG_PINCTRL

/**
 * gpiochip_add_pingroup_range() - add a range for GPIO <-> pin mapping
 * @gc: the gpiochip to add the range for
 * @pctldev: the pin controller to map to
 * @gpio_offset: the start offset in the current gpio_chip number space
 * @pin_group: name of the pin group inside the pin controller
 *
 * Calling this function directly from a DeviceTree-supported
 * pinctrl driver is DEPRECATED. Please see Section 2.1 of
 * Documentation/devicetree/bindings/gpio/gpio.txt on how to
 * bind pinctrl and gpio drivers via the "gpio-ranges" property.
 */
int gpiochip_add_pingroup_range(struct gpio_chip *gc,
			struct pinctrl_dev *pctldev,
			unsigned int gpio_offset, const char *pin_group)
{
	struct gpio_pin_range *pin_range;
	struct gpio_device *gdev = gc->gpiodev;
	int ret;

	pin_range = kzalloc(sizeof(*pin_range), GFP_KERNEL);
	if (!pin_range) {
		chip_err(gc, "failed to allocate pin ranges\n");
		return -ENOMEM;
	}

	/* Use local offset as range ID */
	pin_range->range.id = gpio_offset;
	pin_range->range.gc = gc;
	pin_range->range.name = gc->label;
	pin_range->range.base = gdev->base + gpio_offset;
	pin_range->pctldev = pctldev;

	ret = pinctrl_get_group_pins(pctldev, pin_group,
					&pin_range->range.pins,
					&pin_range->range.npins);
	if (ret < 0) {
		kfree(pin_range);
		return ret;
	}

	pinctrl_add_gpio_range(pctldev, &pin_range->range);

	chip_dbg(gc, "created GPIO range %d->%d ==> %s PINGRP %s\n",
		 gpio_offset, gpio_offset + pin_range->range.npins - 1,
		 pinctrl_dev_get_devname(pctldev), pin_group);

	list_add_tail(&pin_range->node, &gdev->pin_ranges);

	return 0;
}
EXPORT_SYMBOL_GPL(gpiochip_add_pingroup_range);

/**
 * gpiochip_add_pin_range() - add a range for GPIO <-> pin mapping
 * @gc: the gpiochip to add the range for
 * @pinctl_name: the dev_name() of the pin controller to map to
 * @gpio_offset: the start offset in the current gpio_chip number space
 * @pin_offset: the start offset in the pin controller number space
 * @npins: the number of pins from the offset of each pin space (GPIO and
 *	pin controller) to accumulate in this range
 *
 * Returns:
 * 0 on success, or a negative error-code on failure.
 *
 * Calling this function directly from a DeviceTree-supported
 * pinctrl driver is DEPRECATED. Please see Section 2.1 of
 * Documentation/devicetree/bindings/gpio/gpio.txt on how to
 * bind pinctrl and gpio drivers via the "gpio-ranges" property.
 */
int gpiochip_add_pin_range(struct gpio_chip *gc, const char *pinctl_name,
			   unsigned int gpio_offset, unsigned int pin_offset,
			   unsigned int npins)
{
	struct gpio_pin_range *pin_range;
	struct gpio_device *gdev = gc->gpiodev;
	int ret;

	pin_range = kzalloc(sizeof(*pin_range), GFP_KERNEL);
	if (!pin_range) {
		chip_err(gc, "failed to allocate pin ranges\n");
		return -ENOMEM;
	}

	/* Use local offset as range ID */
	pin_range->range.id = gpio_offset;
	pin_range->range.gc = gc;
	pin_range->range.name = gc->label;
	pin_range->range.base = gdev->base + gpio_offset;
	pin_range->range.pin_base = pin_offset;
	pin_range->range.npins = npins;
	pin_range->pctldev = pinctrl_find_and_add_gpio_range(pinctl_name,
			&pin_range->range);
	if (IS_ERR(pin_range->pctldev)) {
		ret = PTR_ERR(pin_range->pctldev);
		chip_err(gc, "could not create pin range\n");
		kfree(pin_range);
		return ret;
	}
	chip_dbg(gc, "created GPIO range %d->%d ==> %s PIN %d->%d\n",
		 gpio_offset, gpio_offset + npins - 1,
		 pinctl_name,
		 pin_offset, pin_offset + npins - 1);

	list_add_tail(&pin_range->node, &gdev->pin_ranges);

	return 0;
}
EXPORT_SYMBOL_GPL(gpiochip_add_pin_range);

/**
 * gpiochip_remove_pin_ranges() - remove all the GPIO <-> pin mappings
 * @gc: the chip to remove all the mappings for
 */
void gpiochip_remove_pin_ranges(struct gpio_chip *gc)
{
	struct gpio_pin_range *pin_range, *tmp;
	struct gpio_device *gdev = gc->gpiodev;

	list_for_each_entry_safe(pin_range, tmp, &gdev->pin_ranges, node) {
		list_del(&pin_range->node);
		pinctrl_remove_gpio_range(pin_range->pctldev,
				&pin_range->range);
		kfree(pin_range);
	}
}
EXPORT_SYMBOL_GPL(gpiochip_remove_pin_ranges);

#endif /* CONFIG_PINCTRL */

/* These "optional" allocation calls help prevent drivers from stomping
 * on each other, and help provide better diagnostics in debugfs.
 * They're called even less than the "set direction" calls.
 */
static int gpiod_request_commit(struct gpio_desc *desc, const char *label)
{
	unsigned int offset;
	int ret;

	CLASS(gpio_chip_guard, guard)(desc);
	if (!guard.gc)
		return -ENODEV;

	if (test_and_set_bit(FLAG_REQUESTED, &desc->flags))
		return -EBUSY;

	/* NOTE:  gpio_request() can be called in early boot,
	 * before IRQs are enabled, for non-sleeping (SOC) GPIOs.
	 */

	if (guard.gc->request) {
		offset = gpio_chip_hwgpio(desc);
		if (gpiochip_line_is_valid(guard.gc, offset))
			ret = guard.gc->request(guard.gc, offset);
		else
			ret = -EINVAL;
		if (ret)
			goto out_clear_bit;
	}

	if (guard.gc->get_direction)
		gpiod_get_direction(desc);

	ret = desc_set_label(desc, label ? : "?");
	if (ret)
		goto out_clear_bit;

	return 0;

out_clear_bit:
	clear_bit(FLAG_REQUESTED, &desc->flags);
	return ret;
}

/*
 * This descriptor validation needs to be inserted verbatim into each
 * function taking a descriptor, so we need to use a preprocessor
 * macro to avoid endless duplication. If the desc is NULL it is an
 * optional GPIO and calls should just bail out.
 */
static int validate_desc(const struct gpio_desc *desc, const char *func)
{
	if (!desc)
		return 0;

	if (IS_ERR(desc)) {
		pr_warn("%s: invalid GPIO (errorpointer)\n", func);
		return PTR_ERR(desc);
	}

	return 1;
}

#define VALIDATE_DESC(desc) do { \
	int __valid = validate_desc(desc, __func__); \
	if (__valid <= 0) \
		return __valid; \
	} while (0)

#define VALIDATE_DESC_VOID(desc) do { \
	int __valid = validate_desc(desc, __func__); \
	if (__valid <= 0) \
		return; \
	} while (0)

int gpiod_request(struct gpio_desc *desc, const char *label)
{
	int ret = -EPROBE_DEFER;

	VALIDATE_DESC(desc);

	if (try_module_get(desc->gdev->owner)) {
		ret = gpiod_request_commit(desc, label);
		if (ret)
			module_put(desc->gdev->owner);
		else
			gpio_device_get(desc->gdev);
	}

	if (ret)
		gpiod_dbg(desc, "%s: status %d\n", __func__, ret);

	return ret;
}

static void gpiod_free_commit(struct gpio_desc *desc)
{
	unsigned long flags;

	might_sleep();

	CLASS(gpio_chip_guard, guard)(desc);

	flags = READ_ONCE(desc->flags);

	if (guard.gc && test_bit(FLAG_REQUESTED, &flags)) {
		if (guard.gc->free)
			guard.gc->free(guard.gc, gpio_chip_hwgpio(desc));

		clear_bit(FLAG_ACTIVE_LOW, &flags);
		clear_bit(FLAG_REQUESTED, &flags);
		clear_bit(FLAG_OPEN_DRAIN, &flags);
		clear_bit(FLAG_OPEN_SOURCE, &flags);
		clear_bit(FLAG_PULL_UP, &flags);
		clear_bit(FLAG_PULL_DOWN, &flags);
		clear_bit(FLAG_BIAS_DISABLE, &flags);
		clear_bit(FLAG_EDGE_RISING, &flags);
		clear_bit(FLAG_EDGE_FALLING, &flags);
		clear_bit(FLAG_IS_HOGGED, &flags);
#ifdef CONFIG_OF_DYNAMIC
		WRITE_ONCE(desc->hog, NULL);
#endif
		desc_set_label(desc, NULL);
		WRITE_ONCE(desc->flags, flags);

		gpiod_line_state_notify(desc, GPIOLINE_CHANGED_RELEASED);
	}
}

void gpiod_free(struct gpio_desc *desc)
{
	VALIDATE_DESC_VOID(desc);

	gpiod_free_commit(desc);
	module_put(desc->gdev->owner);
	gpio_device_put(desc->gdev);
}

/**
 * gpiochip_dup_line_label - Get a copy of the consumer label.
 * @gc: GPIO chip controlling this line.
 * @offset: Hardware offset of the line.
 *
 * Returns:
 * Pointer to a copy of the consumer label if the line is requested or NULL
 * if it's not. If a valid pointer was returned, it must be freed using
 * kfree(). In case of a memory allocation error, the function returns %ENOMEM.
 *
 * Must not be called from atomic context.
 */
char *gpiochip_dup_line_label(struct gpio_chip *gc, unsigned int offset)
{
	struct gpio_desc *desc;
	char *label;

	desc = gpiochip_get_desc(gc, offset);
	if (IS_ERR(desc))
		return NULL;

	if (!test_bit(FLAG_REQUESTED, &desc->flags))
		return NULL;

	guard(srcu)(&desc->gdev->desc_srcu);

	label = kstrdup(gpiod_get_label(desc), GFP_KERNEL);
	if (!label)
		return ERR_PTR(-ENOMEM);

	return label;
}
EXPORT_SYMBOL_GPL(gpiochip_dup_line_label);

static inline const char *function_name_or_default(const char *con_id)
{
	return con_id ?: "(default)";
}

/**
 * gpiochip_request_own_desc - Allow GPIO chip to request its own descriptor
 * @gc: GPIO chip
 * @hwnum: hardware number of the GPIO for which to request the descriptor
 * @label: label for the GPIO
 * @lflags: lookup flags for this GPIO or 0 if default, this can be used to
 * specify things like line inversion semantics with the machine flags
 * such as GPIO_OUT_LOW
 * @dflags: descriptor request flags for this GPIO or 0 if default, this
 * can be used to specify consumer semantics such as open drain
 *
 * Function allows GPIO chip drivers to request and use their own GPIO
 * descriptors via gpiolib API. Difference to gpiod_request() is that this
 * function will not increase reference count of the GPIO chip module. This
 * allows the GPIO chip module to be unloaded as needed (we assume that the
 * GPIO chip driver handles freeing the GPIOs it has requested).
 *
 * Returns:
 * A pointer to the GPIO descriptor, or an ERR_PTR()-encoded negative error
 * code on failure.
 */
struct gpio_desc *gpiochip_request_own_desc(struct gpio_chip *gc,
					    unsigned int hwnum,
					    const char *label,
					    enum gpio_lookup_flags lflags,
					    enum gpiod_flags dflags)
{
	struct gpio_desc *desc = gpiochip_get_desc(gc, hwnum);
	const char *name = function_name_or_default(label);
	int ret;

	if (IS_ERR(desc)) {
		chip_err(gc, "failed to get GPIO %s descriptor\n", name);
		return desc;
	}

	ret = gpiod_request_commit(desc, label);
	if (ret < 0)
		return ERR_PTR(ret);

	ret = gpiod_configure_flags(desc, label, lflags, dflags);
	if (ret) {
		gpiod_free_commit(desc);
		chip_err(gc, "setup of own GPIO %s failed\n", name);
		return ERR_PTR(ret);
	}

	return desc;
}
EXPORT_SYMBOL_GPL(gpiochip_request_own_desc);

/**
 * gpiochip_free_own_desc - Free GPIO requested by the chip driver
 * @desc: GPIO descriptor to free
 *
 * Function frees the given GPIO requested previously with
 * gpiochip_request_own_desc().
 */
void gpiochip_free_own_desc(struct gpio_desc *desc)
{
	if (desc)
		gpiod_free_commit(desc);
}
EXPORT_SYMBOL_GPL(gpiochip_free_own_desc);

/*
 * Drivers MUST set GPIO direction before making get/set calls.  In
 * some cases this is done in early boot, before IRQs are enabled.
 *
 * As a rule these aren't called more than once (except for drivers
 * using the open-drain emulation idiom) so these are natural places
 * to accumulate extra debugging checks.  Note that we can't (yet)
 * rely on gpio_request() having been called beforehand.
 */

static int gpio_do_set_config(struct gpio_chip *gc, unsigned int offset,
			      unsigned long config)
{
	if (!gc->set_config)
		return -ENOTSUPP;

	return gc->set_config(gc, offset, config);
}

static int gpio_set_config_with_argument(struct gpio_desc *desc,
					 enum pin_config_param mode,
					 u32 argument)
{
	unsigned long config;

	CLASS(gpio_chip_guard, guard)(desc);
	if (!guard.gc)
		return -ENODEV;

	config = pinconf_to_config_packed(mode, argument);
	return gpio_do_set_config(guard.gc, gpio_chip_hwgpio(desc), config);
}

static int gpio_set_config_with_argument_optional(struct gpio_desc *desc,
						  enum pin_config_param mode,
						  u32 argument)
{
	struct device *dev = &desc->gdev->dev;
	int gpio = gpio_chip_hwgpio(desc);
	int ret;

	ret = gpio_set_config_with_argument(desc, mode, argument);
	if (ret != -ENOTSUPP)
		return ret;

	switch (mode) {
	case PIN_CONFIG_PERSIST_STATE:
		dev_dbg(dev, "Persistence not supported for GPIO %d\n", gpio);
		break;
	default:
		break;
	}

	return 0;
}

static int gpio_set_config(struct gpio_desc *desc, enum pin_config_param mode)
{
	return gpio_set_config_with_argument(desc, mode, 0);
}

static int gpio_set_bias(struct gpio_desc *desc)
{
	enum pin_config_param bias;
	unsigned long flags;
	unsigned int arg;

	flags = READ_ONCE(desc->flags);

	if (test_bit(FLAG_BIAS_DISABLE, &flags))
		bias = PIN_CONFIG_BIAS_DISABLE;
	else if (test_bit(FLAG_PULL_UP, &flags))
		bias = PIN_CONFIG_BIAS_PULL_UP;
	else if (test_bit(FLAG_PULL_DOWN, &flags))
		bias = PIN_CONFIG_BIAS_PULL_DOWN;
	else
		return 0;

	switch (bias) {
	case PIN_CONFIG_BIAS_PULL_DOWN:
	case PIN_CONFIG_BIAS_PULL_UP:
		arg = 1;
		break;

	default:
		arg = 0;
		break;
	}

	return gpio_set_config_with_argument_optional(desc, bias, arg);
}

/**
 * gpio_set_debounce_timeout() - Set debounce timeout
 * @desc:	GPIO descriptor to set the debounce timeout
 * @debounce:	Debounce timeout in microseconds
 *
 * The function calls the certain GPIO driver to set debounce timeout
 * in the hardware.
 *
 * Returns 0 on success, or negative error code otherwise.
 */
int gpio_set_debounce_timeout(struct gpio_desc *desc, unsigned int debounce)
{
	return gpio_set_config_with_argument_optional(desc,
						      PIN_CONFIG_INPUT_DEBOUNCE,
						      debounce);
}

/**
 * gpiod_direction_input - set the GPIO direction to input
 * @desc:	GPIO to set to input
 *
 * Set the direction of the passed GPIO to input, such as gpiod_get_value() can
 * be called safely on it.
 *
 * Return 0 in case of success, else an error code.
 */
int gpiod_direction_input(struct gpio_desc *desc)
{
	int ret = 0;

	VALIDATE_DESC(desc);

	CLASS(gpio_chip_guard, guard)(desc);
	if (!guard.gc)
		return -ENODEV;

	/*
	 * It is legal to have no .get() and .direction_input() specified if
	 * the chip is output-only, but you can't specify .direction_input()
	 * and not support the .get() operation, that doesn't make sense.
	 */
	if (!guard.gc->get && guard.gc->direction_input) {
		gpiod_warn(desc,
			   "%s: missing get() but have direction_input()\n",
			   __func__);
		return -EIO;
	}

	/*
	 * If we have a .direction_input() callback, things are simple,
	 * just call it. Else we are some input-only chip so try to check the
	 * direction (if .get_direction() is supported) else we silently
	 * assume we are in input mode after this.
	 */
	if (guard.gc->direction_input) {
		ret = guard.gc->direction_input(guard.gc,
						gpio_chip_hwgpio(desc));
	} else if (guard.gc->get_direction &&
		  (guard.gc->get_direction(guard.gc,
					   gpio_chip_hwgpio(desc)) != 1)) {
		gpiod_warn(desc,
			   "%s: missing direction_input() operation and line is output\n",
			   __func__);
		return -EIO;
	}
	if (ret == 0) {
		clear_bit(FLAG_IS_OUT, &desc->flags);
		ret = gpio_set_bias(desc);
	}

	trace_gpio_direction(desc_to_gpio(desc), 1, ret);

	return ret;
}
EXPORT_SYMBOL_GPL(gpiod_direction_input);

static int gpiod_direction_output_raw_commit(struct gpio_desc *desc, int value)
{
	int val = !!value, ret = 0;

	CLASS(gpio_chip_guard, guard)(desc);
	if (!guard.gc)
		return -ENODEV;

	/*
	 * It's OK not to specify .direction_output() if the gpiochip is
	 * output-only, but if there is then not even a .set() operation it
	 * is pretty tricky to drive the output line.
	 */
	if (!guard.gc->set && !guard.gc->direction_output) {
		gpiod_warn(desc,
			   "%s: missing set() and direction_output() operations\n",
			   __func__);
		return -EIO;
	}

	if (guard.gc->direction_output) {
		ret = guard.gc->direction_output(guard.gc,
						 gpio_chip_hwgpio(desc), val);
	} else {
		/* Check that we are in output mode if we can */
		if (guard.gc->get_direction &&
		    guard.gc->get_direction(guard.gc, gpio_chip_hwgpio(desc))) {
			gpiod_warn(desc,
				"%s: missing direction_output() operation\n",
				__func__);
			return -EIO;
		}
		/*
		 * If we can't actively set the direction, we are some
		 * output-only chip, so just drive the output as desired.
		 */
		guard.gc->set(guard.gc, gpio_chip_hwgpio(desc), val);
	}

	if (!ret)
		set_bit(FLAG_IS_OUT, &desc->flags);
	trace_gpio_value(desc_to_gpio(desc), 0, val);
	trace_gpio_direction(desc_to_gpio(desc), 0, ret);
	return ret;
}

/**
 * gpiod_direction_output_raw - set the GPIO direction to output
 * @desc:	GPIO to set to output
 * @value:	initial output value of the GPIO
 *
 * Set the direction of the passed GPIO to output, such as gpiod_set_value() can
 * be called safely on it. The initial value of the output must be specified
 * as raw value on the physical line without regard for the ACTIVE_LOW status.
 *
 * Return 0 in case of success, else an error code.
 */
int gpiod_direction_output_raw(struct gpio_desc *desc, int value)
{
	VALIDATE_DESC(desc);
	return gpiod_direction_output_raw_commit(desc, value);
}
EXPORT_SYMBOL_GPL(gpiod_direction_output_raw);

/**
 * gpiod_direction_output - set the GPIO direction to output
 * @desc:	GPIO to set to output
 * @value:	initial output value of the GPIO
 *
 * Set the direction of the passed GPIO to output, such as gpiod_set_value() can
 * be called safely on it. The initial value of the output must be specified
 * as the logical value of the GPIO, i.e. taking its ACTIVE_LOW status into
 * account.
 *
 * Return 0 in case of success, else an error code.
 */
int gpiod_direction_output(struct gpio_desc *desc, int value)
{
	unsigned long flags;
	int ret;

	VALIDATE_DESC(desc);

	flags = READ_ONCE(desc->flags);

	if (test_bit(FLAG_ACTIVE_LOW, &flags))
		value = !value;
	else
		value = !!value;

	/* GPIOs used for enabled IRQs shall not be set as output */
	if (test_bit(FLAG_USED_AS_IRQ, &flags) &&
	    test_bit(FLAG_IRQ_IS_ENABLED, &flags)) {
		gpiod_err(desc,
			  "%s: tried to set a GPIO tied to an IRQ as output\n",
			  __func__);
		return -EIO;
	}

	if (test_bit(FLAG_OPEN_DRAIN, &flags)) {
		/* First see if we can enable open drain in hardware */
		ret = gpio_set_config(desc, PIN_CONFIG_DRIVE_OPEN_DRAIN);
		if (!ret)
			goto set_output_value;
		/* Emulate open drain by not actively driving the line high */
		if (value) {
			ret = gpiod_direction_input(desc);
			goto set_output_flag;
		}
	} else if (test_bit(FLAG_OPEN_SOURCE, &flags)) {
		ret = gpio_set_config(desc, PIN_CONFIG_DRIVE_OPEN_SOURCE);
		if (!ret)
			goto set_output_value;
		/* Emulate open source by not actively driving the line low */
		if (!value) {
			ret = gpiod_direction_input(desc);
			goto set_output_flag;
		}
	} else {
		gpio_set_config(desc, PIN_CONFIG_DRIVE_PUSH_PULL);
	}

set_output_value:
	ret = gpio_set_bias(desc);
	if (ret)
		return ret;
	return gpiod_direction_output_raw_commit(desc, value);

set_output_flag:
	/*
	 * When emulating open-source or open-drain functionalities by not
	 * actively driving the line (setting mode to input) we still need to
	 * set the IS_OUT flag or otherwise we won't be able to set the line
	 * value anymore.
	 */
	if (ret == 0)
		set_bit(FLAG_IS_OUT, &desc->flags);
	return ret;
}
EXPORT_SYMBOL_GPL(gpiod_direction_output);

/**
 * gpiod_enable_hw_timestamp_ns - Enable hardware timestamp in nanoseconds.
 *
 * @desc: GPIO to enable.
 * @flags: Flags related to GPIO edge.
 *
 * Return 0 in case of success, else negative error code.
 */
int gpiod_enable_hw_timestamp_ns(struct gpio_desc *desc, unsigned long flags)
{
	int ret = 0;

	VALIDATE_DESC(desc);

	CLASS(gpio_chip_guard, guard)(desc);
	if (!guard.gc)
		return -ENODEV;

	if (!guard.gc->en_hw_timestamp) {
		gpiod_warn(desc, "%s: hw ts not supported\n", __func__);
		return -ENOTSUPP;
	}

	ret = guard.gc->en_hw_timestamp(guard.gc,
					gpio_chip_hwgpio(desc), flags);
	if (ret)
		gpiod_warn(desc, "%s: hw ts request failed\n", __func__);

	return ret;
}
EXPORT_SYMBOL_GPL(gpiod_enable_hw_timestamp_ns);

/**
 * gpiod_disable_hw_timestamp_ns - Disable hardware timestamp.
 *
 * @desc: GPIO to disable.
 * @flags: Flags related to GPIO edge, same value as used during enable call.
 *
 * Return 0 in case of success, else negative error code.
 */
int gpiod_disable_hw_timestamp_ns(struct gpio_desc *desc, unsigned long flags)
{
	int ret = 0;

	VALIDATE_DESC(desc);

	CLASS(gpio_chip_guard, guard)(desc);
	if (!guard.gc)
		return -ENODEV;

	if (!guard.gc->dis_hw_timestamp) {
		gpiod_warn(desc, "%s: hw ts not supported\n", __func__);
		return -ENOTSUPP;
	}

	ret = guard.gc->dis_hw_timestamp(guard.gc, gpio_chip_hwgpio(desc),
					 flags);
	if (ret)
		gpiod_warn(desc, "%s: hw ts release failed\n", __func__);

	return ret;
}
EXPORT_SYMBOL_GPL(gpiod_disable_hw_timestamp_ns);

/**
 * gpiod_set_config - sets @config for a GPIO
 * @desc: descriptor of the GPIO for which to set the configuration
 * @config: Same packed config format as generic pinconf
 *
 * Returns:
 * 0 on success, %-ENOTSUPP if the controller doesn't support setting the
 * configuration.
 */
int gpiod_set_config(struct gpio_desc *desc, unsigned long config)
{
	VALIDATE_DESC(desc);

	CLASS(gpio_chip_guard, guard)(desc);
	if (!guard.gc)
		return -ENODEV;

	return gpio_do_set_config(guard.gc, gpio_chip_hwgpio(desc), config);
}
EXPORT_SYMBOL_GPL(gpiod_set_config);

/**
 * gpiod_set_debounce - sets @debounce time for a GPIO
 * @desc: descriptor of the GPIO for which to set debounce time
 * @debounce: debounce time in microseconds
 *
 * Returns:
 * 0 on success, %-ENOTSUPP if the controller doesn't support setting the
 * debounce time.
 */
int gpiod_set_debounce(struct gpio_desc *desc, unsigned int debounce)
{
	unsigned long config;

	config = pinconf_to_config_packed(PIN_CONFIG_INPUT_DEBOUNCE, debounce);
	return gpiod_set_config(desc, config);
}
EXPORT_SYMBOL_GPL(gpiod_set_debounce);

/**
 * gpiod_set_transitory - Lose or retain GPIO state on suspend or reset
 * @desc: descriptor of the GPIO for which to configure persistence
 * @transitory: True to lose state on suspend or reset, false for persistence
 *
 * Returns:
 * 0 on success, otherwise a negative error code.
 */
int gpiod_set_transitory(struct gpio_desc *desc, bool transitory)
{
	VALIDATE_DESC(desc);
	/*
	 * Handle FLAG_TRANSITORY first, enabling queries to gpiolib for
	 * persistence state.
	 */
	assign_bit(FLAG_TRANSITORY, &desc->flags, transitory);

	/* If the driver supports it, set the persistence state now */
	return gpio_set_config_with_argument_optional(desc,
						      PIN_CONFIG_PERSIST_STATE,
						      !transitory);
}

/**
 * gpiod_is_active_low - test whether a GPIO is active-low or not
 * @desc: the gpio descriptor to test
 *
 * Returns 1 if the GPIO is active-low, 0 otherwise.
 */
int gpiod_is_active_low(const struct gpio_desc *desc)
{
	VALIDATE_DESC(desc);
	return test_bit(FLAG_ACTIVE_LOW, &desc->flags);
}
EXPORT_SYMBOL_GPL(gpiod_is_active_low);

/**
 * gpiod_toggle_active_low - toggle whether a GPIO is active-low or not
 * @desc: the gpio descriptor to change
 */
void gpiod_toggle_active_low(struct gpio_desc *desc)
{
	VALIDATE_DESC_VOID(desc);
	change_bit(FLAG_ACTIVE_LOW, &desc->flags);
}
EXPORT_SYMBOL_GPL(gpiod_toggle_active_low);

static int gpio_chip_get_value(struct gpio_chip *gc, const struct gpio_desc *desc)
{
	return gc->get ? gc->get(gc, gpio_chip_hwgpio(desc)) : -EIO;
}

/* I/O calls are only valid after configuration completed; the relevant
 * "is this a valid GPIO" error checks should already have been done.
 *
 * "Get" operations are often inlinable as reading a pin value register,
 * and masking the relevant bit in that register.
 *
 * When "set" operations are inlinable, they involve writing that mask to
 * one register to set a low value, or a different register to set it high.
 * Otherwise locking is needed, so there may be little value to inlining.
 *
 *------------------------------------------------------------------------
 *
 * IMPORTANT!!!  The hot paths -- get/set value -- assume that callers
 * have requested the GPIO.  That can include implicit requesting by
 * a direction setting call.  Marking a gpio as requested locks its chip
 * in memory, guaranteeing that these table lookups need no more locking
 * and that gpiochip_remove() will fail.
 *
 * REVISIT when debugging, consider adding some instrumentation to ensure
 * that the GPIO was actually requested.
 */

static int gpiod_get_raw_value_commit(const struct gpio_desc *desc)
{
	struct gpio_device *gdev;
	struct gpio_chip *gc;
	int value;

	/* FIXME Unable to use gpio_chip_guard due to const desc. */
	gdev = desc->gdev;

	guard(srcu)(&gdev->srcu);

	gc = srcu_dereference(gdev->chip, &gdev->srcu);
	if (!gc)
		return -ENODEV;

	value = gpio_chip_get_value(gc, desc);
	value = value < 0 ? value : !!value;
	trace_gpio_value(desc_to_gpio(desc), 1, value);
	return value;
}

static int gpio_chip_get_multiple(struct gpio_chip *gc,
				  unsigned long *mask, unsigned long *bits)
{
	if (gc->get_multiple)
		return gc->get_multiple(gc, mask, bits);
	if (gc->get) {
		int i, value;

		for_each_set_bit(i, mask, gc->ngpio) {
			value = gc->get(gc, i);
			if (value < 0)
				return value;
			__assign_bit(i, bits, value);
		}
		return 0;
	}
	return -EIO;
}

/* The 'other' chip must be protected with its GPIO device's SRCU. */
static bool gpio_device_chip_cmp(struct gpio_device *gdev, struct gpio_chip *gc)
{
	guard(srcu)(&gdev->srcu);

	return gc == srcu_dereference(gdev->chip, &gdev->srcu);
}

int gpiod_get_array_value_complex(bool raw, bool can_sleep,
				  unsigned int array_size,
				  struct gpio_desc **desc_array,
				  struct gpio_array *array_info,
				  unsigned long *value_bitmap)
{
	int ret, i = 0;

	/*
	 * Validate array_info against desc_array and its size.
	 * It should immediately follow desc_array if both
	 * have been obtained from the same gpiod_get_array() call.
	 */
	if (array_info && array_info->desc == desc_array &&
	    array_size <= array_info->size &&
	    (void *)array_info == desc_array + array_info->size) {
		if (!can_sleep)
			WARN_ON(array_info->chip->can_sleep);

		ret = gpio_chip_get_multiple(array_info->chip,
					     array_info->get_mask,
					     value_bitmap);
		if (ret)
			return ret;

		if (!raw && !bitmap_empty(array_info->invert_mask, array_size))
			bitmap_xor(value_bitmap, value_bitmap,
				   array_info->invert_mask, array_size);

		i = find_first_zero_bit(array_info->get_mask, array_size);
		if (i == array_size)
			return 0;
	} else {
		array_info = NULL;
	}

	while (i < array_size) {
		DECLARE_BITMAP(fastpath_mask, FASTPATH_NGPIO);
		DECLARE_BITMAP(fastpath_bits, FASTPATH_NGPIO);
		unsigned long *mask, *bits;
		int first, j;

		CLASS(gpio_chip_guard, guard)(desc_array[i]);
		if (!guard.gc)
			return -ENODEV;

		if (likely(guard.gc->ngpio <= FASTPATH_NGPIO)) {
			mask = fastpath_mask;
			bits = fastpath_bits;
		} else {
			gfp_t flags = can_sleep ? GFP_KERNEL : GFP_ATOMIC;

			mask = bitmap_alloc(guard.gc->ngpio, flags);
			if (!mask)
				return -ENOMEM;

			bits = bitmap_alloc(guard.gc->ngpio, flags);
			if (!bits) {
				bitmap_free(mask);
				return -ENOMEM;
			}
		}

		bitmap_zero(mask, guard.gc->ngpio);

		if (!can_sleep)
			WARN_ON(guard.gc->can_sleep);

		/* collect all inputs belonging to the same chip */
		first = i;
		do {
			const struct gpio_desc *desc = desc_array[i];
			int hwgpio = gpio_chip_hwgpio(desc);

			__set_bit(hwgpio, mask);
			i++;

			if (array_info)
				i = find_next_zero_bit(array_info->get_mask,
						       array_size, i);
		} while ((i < array_size) &&
			 gpio_device_chip_cmp(desc_array[i]->gdev, guard.gc));

		ret = gpio_chip_get_multiple(guard.gc, mask, bits);
		if (ret) {
			if (mask != fastpath_mask)
				bitmap_free(mask);
			if (bits != fastpath_bits)
				bitmap_free(bits);
			return ret;
		}

		for (j = first; j < i; ) {
			const struct gpio_desc *desc = desc_array[j];
			int hwgpio = gpio_chip_hwgpio(desc);
			int value = test_bit(hwgpio, bits);

			if (!raw && test_bit(FLAG_ACTIVE_LOW, &desc->flags))
				value = !value;
			__assign_bit(j, value_bitmap, value);
			trace_gpio_value(desc_to_gpio(desc), 1, value);
			j++;

			if (array_info)
				j = find_next_zero_bit(array_info->get_mask, i,
						       j);
		}

		if (mask != fastpath_mask)
			bitmap_free(mask);
		if (bits != fastpath_bits)
			bitmap_free(bits);
	}
	return 0;
}

/**
 * gpiod_get_raw_value() - return a gpio's raw value
 * @desc: gpio whose value will be returned
 *
 * Return the GPIO's raw value, i.e. the value of the physical line disregarding
 * its ACTIVE_LOW status, or negative errno on failure.
 *
 * This function can be called from contexts where we cannot sleep, and will
 * complain if the GPIO chip functions potentially sleep.
 */
int gpiod_get_raw_value(const struct gpio_desc *desc)
{
	VALIDATE_DESC(desc);
	/* Should be using gpiod_get_raw_value_cansleep() */
	WARN_ON(desc->gdev->can_sleep);
	return gpiod_get_raw_value_commit(desc);
}
EXPORT_SYMBOL_GPL(gpiod_get_raw_value);

/**
 * gpiod_get_value() - return a gpio's value
 * @desc: gpio whose value will be returned
 *
 * Return the GPIO's logical value, i.e. taking the ACTIVE_LOW status into
 * account, or negative errno on failure.
 *
 * This function can be called from contexts where we cannot sleep, and will
 * complain if the GPIO chip functions potentially sleep.
 */
int gpiod_get_value(const struct gpio_desc *desc)
{
	int value;

	VALIDATE_DESC(desc);
	/* Should be using gpiod_get_value_cansleep() */
	WARN_ON(desc->gdev->can_sleep);

	value = gpiod_get_raw_value_commit(desc);
	if (value < 0)
		return value;

	if (test_bit(FLAG_ACTIVE_LOW, &desc->flags))
		value = !value;

	return value;
}
EXPORT_SYMBOL_GPL(gpiod_get_value);

/**
 * gpiod_get_raw_array_value() - read raw values from an array of GPIOs
 * @array_size: number of elements in the descriptor array / value bitmap
 * @desc_array: array of GPIO descriptors whose values will be read
 * @array_info: information on applicability of fast bitmap processing path
 * @value_bitmap: bitmap to store the read values
 *
 * Read the raw values of the GPIOs, i.e. the values of the physical lines
 * without regard for their ACTIVE_LOW status.  Return 0 in case of success,
 * else an error code.
 *
 * This function can be called from contexts where we cannot sleep,
 * and it will complain if the GPIO chip functions potentially sleep.
 */
int gpiod_get_raw_array_value(unsigned int array_size,
			      struct gpio_desc **desc_array,
			      struct gpio_array *array_info,
			      unsigned long *value_bitmap)
{
	if (!desc_array)
		return -EINVAL;
	return gpiod_get_array_value_complex(true, false, array_size,
					     desc_array, array_info,
					     value_bitmap);
}
EXPORT_SYMBOL_GPL(gpiod_get_raw_array_value);

/**
 * gpiod_get_array_value() - read values from an array of GPIOs
 * @array_size: number of elements in the descriptor array / value bitmap
 * @desc_array: array of GPIO descriptors whose values will be read
 * @array_info: information on applicability of fast bitmap processing path
 * @value_bitmap: bitmap to store the read values
 *
 * Read the logical values of the GPIOs, i.e. taking their ACTIVE_LOW status
 * into account.  Return 0 in case of success, else an error code.
 *
 * This function can be called from contexts where we cannot sleep,
 * and it will complain if the GPIO chip functions potentially sleep.
 */
int gpiod_get_array_value(unsigned int array_size,
			  struct gpio_desc **desc_array,
			  struct gpio_array *array_info,
			  unsigned long *value_bitmap)
{
	if (!desc_array)
		return -EINVAL;
	return gpiod_get_array_value_complex(false, false, array_size,
					     desc_array, array_info,
					     value_bitmap);
}
EXPORT_SYMBOL_GPL(gpiod_get_array_value);

/*
 *  gpio_set_open_drain_value_commit() - Set the open drain gpio's value.
 * @desc: gpio descriptor whose state need to be set.
 * @value: Non-zero for setting it HIGH otherwise it will set to LOW.
 */
static void gpio_set_open_drain_value_commit(struct gpio_desc *desc, bool value)
{
	int ret = 0, offset = gpio_chip_hwgpio(desc);

	CLASS(gpio_chip_guard, guard)(desc);
	if (!guard.gc)
		return;

	if (value) {
		ret = guard.gc->direction_input(guard.gc, offset);
	} else {
		ret = guard.gc->direction_output(guard.gc, offset, 0);
		if (!ret)
			set_bit(FLAG_IS_OUT, &desc->flags);
	}
	trace_gpio_direction(desc_to_gpio(desc), value, ret);
	if (ret < 0)
		gpiod_err(desc,
			  "%s: Error in set_value for open drain err %d\n",
			  __func__, ret);
}

/*
 *  _gpio_set_open_source_value() - Set the open source gpio's value.
 * @desc: gpio descriptor whose state need to be set.
 * @value: Non-zero for setting it HIGH otherwise it will set to LOW.
 */
static void gpio_set_open_source_value_commit(struct gpio_desc *desc, bool value)
{
	int ret = 0, offset = gpio_chip_hwgpio(desc);

	CLASS(gpio_chip_guard, guard)(desc);
	if (!guard.gc)
		return;

	if (value) {
		ret = guard.gc->direction_output(guard.gc, offset, 1);
		if (!ret)
			set_bit(FLAG_IS_OUT, &desc->flags);
	} else {
		ret = guard.gc->direction_input(guard.gc, offset);
	}
	trace_gpio_direction(desc_to_gpio(desc), !value, ret);
	if (ret < 0)
		gpiod_err(desc,
			  "%s: Error in set_value for open source err %d\n",
			  __func__, ret);
}

static void gpiod_set_raw_value_commit(struct gpio_desc *desc, bool value)
{
	CLASS(gpio_chip_guard, guard)(desc);
	if (!guard.gc)
		return;

	trace_gpio_value(desc_to_gpio(desc), 0, value);
	guard.gc->set(guard.gc, gpio_chip_hwgpio(desc), value);
}

/*
 * set multiple outputs on the same chip;
 * use the chip's set_multiple function if available;
 * otherwise set the outputs sequentially;
 * @chip: the GPIO chip we operate on
 * @mask: bit mask array; one bit per output; BITS_PER_LONG bits per word
 *        defines which outputs are to be changed
 * @bits: bit value array; one bit per output; BITS_PER_LONG bits per word
 *        defines the values the outputs specified by mask are to be set to
 */
static void gpio_chip_set_multiple(struct gpio_chip *gc,
				   unsigned long *mask, unsigned long *bits)
{
	if (gc->set_multiple) {
		gc->set_multiple(gc, mask, bits);
	} else {
		unsigned int i;

		/* set outputs if the corresponding mask bit is set */
		for_each_set_bit(i, mask, gc->ngpio)
			gc->set(gc, i, test_bit(i, bits));
	}
}

int gpiod_set_array_value_complex(bool raw, bool can_sleep,
				  unsigned int array_size,
				  struct gpio_desc **desc_array,
				  struct gpio_array *array_info,
				  unsigned long *value_bitmap)
{
	int i = 0;

	/*
	 * Validate array_info against desc_array and its size.
	 * It should immediately follow desc_array if both
	 * have been obtained from the same gpiod_get_array() call.
	 */
	if (array_info && array_info->desc == desc_array &&
	    array_size <= array_info->size &&
	    (void *)array_info == desc_array + array_info->size) {
		if (!can_sleep)
			WARN_ON(array_info->chip->can_sleep);

		if (!raw && !bitmap_empty(array_info->invert_mask, array_size))
			bitmap_xor(value_bitmap, value_bitmap,
				   array_info->invert_mask, array_size);

		gpio_chip_set_multiple(array_info->chip, array_info->set_mask,
				       value_bitmap);

		i = find_first_zero_bit(array_info->set_mask, array_size);
		if (i == array_size)
			return 0;
	} else {
		array_info = NULL;
	}

	while (i < array_size) {
		DECLARE_BITMAP(fastpath_mask, FASTPATH_NGPIO);
		DECLARE_BITMAP(fastpath_bits, FASTPATH_NGPIO);
		unsigned long *mask, *bits;
		int count = 0;

		CLASS(gpio_chip_guard, guard)(desc_array[i]);
		if (!guard.gc)
			return -ENODEV;

		if (likely(guard.gc->ngpio <= FASTPATH_NGPIO)) {
			mask = fastpath_mask;
			bits = fastpath_bits;
		} else {
			gfp_t flags = can_sleep ? GFP_KERNEL : GFP_ATOMIC;

			mask = bitmap_alloc(guard.gc->ngpio, flags);
			if (!mask)
				return -ENOMEM;

			bits = bitmap_alloc(guard.gc->ngpio, flags);
			if (!bits) {
				bitmap_free(mask);
				return -ENOMEM;
			}
		}

		bitmap_zero(mask, guard.gc->ngpio);

		if (!can_sleep)
			WARN_ON(guard.gc->can_sleep);

		do {
			struct gpio_desc *desc = desc_array[i];
			int hwgpio = gpio_chip_hwgpio(desc);
			int value = test_bit(i, value_bitmap);

			/*
			 * Pins applicable for fast input but not for
			 * fast output processing may have been already
			 * inverted inside the fast path, skip them.
			 */
			if (!raw && !(array_info &&
			    test_bit(i, array_info->invert_mask)) &&
			    test_bit(FLAG_ACTIVE_LOW, &desc->flags))
				value = !value;
			trace_gpio_value(desc_to_gpio(desc), 0, value);
			/*
			 * collect all normal outputs belonging to the same chip
			 * open drain and open source outputs are set individually
			 */
			if (test_bit(FLAG_OPEN_DRAIN, &desc->flags) && !raw) {
				gpio_set_open_drain_value_commit(desc, value);
			} else if (test_bit(FLAG_OPEN_SOURCE, &desc->flags) && !raw) {
				gpio_set_open_source_value_commit(desc, value);
			} else {
				__set_bit(hwgpio, mask);
				__assign_bit(hwgpio, bits, value);
				count++;
			}
			i++;

			if (array_info)
				i = find_next_zero_bit(array_info->set_mask,
						       array_size, i);
		} while ((i < array_size) &&
			 gpio_device_chip_cmp(desc_array[i]->gdev, guard.gc));
		/* push collected bits to outputs */
		if (count != 0)
			gpio_chip_set_multiple(guard.gc, mask, bits);

		if (mask != fastpath_mask)
			bitmap_free(mask);
		if (bits != fastpath_bits)
			bitmap_free(bits);
	}
	return 0;
}

/**
 * gpiod_set_raw_value() - assign a gpio's raw value
 * @desc: gpio whose value will be assigned
 * @value: value to assign
 *
 * Set the raw value of the GPIO, i.e. the value of its physical line without
 * regard for its ACTIVE_LOW status.
 *
 * This function can be called from contexts where we cannot sleep, and will
 * complain if the GPIO chip functions potentially sleep.
 */
void gpiod_set_raw_value(struct gpio_desc *desc, int value)
{
	VALIDATE_DESC_VOID(desc);
	/* Should be using gpiod_set_raw_value_cansleep() */
	WARN_ON(desc->gdev->can_sleep);
	gpiod_set_raw_value_commit(desc, value);
}
EXPORT_SYMBOL_GPL(gpiod_set_raw_value);

/**
 * gpiod_set_value_nocheck() - set a GPIO line value without checking
 * @desc: the descriptor to set the value on
 * @value: value to set
 *
 * This sets the value of a GPIO line backing a descriptor, applying
 * different semantic quirks like active low and open drain/source
 * handling.
 */
static void gpiod_set_value_nocheck(struct gpio_desc *desc, int value)
{
	if (test_bit(FLAG_ACTIVE_LOW, &desc->flags))
		value = !value;
	if (test_bit(FLAG_OPEN_DRAIN, &desc->flags))
		gpio_set_open_drain_value_commit(desc, value);
	else if (test_bit(FLAG_OPEN_SOURCE, &desc->flags))
		gpio_set_open_source_value_commit(desc, value);
	else
		gpiod_set_raw_value_commit(desc, value);
}

/**
 * gpiod_set_value() - assign a gpio's value
 * @desc: gpio whose value will be assigned
 * @value: value to assign
 *
 * Set the logical value of the GPIO, i.e. taking its ACTIVE_LOW,
 * OPEN_DRAIN and OPEN_SOURCE flags into account.
 *
 * This function can be called from contexts where we cannot sleep, and will
 * complain if the GPIO chip functions potentially sleep.
 */
void gpiod_set_value(struct gpio_desc *desc, int value)
{
	VALIDATE_DESC_VOID(desc);
	/* Should be using gpiod_set_value_cansleep() */
	WARN_ON(desc->gdev->can_sleep);
	gpiod_set_value_nocheck(desc, value);
}
EXPORT_SYMBOL_GPL(gpiod_set_value);

/**
 * gpiod_set_raw_array_value() - assign values to an array of GPIOs
 * @array_size: number of elements in the descriptor array / value bitmap
 * @desc_array: array of GPIO descriptors whose values will be assigned
 * @array_info: information on applicability of fast bitmap processing path
 * @value_bitmap: bitmap of values to assign
 *
 * Set the raw values of the GPIOs, i.e. the values of the physical lines
 * without regard for their ACTIVE_LOW status.
 *
 * This function can be called from contexts where we cannot sleep, and will
 * complain if the GPIO chip functions potentially sleep.
 */
int gpiod_set_raw_array_value(unsigned int array_size,
			      struct gpio_desc **desc_array,
			      struct gpio_array *array_info,
			      unsigned long *value_bitmap)
{
	if (!desc_array)
		return -EINVAL;
	return gpiod_set_array_value_complex(true, false, array_size,
					desc_array, array_info, value_bitmap);
}
EXPORT_SYMBOL_GPL(gpiod_set_raw_array_value);

/**
 * gpiod_set_array_value() - assign values to an array of GPIOs
 * @array_size: number of elements in the descriptor array / value bitmap
 * @desc_array: array of GPIO descriptors whose values will be assigned
 * @array_info: information on applicability of fast bitmap processing path
 * @value_bitmap: bitmap of values to assign
 *
 * Set the logical values of the GPIOs, i.e. taking their ACTIVE_LOW status
 * into account.
 *
 * This function can be called from contexts where we cannot sleep, and will
 * complain if the GPIO chip functions potentially sleep.
 */
int gpiod_set_array_value(unsigned int array_size,
			  struct gpio_desc **desc_array,
			  struct gpio_array *array_info,
			  unsigned long *value_bitmap)
{
	if (!desc_array)
		return -EINVAL;
	return gpiod_set_array_value_complex(false, false, array_size,
					     desc_array, array_info,
					     value_bitmap);
}
EXPORT_SYMBOL_GPL(gpiod_set_array_value);

/**
 * gpiod_cansleep() - report whether gpio value access may sleep
 * @desc: gpio to check
 *
 */
int gpiod_cansleep(const struct gpio_desc *desc)
{
	VALIDATE_DESC(desc);
	return desc->gdev->can_sleep;
}
EXPORT_SYMBOL_GPL(gpiod_cansleep);

/**
 * gpiod_set_consumer_name() - set the consumer name for the descriptor
 * @desc: gpio to set the consumer name on
 * @name: the new consumer name
 */
int gpiod_set_consumer_name(struct gpio_desc *desc, const char *name)
{
	VALIDATE_DESC(desc);

	return desc_set_label(desc, name);
}
EXPORT_SYMBOL_GPL(gpiod_set_consumer_name);

/**
 * gpiod_to_irq() - return the IRQ corresponding to a GPIO
 * @desc: gpio whose IRQ will be returned (already requested)
 *
 * Return the IRQ corresponding to the passed GPIO, or an error code in case of
 * error.
 */
int gpiod_to_irq(const struct gpio_desc *desc)
{
	struct gpio_device *gdev;
	struct gpio_chip *gc;
	int offset;

	/*
	 * Cannot VALIDATE_DESC() here as gpiod_to_irq() consumer semantics
	 * requires this function to not return zero on an invalid descriptor
	 * but rather a negative error number.
	 */
	if (!desc || IS_ERR(desc))
		return -EINVAL;

	gdev = desc->gdev;
	/* FIXME Cannot use gpio_chip_guard due to const desc. */
	guard(srcu)(&gdev->srcu);
	gc = srcu_dereference(gdev->chip, &gdev->srcu);
	if (!gc)
		return -ENODEV;

	offset = gpio_chip_hwgpio(desc);
	if (gc->to_irq) {
		int retirq = gc->to_irq(gc, offset);

		/* Zero means NO_IRQ */
		if (!retirq)
			return -ENXIO;

		return retirq;
	}
#ifdef CONFIG_GPIOLIB_IRQCHIP
	if (gc->irq.chip) {
		/*
		 * Avoid race condition with other code, which tries to lookup
		 * an IRQ before the irqchip has been properly registered,
		 * i.e. while gpiochip is still being brought up.
		 */
		return -EPROBE_DEFER;
	}
#endif
	return -ENXIO;
}
EXPORT_SYMBOL_GPL(gpiod_to_irq);

/**
 * gpiochip_lock_as_irq() - lock a GPIO to be used as IRQ
 * @gc: the chip the GPIO to lock belongs to
 * @offset: the offset of the GPIO to lock as IRQ
 *
 * This is used directly by GPIO drivers that want to lock down
 * a certain GPIO line to be used for IRQs.
 */
int gpiochip_lock_as_irq(struct gpio_chip *gc, unsigned int offset)
{
	struct gpio_desc *desc;

	desc = gpiochip_get_desc(gc, offset);
	if (IS_ERR(desc))
		return PTR_ERR(desc);

	/*
	 * If it's fast: flush the direction setting if something changed
	 * behind our back
	 */
	if (!gc->can_sleep && gc->get_direction) {
		int dir = gpiod_get_direction(desc);

		if (dir < 0) {
			chip_err(gc, "%s: cannot get GPIO direction\n",
				 __func__);
			return dir;
		}
	}

	/* To be valid for IRQ the line needs to be input or open drain */
	if (test_bit(FLAG_IS_OUT, &desc->flags) &&
	    !test_bit(FLAG_OPEN_DRAIN, &desc->flags)) {
		chip_err(gc,
			 "%s: tried to flag a GPIO set as output for IRQ\n",
			 __func__);
		return -EIO;
	}

	set_bit(FLAG_USED_AS_IRQ, &desc->flags);
	set_bit(FLAG_IRQ_IS_ENABLED, &desc->flags);

	return 0;
}
EXPORT_SYMBOL_GPL(gpiochip_lock_as_irq);

/**
 * gpiochip_unlock_as_irq() - unlock a GPIO used as IRQ
 * @gc: the chip the GPIO to lock belongs to
 * @offset: the offset of the GPIO to lock as IRQ
 *
 * This is used directly by GPIO drivers that want to indicate
 * that a certain GPIO is no longer used exclusively for IRQ.
 */
void gpiochip_unlock_as_irq(struct gpio_chip *gc, unsigned int offset)
{
	struct gpio_desc *desc;

	desc = gpiochip_get_desc(gc, offset);
	if (IS_ERR(desc))
		return;

	clear_bit(FLAG_USED_AS_IRQ, &desc->flags);
	clear_bit(FLAG_IRQ_IS_ENABLED, &desc->flags);
}
EXPORT_SYMBOL_GPL(gpiochip_unlock_as_irq);

void gpiochip_disable_irq(struct gpio_chip *gc, unsigned int offset)
{
	struct gpio_desc *desc = gpiochip_get_desc(gc, offset);

	if (!IS_ERR(desc) &&
	    !WARN_ON(!test_bit(FLAG_USED_AS_IRQ, &desc->flags)))
		clear_bit(FLAG_IRQ_IS_ENABLED, &desc->flags);
}
EXPORT_SYMBOL_GPL(gpiochip_disable_irq);

void gpiochip_enable_irq(struct gpio_chip *gc, unsigned int offset)
{
	struct gpio_desc *desc = gpiochip_get_desc(gc, offset);

	if (!IS_ERR(desc) &&
	    !WARN_ON(!test_bit(FLAG_USED_AS_IRQ, &desc->flags))) {
		/*
		 * We must not be output when using IRQ UNLESS we are
		 * open drain.
		 */
		WARN_ON(test_bit(FLAG_IS_OUT, &desc->flags) &&
			!test_bit(FLAG_OPEN_DRAIN, &desc->flags));
		set_bit(FLAG_IRQ_IS_ENABLED, &desc->flags);
	}
}
EXPORT_SYMBOL_GPL(gpiochip_enable_irq);

bool gpiochip_line_is_irq(struct gpio_chip *gc, unsigned int offset)
{
	if (offset >= gc->ngpio)
		return false;

	return test_bit(FLAG_USED_AS_IRQ, &gc->gpiodev->descs[offset].flags);
}
EXPORT_SYMBOL_GPL(gpiochip_line_is_irq);

int gpiochip_reqres_irq(struct gpio_chip *gc, unsigned int offset)
{
	int ret;

	if (!try_module_get(gc->gpiodev->owner))
		return -ENODEV;

	ret = gpiochip_lock_as_irq(gc, offset);
	if (ret) {
		chip_err(gc, "unable to lock HW IRQ %u for IRQ\n", offset);
		module_put(gc->gpiodev->owner);
		return ret;
	}
	return 0;
}
EXPORT_SYMBOL_GPL(gpiochip_reqres_irq);

void gpiochip_relres_irq(struct gpio_chip *gc, unsigned int offset)
{
	gpiochip_unlock_as_irq(gc, offset);
	module_put(gc->gpiodev->owner);
}
EXPORT_SYMBOL_GPL(gpiochip_relres_irq);

bool gpiochip_line_is_open_drain(struct gpio_chip *gc, unsigned int offset)
{
	if (offset >= gc->ngpio)
		return false;

	return test_bit(FLAG_OPEN_DRAIN, &gc->gpiodev->descs[offset].flags);
}
EXPORT_SYMBOL_GPL(gpiochip_line_is_open_drain);

bool gpiochip_line_is_open_source(struct gpio_chip *gc, unsigned int offset)
{
	if (offset >= gc->ngpio)
		return false;

	return test_bit(FLAG_OPEN_SOURCE, &gc->gpiodev->descs[offset].flags);
}
EXPORT_SYMBOL_GPL(gpiochip_line_is_open_source);

bool gpiochip_line_is_persistent(struct gpio_chip *gc, unsigned int offset)
{
	if (offset >= gc->ngpio)
		return false;

	return !test_bit(FLAG_TRANSITORY, &gc->gpiodev->descs[offset].flags);
}
EXPORT_SYMBOL_GPL(gpiochip_line_is_persistent);

/**
 * gpiod_get_raw_value_cansleep() - return a gpio's raw value
 * @desc: gpio whose value will be returned
 *
 * Return the GPIO's raw value, i.e. the value of the physical line disregarding
 * its ACTIVE_LOW status, or negative errno on failure.
 *
 * This function is to be called from contexts that can sleep.
 */
int gpiod_get_raw_value_cansleep(const struct gpio_desc *desc)
{
	might_sleep();
	VALIDATE_DESC(desc);
	return gpiod_get_raw_value_commit(desc);
}
EXPORT_SYMBOL_GPL(gpiod_get_raw_value_cansleep);

/**
 * gpiod_get_value_cansleep() - return a gpio's value
 * @desc: gpio whose value will be returned
 *
 * Return the GPIO's logical value, i.e. taking the ACTIVE_LOW status into
 * account, or negative errno on failure.
 *
 * This function is to be called from contexts that can sleep.
 */
int gpiod_get_value_cansleep(const struct gpio_desc *desc)
{
	int value;

	might_sleep();
	VALIDATE_DESC(desc);
	value = gpiod_get_raw_value_commit(desc);
	if (value < 0)
		return value;

	if (test_bit(FLAG_ACTIVE_LOW, &desc->flags))
		value = !value;

	return value;
}
EXPORT_SYMBOL_GPL(gpiod_get_value_cansleep);

/**
 * gpiod_get_raw_array_value_cansleep() - read raw values from an array of GPIOs
 * @array_size: number of elements in the descriptor array / value bitmap
 * @desc_array: array of GPIO descriptors whose values will be read
 * @array_info: information on applicability of fast bitmap processing path
 * @value_bitmap: bitmap to store the read values
 *
 * Read the raw values of the GPIOs, i.e. the values of the physical lines
 * without regard for their ACTIVE_LOW status.  Return 0 in case of success,
 * else an error code.
 *
 * This function is to be called from contexts that can sleep.
 */
int gpiod_get_raw_array_value_cansleep(unsigned int array_size,
				       struct gpio_desc **desc_array,
				       struct gpio_array *array_info,
				       unsigned long *value_bitmap)
{
	might_sleep();
	if (!desc_array)
		return -EINVAL;
	return gpiod_get_array_value_complex(true, true, array_size,
					     desc_array, array_info,
					     value_bitmap);
}
EXPORT_SYMBOL_GPL(gpiod_get_raw_array_value_cansleep);

/**
 * gpiod_get_array_value_cansleep() - read values from an array of GPIOs
 * @array_size: number of elements in the descriptor array / value bitmap
 * @desc_array: array of GPIO descriptors whose values will be read
 * @array_info: information on applicability of fast bitmap processing path
 * @value_bitmap: bitmap to store the read values
 *
 * Read the logical values of the GPIOs, i.e. taking their ACTIVE_LOW status
 * into account.  Return 0 in case of success, else an error code.
 *
 * This function is to be called from contexts that can sleep.
 */
int gpiod_get_array_value_cansleep(unsigned int array_size,
				   struct gpio_desc **desc_array,
				   struct gpio_array *array_info,
				   unsigned long *value_bitmap)
{
	might_sleep();
	if (!desc_array)
		return -EINVAL;
	return gpiod_get_array_value_complex(false, true, array_size,
					     desc_array, array_info,
					     value_bitmap);
}
EXPORT_SYMBOL_GPL(gpiod_get_array_value_cansleep);

/**
 * gpiod_set_raw_value_cansleep() - assign a gpio's raw value
 * @desc: gpio whose value will be assigned
 * @value: value to assign
 *
 * Set the raw value of the GPIO, i.e. the value of its physical line without
 * regard for its ACTIVE_LOW status.
 *
 * This function is to be called from contexts that can sleep.
 */
void gpiod_set_raw_value_cansleep(struct gpio_desc *desc, int value)
{
	might_sleep();
	VALIDATE_DESC_VOID(desc);
	gpiod_set_raw_value_commit(desc, value);
}
EXPORT_SYMBOL_GPL(gpiod_set_raw_value_cansleep);

/**
 * gpiod_set_value_cansleep() - assign a gpio's value
 * @desc: gpio whose value will be assigned
 * @value: value to assign
 *
 * Set the logical value of the GPIO, i.e. taking its ACTIVE_LOW status into
 * account
 *
 * This function is to be called from contexts that can sleep.
 */
void gpiod_set_value_cansleep(struct gpio_desc *desc, int value)
{
	might_sleep();
	VALIDATE_DESC_VOID(desc);
	gpiod_set_value_nocheck(desc, value);
}
EXPORT_SYMBOL_GPL(gpiod_set_value_cansleep);

/**
 * gpiod_set_raw_array_value_cansleep() - assign values to an array of GPIOs
 * @array_size: number of elements in the descriptor array / value bitmap
 * @desc_array: array of GPIO descriptors whose values will be assigned
 * @array_info: information on applicability of fast bitmap processing path
 * @value_bitmap: bitmap of values to assign
 *
 * Set the raw values of the GPIOs, i.e. the values of the physical lines
 * without regard for their ACTIVE_LOW status.
 *
 * This function is to be called from contexts that can sleep.
 */
int gpiod_set_raw_array_value_cansleep(unsigned int array_size,
				       struct gpio_desc **desc_array,
				       struct gpio_array *array_info,
				       unsigned long *value_bitmap)
{
	might_sleep();
	if (!desc_array)
		return -EINVAL;
	return gpiod_set_array_value_complex(true, true, array_size, desc_array,
				      array_info, value_bitmap);
}
EXPORT_SYMBOL_GPL(gpiod_set_raw_array_value_cansleep);

/**
 * gpiod_add_lookup_tables() - register GPIO device consumers
 * @tables: list of tables of consumers to register
 * @n: number of tables in the list
 */
void gpiod_add_lookup_tables(struct gpiod_lookup_table **tables, size_t n)
{
	unsigned int i;

	mutex_lock(&gpio_lookup_lock);

	for (i = 0; i < n; i++)
		list_add_tail(&tables[i]->list, &gpio_lookup_list);

	mutex_unlock(&gpio_lookup_lock);
}

/**
 * gpiod_set_array_value_cansleep() - assign values to an array of GPIOs
 * @array_size: number of elements in the descriptor array / value bitmap
 * @desc_array: array of GPIO descriptors whose values will be assigned
 * @array_info: information on applicability of fast bitmap processing path
 * @value_bitmap: bitmap of values to assign
 *
 * Set the logical values of the GPIOs, i.e. taking their ACTIVE_LOW status
 * into account.
 *
 * This function is to be called from contexts that can sleep.
 */
int gpiod_set_array_value_cansleep(unsigned int array_size,
				   struct gpio_desc **desc_array,
				   struct gpio_array *array_info,
				   unsigned long *value_bitmap)
{
	might_sleep();
	if (!desc_array)
		return -EINVAL;
	return gpiod_set_array_value_complex(false, true, array_size,
					     desc_array, array_info,
					     value_bitmap);
}
EXPORT_SYMBOL_GPL(gpiod_set_array_value_cansleep);

void gpiod_line_state_notify(struct gpio_desc *desc, unsigned long action)
{
	blocking_notifier_call_chain(&desc->gdev->line_state_notifier,
				     action, desc);
}

/**
 * gpiod_add_lookup_table() - register GPIO device consumers
 * @table: table of consumers to register
 */
void gpiod_add_lookup_table(struct gpiod_lookup_table *table)
{
	gpiod_add_lookup_tables(&table, 1);
}
EXPORT_SYMBOL_GPL(gpiod_add_lookup_table);

/**
 * gpiod_remove_lookup_table() - unregister GPIO device consumers
 * @table: table of consumers to unregister
 */
void gpiod_remove_lookup_table(struct gpiod_lookup_table *table)
{
	/* Nothing to remove */
	if (!table)
		return;

	mutex_lock(&gpio_lookup_lock);

	list_del(&table->list);

	mutex_unlock(&gpio_lookup_lock);
}
EXPORT_SYMBOL_GPL(gpiod_remove_lookup_table);

/**
 * gpiod_add_hogs() - register a set of GPIO hogs from machine code
 * @hogs: table of gpio hog entries with a zeroed sentinel at the end
 */
void gpiod_add_hogs(struct gpiod_hog *hogs)
{
	struct gpiod_hog *hog;

	mutex_lock(&gpio_machine_hogs_mutex);

	for (hog = &hogs[0]; hog->chip_label; hog++) {
		list_add_tail(&hog->list, &gpio_machine_hogs);

		/*
		 * The chip may have been registered earlier, so check if it
		 * exists and, if so, try to hog the line now.
		 */
		struct gpio_device *gdev __free(gpio_device_put) =
				gpio_device_find_by_label(hog->chip_label);
		if (gdev)
			gpiochip_machine_hog(gpio_device_get_chip(gdev), hog);
	}

	mutex_unlock(&gpio_machine_hogs_mutex);
}
EXPORT_SYMBOL_GPL(gpiod_add_hogs);

void gpiod_remove_hogs(struct gpiod_hog *hogs)
{
	struct gpiod_hog *hog;

	mutex_lock(&gpio_machine_hogs_mutex);
	for (hog = &hogs[0]; hog->chip_label; hog++)
		list_del(&hog->list);
	mutex_unlock(&gpio_machine_hogs_mutex);
}
EXPORT_SYMBOL_GPL(gpiod_remove_hogs);

static struct gpiod_lookup_table *gpiod_find_lookup_table(struct device *dev)
{
	const char *dev_id = dev ? dev_name(dev) : NULL;
	struct gpiod_lookup_table *table;

	list_for_each_entry(table, &gpio_lookup_list, list) {
		if (table->dev_id && dev_id) {
			/*
			 * Valid strings on both ends, must be identical to have
			 * a match
			 */
			if (!strcmp(table->dev_id, dev_id))
				return table;
		} else {
			/*
			 * One of the pointers is NULL, so both must be to have
			 * a match
			 */
			if (dev_id == table->dev_id)
				return table;
		}
	}

	return NULL;
}

static struct gpio_desc *gpiod_find(struct device *dev, const char *con_id,
				    unsigned int idx, unsigned long *flags)
{
	struct gpio_desc *desc = ERR_PTR(-ENOENT);
	struct gpiod_lookup_table *table;
	struct gpiod_lookup *p;
	struct gpio_chip *gc;

	guard(mutex)(&gpio_lookup_lock);

	table = gpiod_find_lookup_table(dev);
	if (!table)
		return desc;

	for (p = &table->table[0]; p->key; p++) {
		/* idx must always match exactly */
		if (p->idx != idx)
			continue;

		/* If the lookup entry has a con_id, require exact match */
		if (p->con_id && (!con_id || strcmp(p->con_id, con_id)))
			continue;

		if (p->chip_hwnum == U16_MAX) {
			desc = gpio_name_to_desc(p->key);
			if (desc) {
				*flags = p->flags;
				return desc;
			}

			dev_warn(dev, "cannot find GPIO line %s, deferring\n",
				 p->key);
			return ERR_PTR(-EPROBE_DEFER);
		}

		struct gpio_device *gdev __free(gpio_device_put) =
					gpio_device_find_by_label(p->key);
		if (!gdev) {
			/*
			 * As the lookup table indicates a chip with
			 * p->key should exist, assume it may
			 * still appear later and let the interested
			 * consumer be probed again or let the Deferred
			 * Probe infrastructure handle the error.
			 */
			dev_warn(dev, "cannot find GPIO chip %s, deferring\n",
				 p->key);
			return ERR_PTR(-EPROBE_DEFER);
		}

		gc = gpio_device_get_chip(gdev);

		if (gc->ngpio <= p->chip_hwnum) {
			dev_err(dev,
				"requested GPIO %u (%u) is out of range [0..%u] for chip %s\n",
				idx, p->chip_hwnum, gc->ngpio - 1,
				gc->label);
			return ERR_PTR(-EINVAL);
		}

		desc = gpio_device_get_desc(gdev, p->chip_hwnum);
		*flags = p->flags;

		return desc;
	}

	return desc;
}

static int platform_gpio_count(struct device *dev, const char *con_id)
{
	struct gpiod_lookup_table *table;
	struct gpiod_lookup *p;
	unsigned int count = 0;

	scoped_guard(mutex, &gpio_lookup_lock) {
		table = gpiod_find_lookup_table(dev);
		if (!table)
			return -ENOENT;

		for (p = &table->table[0]; p->key; p++) {
			if ((con_id && p->con_id && !strcmp(con_id, p->con_id)) ||
			    (!con_id && !p->con_id))
				count++;
		}
	}

	if (!count)
		return -ENOENT;

	return count;
}

static struct gpio_desc *gpiod_find_by_fwnode(struct fwnode_handle *fwnode,
					      struct device *consumer,
					      const char *con_id,
					      unsigned int idx,
					      enum gpiod_flags *flags,
					      unsigned long *lookupflags)
{
	const char *name = function_name_or_default(con_id);
	struct gpio_desc *desc = ERR_PTR(-ENOENT);

	if (is_of_node(fwnode)) {
		dev_dbg(consumer, "using DT '%pfw' for '%s' GPIO lookup\n", fwnode, name);
		desc = of_find_gpio(to_of_node(fwnode), con_id, idx, lookupflags);
	} else if (is_acpi_node(fwnode)) {
		dev_dbg(consumer, "using ACPI '%pfw' for '%s' GPIO lookup\n", fwnode, name);
		desc = acpi_find_gpio(fwnode, con_id, idx, flags, lookupflags);
	} else if (is_software_node(fwnode)) {
		dev_dbg(consumer, "using swnode '%pfw' for '%s' GPIO lookup\n", fwnode, name);
		desc = swnode_find_gpio(fwnode, con_id, idx, lookupflags);
	}

	return desc;
}

struct gpio_desc *gpiod_find_and_request(struct device *consumer,
					 struct fwnode_handle *fwnode,
					 const char *con_id,
					 unsigned int idx,
					 enum gpiod_flags flags,
					 const char *label,
					 bool platform_lookup_allowed)
{
	unsigned long lookupflags = GPIO_LOOKUP_FLAGS_DEFAULT;
	const char *name = function_name_or_default(con_id);
	/*
	 * scoped_guard() is implemented as a for loop, meaning static
	 * analyzers will complain about these two not being initialized.
	 */
	struct gpio_desc *desc = NULL;
	int ret = 0;

	scoped_guard(srcu, &gpio_devices_srcu) {
		desc = gpiod_find_by_fwnode(fwnode, consumer, con_id, idx,
					    &flags, &lookupflags);
		if (gpiod_not_found(desc) && platform_lookup_allowed) {
			/*
			 * Either we are not using DT or ACPI, or their lookup
			 * did not return a result. In that case, use platform
			 * lookup as a fallback.
			 */
			dev_dbg(consumer,
				"using lookup tables for GPIO lookup\n");
			desc = gpiod_find(consumer, con_id, idx, &lookupflags);
		}

		if (IS_ERR(desc)) {
			dev_dbg(consumer, "No GPIO consumer %s found\n", name);
			return desc;
		}

		/*
		 * If a connection label was passed use that, else attempt to use
		 * the device name as label
		 */
		ret = gpiod_request(desc, label);
	}
	if (ret) {
		if (!(ret == -EBUSY && flags & GPIOD_FLAGS_BIT_NONEXCLUSIVE))
			return ERR_PTR(ret);

		/*
		 * This happens when there are several consumers for
		 * the same GPIO line: we just return here without
		 * further initialization. It is a bit of a hack.
		 * This is necessary to support fixed regulators.
		 *
		 * FIXME: Make this more sane and safe.
		 */
		dev_info(consumer, "nonexclusive access to GPIO for %s\n", name);
		return desc;
	}

	ret = gpiod_configure_flags(desc, con_id, lookupflags, flags);
	if (ret < 0) {
		gpiod_put(desc);
<<<<<<< HEAD
		dev_dbg(consumer, "setup of GPIO %s failed\n", name);
=======
		dev_err(consumer, "setup of GPIO %s failed: %d\n", name, ret);
>>>>>>> 7f45fe2e
		return ERR_PTR(ret);
	}

	gpiod_line_state_notify(desc, GPIOLINE_CHANGED_REQUESTED);

	return desc;
}

/**
 * fwnode_gpiod_get_index - obtain a GPIO from firmware node
 * @fwnode:	handle of the firmware node
 * @con_id:	function within the GPIO consumer
 * @index:	index of the GPIO to obtain for the consumer
 * @flags:	GPIO initialization flags
 * @label:	label to attach to the requested GPIO
 *
 * This function can be used for drivers that get their configuration
 * from opaque firmware.
 *
 * The function properly finds the corresponding GPIO using whatever is the
 * underlying firmware interface and then makes sure that the GPIO
 * descriptor is requested before it is returned to the caller.
 *
 * Returns:
 * On successful request the GPIO pin is configured in accordance with
 * provided @flags.
 *
 * In case of error an ERR_PTR() is returned.
 */
struct gpio_desc *fwnode_gpiod_get_index(struct fwnode_handle *fwnode,
					 const char *con_id,
					 int index,
					 enum gpiod_flags flags,
					 const char *label)
{
	return gpiod_find_and_request(NULL, fwnode, con_id, index, flags, label, false);
}
EXPORT_SYMBOL_GPL(fwnode_gpiod_get_index);

/**
 * gpiod_count - return the number of GPIOs associated with a device / function
 *		or -ENOENT if no GPIO has been assigned to the requested function
 * @dev:	GPIO consumer, can be NULL for system-global GPIOs
 * @con_id:	function within the GPIO consumer
 */
int gpiod_count(struct device *dev, const char *con_id)
{
	const struct fwnode_handle *fwnode = dev ? dev_fwnode(dev) : NULL;
	int count = -ENOENT;

	if (is_of_node(fwnode))
		count = of_gpio_count(fwnode, con_id);
	else if (is_acpi_node(fwnode))
		count = acpi_gpio_count(fwnode, con_id);
	else if (is_software_node(fwnode))
		count = swnode_gpio_count(fwnode, con_id);

	if (count < 0)
		count = platform_gpio_count(dev, con_id);

	return count;
}
EXPORT_SYMBOL_GPL(gpiod_count);

/**
 * gpiod_get - obtain a GPIO for a given GPIO function
 * @dev:	GPIO consumer, can be NULL for system-global GPIOs
 * @con_id:	function within the GPIO consumer
 * @flags:	optional GPIO initialization flags
 *
 * Return the GPIO descriptor corresponding to the function con_id of device
 * dev, -ENOENT if no GPIO has been assigned to the requested function, or
 * another IS_ERR() code if an error occurred while trying to acquire the GPIO.
 */
struct gpio_desc *__must_check gpiod_get(struct device *dev, const char *con_id,
					 enum gpiod_flags flags)
{
	return gpiod_get_index(dev, con_id, 0, flags);
}
EXPORT_SYMBOL_GPL(gpiod_get);

/**
 * gpiod_get_optional - obtain an optional GPIO for a given GPIO function
 * @dev: GPIO consumer, can be NULL for system-global GPIOs
 * @con_id: function within the GPIO consumer
 * @flags: optional GPIO initialization flags
 *
 * This is equivalent to gpiod_get(), except that when no GPIO was assigned to
 * the requested function it will return NULL. This is convenient for drivers
 * that need to handle optional GPIOs.
 */
struct gpio_desc *__must_check gpiod_get_optional(struct device *dev,
						  const char *con_id,
						  enum gpiod_flags flags)
{
	return gpiod_get_index_optional(dev, con_id, 0, flags);
}
EXPORT_SYMBOL_GPL(gpiod_get_optional);


/**
 * gpiod_configure_flags - helper function to configure a given GPIO
 * @desc:	gpio whose value will be assigned
 * @con_id:	function within the GPIO consumer
 * @lflags:	bitmask of gpio_lookup_flags GPIO_* values - returned from
 *		of_find_gpio() or of_get_gpio_hog()
 * @dflags:	gpiod_flags - optional GPIO initialization flags
 *
 * Return 0 on success, -ENOENT if no GPIO has been assigned to the
 * requested function and/or index, or another IS_ERR() code if an error
 * occurred while trying to acquire the GPIO.
 */
int gpiod_configure_flags(struct gpio_desc *desc, const char *con_id,
		unsigned long lflags, enum gpiod_flags dflags)
{
	const char *name = function_name_or_default(con_id);
	int ret;

	if (lflags & GPIO_ACTIVE_LOW)
		set_bit(FLAG_ACTIVE_LOW, &desc->flags);

	if (lflags & GPIO_OPEN_DRAIN)
		set_bit(FLAG_OPEN_DRAIN, &desc->flags);
	else if (dflags & GPIOD_FLAGS_BIT_OPEN_DRAIN) {
		/*
		 * This enforces open drain mode from the consumer side.
		 * This is necessary for some busses like I2C, but the lookup
		 * should *REALLY* have specified them as open drain in the
		 * first place, so print a little warning here.
		 */
		set_bit(FLAG_OPEN_DRAIN, &desc->flags);
		gpiod_warn(desc,
			   "enforced open drain please flag it properly in DT/ACPI DSDT/board file\n");
	}

	if (lflags & GPIO_OPEN_SOURCE)
		set_bit(FLAG_OPEN_SOURCE, &desc->flags);

	if (((lflags & GPIO_PULL_UP) && (lflags & GPIO_PULL_DOWN)) ||
	    ((lflags & GPIO_PULL_UP) && (lflags & GPIO_PULL_DISABLE)) ||
	    ((lflags & GPIO_PULL_DOWN) && (lflags & GPIO_PULL_DISABLE))) {
		gpiod_err(desc,
			  "multiple pull-up, pull-down or pull-disable enabled, invalid configuration\n");
		return -EINVAL;
	}

	if (lflags & GPIO_PULL_UP)
		set_bit(FLAG_PULL_UP, &desc->flags);
	else if (lflags & GPIO_PULL_DOWN)
		set_bit(FLAG_PULL_DOWN, &desc->flags);
	else if (lflags & GPIO_PULL_DISABLE)
		set_bit(FLAG_BIAS_DISABLE, &desc->flags);

	ret = gpiod_set_transitory(desc, (lflags & GPIO_TRANSITORY));
	if (ret < 0)
		return ret;

	/* No particular flag request, return here... */
	if (!(dflags & GPIOD_FLAGS_BIT_DIR_SET)) {
		gpiod_dbg(desc, "no flags found for GPIO %s\n", name);
		return 0;
	}

	/* Process flags */
	if (dflags & GPIOD_FLAGS_BIT_DIR_OUT)
		ret = gpiod_direction_output(desc,
				!!(dflags & GPIOD_FLAGS_BIT_DIR_VAL));
	else
		ret = gpiod_direction_input(desc);

	return ret;
}

/**
 * gpiod_get_index - obtain a GPIO from a multi-index GPIO function
 * @dev:	GPIO consumer, can be NULL for system-global GPIOs
 * @con_id:	function within the GPIO consumer
 * @idx:	index of the GPIO to obtain in the consumer
 * @flags:	optional GPIO initialization flags
 *
 * This variant of gpiod_get() allows to access GPIOs other than the first
 * defined one for functions that define several GPIOs.
 *
 * Return a valid GPIO descriptor, -ENOENT if no GPIO has been assigned to the
 * requested function and/or index, or another IS_ERR() code if an error
 * occurred while trying to acquire the GPIO.
 */
struct gpio_desc *__must_check gpiod_get_index(struct device *dev,
					       const char *con_id,
					       unsigned int idx,
					       enum gpiod_flags flags)
{
	struct fwnode_handle *fwnode = dev ? dev_fwnode(dev) : NULL;
	const char *devname = dev ? dev_name(dev) : "?";
	const char *label = con_id ?: devname;

	return gpiod_find_and_request(dev, fwnode, con_id, idx, flags, label, true);
}
EXPORT_SYMBOL_GPL(gpiod_get_index);

/**
 * gpiod_get_index_optional - obtain an optional GPIO from a multi-index GPIO
 *                            function
 * @dev: GPIO consumer, can be NULL for system-global GPIOs
 * @con_id: function within the GPIO consumer
 * @index: index of the GPIO to obtain in the consumer
 * @flags: optional GPIO initialization flags
 *
 * This is equivalent to gpiod_get_index(), except that when no GPIO with the
 * specified index was assigned to the requested function it will return NULL.
 * This is convenient for drivers that need to handle optional GPIOs.
 */
struct gpio_desc *__must_check gpiod_get_index_optional(struct device *dev,
							const char *con_id,
							unsigned int index,
							enum gpiod_flags flags)
{
	struct gpio_desc *desc;

	desc = gpiod_get_index(dev, con_id, index, flags);
	if (gpiod_not_found(desc))
		return NULL;

	return desc;
}
EXPORT_SYMBOL_GPL(gpiod_get_index_optional);

/**
 * gpiod_hog - Hog the specified GPIO desc given the provided flags
 * @desc:	gpio whose value will be assigned
 * @name:	gpio line name
 * @lflags:	bitmask of gpio_lookup_flags GPIO_* values - returned from
 *		of_find_gpio() or of_get_gpio_hog()
 * @dflags:	gpiod_flags - optional GPIO initialization flags
 */
int gpiod_hog(struct gpio_desc *desc, const char *name,
	      unsigned long lflags, enum gpiod_flags dflags)
{
	struct gpio_device *gdev = desc->gdev;
	struct gpio_desc *local_desc;
	int hwnum;
	int ret;

	CLASS(gpio_chip_guard, guard)(desc);
	if (!guard.gc)
		return -ENODEV;

	if (test_and_set_bit(FLAG_IS_HOGGED, &desc->flags))
		return 0;

	hwnum = gpio_chip_hwgpio(desc);

	local_desc = gpiochip_request_own_desc(guard.gc, hwnum, name,
					       lflags, dflags);
	if (IS_ERR(local_desc)) {
		clear_bit(FLAG_IS_HOGGED, &desc->flags);
		ret = PTR_ERR(local_desc);
		pr_err("requesting hog GPIO %s (chip %s, offset %d) failed, %d\n",
		       name, gdev->label, hwnum, ret);
		return ret;
	}

	gpiod_dbg(desc, "hogged as %s%s\n",
		(dflags & GPIOD_FLAGS_BIT_DIR_OUT) ? "output" : "input",
		(dflags & GPIOD_FLAGS_BIT_DIR_OUT) ?
		  (dflags & GPIOD_FLAGS_BIT_DIR_VAL) ? "/high" : "/low" : "");

	return 0;
}

/**
 * gpiochip_free_hogs - Scan gpio-controller chip and release GPIO hog
 * @gc:	gpio chip to act on
 */
static void gpiochip_free_hogs(struct gpio_chip *gc)
{
	struct gpio_desc *desc;

	for_each_gpio_desc_with_flag(gc, desc, FLAG_IS_HOGGED)
		gpiochip_free_own_desc(desc);
}

/**
 * gpiod_get_array - obtain multiple GPIOs from a multi-index GPIO function
 * @dev:	GPIO consumer, can be NULL for system-global GPIOs
 * @con_id:	function within the GPIO consumer
 * @flags:	optional GPIO initialization flags
 *
 * This function acquires all the GPIOs defined under a given function.
 *
 * Return a struct gpio_descs containing an array of descriptors, -ENOENT if
 * no GPIO has been assigned to the requested function, or another IS_ERR()
 * code if an error occurred while trying to acquire the GPIOs.
 */
struct gpio_descs *__must_check gpiod_get_array(struct device *dev,
						const char *con_id,
						enum gpiod_flags flags)
{
	struct gpio_desc *desc;
	struct gpio_descs *descs;
	struct gpio_array *array_info = NULL;
	struct gpio_chip *gc;
	int count, bitmap_size;
	size_t descs_size;

	count = gpiod_count(dev, con_id);
	if (count < 0)
		return ERR_PTR(count);

	descs_size = struct_size(descs, desc, count);
	descs = kzalloc(descs_size, GFP_KERNEL);
	if (!descs)
		return ERR_PTR(-ENOMEM);

	for (descs->ndescs = 0; descs->ndescs < count; descs->ndescs++) {
		desc = gpiod_get_index(dev, con_id, descs->ndescs, flags);
		if (IS_ERR(desc)) {
			gpiod_put_array(descs);
			return ERR_CAST(desc);
		}

		descs->desc[descs->ndescs] = desc;

		gc = gpiod_to_chip(desc);
		/*
		 * If pin hardware number of array member 0 is also 0, select
		 * its chip as a candidate for fast bitmap processing path.
		 */
		if (descs->ndescs == 0 && gpio_chip_hwgpio(desc) == 0) {
			struct gpio_descs *array;

			bitmap_size = BITS_TO_LONGS(gc->ngpio > count ?
						    gc->ngpio : count);

			array = krealloc(descs, descs_size +
					 struct_size(array_info, invert_mask, 3 * bitmap_size),
					 GFP_KERNEL | __GFP_ZERO);
			if (!array) {
				gpiod_put_array(descs);
				return ERR_PTR(-ENOMEM);
			}

			descs = array;

			array_info = (void *)descs + descs_size;
			array_info->get_mask = array_info->invert_mask +
						  bitmap_size;
			array_info->set_mask = array_info->get_mask +
						  bitmap_size;

			array_info->desc = descs->desc;
			array_info->size = count;
			array_info->chip = gc;
			bitmap_set(array_info->get_mask, descs->ndescs,
				   count - descs->ndescs);
			bitmap_set(array_info->set_mask, descs->ndescs,
				   count - descs->ndescs);
			descs->info = array_info;
		}

		/* If there is no cache for fast bitmap processing path, continue */
		if (!array_info)
			continue;

		/* Unmark array members which don't belong to the 'fast' chip */
		if (array_info->chip != gc) {
			__clear_bit(descs->ndescs, array_info->get_mask);
			__clear_bit(descs->ndescs, array_info->set_mask);
		}
		/*
		 * Detect array members which belong to the 'fast' chip
		 * but their pins are not in hardware order.
		 */
		else if (gpio_chip_hwgpio(desc) != descs->ndescs) {
			/*
			 * Don't use fast path if all array members processed so
			 * far belong to the same chip as this one but its pin
			 * hardware number is different from its array index.
			 */
			if (bitmap_full(array_info->get_mask, descs->ndescs)) {
				array_info = NULL;
			} else {
				__clear_bit(descs->ndescs,
					    array_info->get_mask);
				__clear_bit(descs->ndescs,
					    array_info->set_mask);
			}
		} else {
			/* Exclude open drain or open source from fast output */
			if (gpiochip_line_is_open_drain(gc, descs->ndescs) ||
			    gpiochip_line_is_open_source(gc, descs->ndescs))
				__clear_bit(descs->ndescs,
					    array_info->set_mask);
			/* Identify 'fast' pins which require invertion */
			if (gpiod_is_active_low(desc))
				__set_bit(descs->ndescs,
					  array_info->invert_mask);
		}
	}
	if (array_info)
		dev_dbg(dev,
			"GPIO array info: chip=%s, size=%d, get_mask=%lx, set_mask=%lx, invert_mask=%lx\n",
			array_info->chip->label, array_info->size,
			*array_info->get_mask, *array_info->set_mask,
			*array_info->invert_mask);
	return descs;
}
EXPORT_SYMBOL_GPL(gpiod_get_array);

/**
 * gpiod_get_array_optional - obtain multiple GPIOs from a multi-index GPIO
 *                            function
 * @dev:	GPIO consumer, can be NULL for system-global GPIOs
 * @con_id:	function within the GPIO consumer
 * @flags:	optional GPIO initialization flags
 *
 * This is equivalent to gpiod_get_array(), except that when no GPIO was
 * assigned to the requested function it will return NULL.
 */
struct gpio_descs *__must_check gpiod_get_array_optional(struct device *dev,
							const char *con_id,
							enum gpiod_flags flags)
{
	struct gpio_descs *descs;

	descs = gpiod_get_array(dev, con_id, flags);
	if (gpiod_not_found(descs))
		return NULL;

	return descs;
}
EXPORT_SYMBOL_GPL(gpiod_get_array_optional);

/**
 * gpiod_put - dispose of a GPIO descriptor
 * @desc:	GPIO descriptor to dispose of
 *
 * No descriptor can be used after gpiod_put() has been called on it.
 */
void gpiod_put(struct gpio_desc *desc)
{
	if (desc)
		gpiod_free(desc);
}
EXPORT_SYMBOL_GPL(gpiod_put);

/**
 * gpiod_put_array - dispose of multiple GPIO descriptors
 * @descs:	struct gpio_descs containing an array of descriptors
 */
void gpiod_put_array(struct gpio_descs *descs)
{
	unsigned int i;

	for (i = 0; i < descs->ndescs; i++)
		gpiod_put(descs->desc[i]);

	kfree(descs);
}
EXPORT_SYMBOL_GPL(gpiod_put_array);

static int gpio_stub_drv_probe(struct device *dev)
{
	/*
	 * The DT node of some GPIO chips have a "compatible" property, but
	 * never have a struct device added and probed by a driver to register
	 * the GPIO chip with gpiolib. In such cases, fw_devlink=on will cause
	 * the consumers of the GPIO chip to get probe deferred forever because
	 * they will be waiting for a device associated with the GPIO chip
	 * firmware node to get added and bound to a driver.
	 *
	 * To allow these consumers to probe, we associate the struct
	 * gpio_device of the GPIO chip with the firmware node and then simply
	 * bind it to this stub driver.
	 */
	return 0;
}

static struct device_driver gpio_stub_drv = {
	.name = "gpio_stub_drv",
	.bus = &gpio_bus_type,
	.probe = gpio_stub_drv_probe,
};

static int __init gpiolib_dev_init(void)
{
	int ret;

	/* Register GPIO sysfs bus */
	ret = bus_register(&gpio_bus_type);
	if (ret < 0) {
		pr_err("gpiolib: could not register GPIO bus type\n");
		return ret;
	}

	ret = driver_register(&gpio_stub_drv);
	if (ret < 0) {
		pr_err("gpiolib: could not register GPIO stub driver\n");
		bus_unregister(&gpio_bus_type);
		return ret;
	}

	ret = alloc_chrdev_region(&gpio_devt, 0, GPIO_DEV_MAX, GPIOCHIP_NAME);
	if (ret < 0) {
		pr_err("gpiolib: failed to allocate char dev region\n");
		driver_unregister(&gpio_stub_drv);
		bus_unregister(&gpio_bus_type);
		return ret;
	}

	gpiolib_initialized = true;
	gpiochip_setup_devs();

#if IS_ENABLED(CONFIG_OF_DYNAMIC) && IS_ENABLED(CONFIG_OF_GPIO)
	WARN_ON(of_reconfig_notifier_register(&gpio_of_notifier));
#endif /* CONFIG_OF_DYNAMIC && CONFIG_OF_GPIO */

	return ret;
}
core_initcall(gpiolib_dev_init);

#ifdef CONFIG_DEBUG_FS

static void gpiolib_dbg_show(struct seq_file *s, struct gpio_device *gdev)
{
	bool active_low, is_irq, is_out;
	unsigned int gpio = gdev->base;
	struct gpio_desc *desc;
	struct gpio_chip *gc;
	int value;

	guard(srcu)(&gdev->srcu);

	gc = srcu_dereference(gdev->chip, &gdev->srcu);
	if (!gc) {
		seq_puts(s, "Underlying GPIO chip is gone\n");
		return;
	}

	for_each_gpio_desc(gc, desc) {
		guard(srcu)(&desc->gdev->desc_srcu);
		if (test_bit(FLAG_REQUESTED, &desc->flags)) {
			gpiod_get_direction(desc);
			is_out = test_bit(FLAG_IS_OUT, &desc->flags);
			value = gpio_chip_get_value(gc, desc);
			is_irq = test_bit(FLAG_USED_AS_IRQ, &desc->flags);
			active_low = test_bit(FLAG_ACTIVE_LOW, &desc->flags);
			seq_printf(s, " gpio-%-3u (%-20.20s|%-20.20s) %s %s %s%s\n",
				   gpio, desc->name ?: "", gpiod_get_label(desc),
				   is_out ? "out" : "in ",
				   value >= 0 ? (value ? "hi" : "lo") : "?  ",
				   is_irq ? "IRQ " : "",
				   active_low ? "ACTIVE LOW" : "");
		} else if (desc->name) {
			seq_printf(s, " gpio-%-3u (%-20.20s)\n", gpio, desc->name);
		}

		gpio++;
	}
}

struct gpiolib_seq_priv {
	bool newline;
	int idx;
};

static void *gpiolib_seq_start(struct seq_file *s, loff_t *pos)
{
	struct gpiolib_seq_priv *priv;
	struct gpio_device *gdev;
	loff_t index = *pos;

	priv = kzalloc(sizeof(*priv), GFP_KERNEL);
	if (!priv)
		return NULL;

	s->private = priv;
	priv->idx = srcu_read_lock(&gpio_devices_srcu);

	list_for_each_entry_srcu(gdev, &gpio_devices, list,
				 srcu_read_lock_held(&gpio_devices_srcu)) {
		if (index-- == 0)
			return gdev;
	}

	return NULL;
}

static void *gpiolib_seq_next(struct seq_file *s, void *v, loff_t *pos)
{
	struct gpiolib_seq_priv *priv = s->private;
	struct gpio_device *gdev = v, *next;

	next = list_entry_rcu(gdev->list.next, struct gpio_device, list);
	gdev = &next->list == &gpio_devices ? NULL : next;
	priv->newline = true;
	++*pos;

	return gdev;
}

static void gpiolib_seq_stop(struct seq_file *s, void *v)
{
	struct gpiolib_seq_priv *priv = s->private;

	srcu_read_unlock(&gpio_devices_srcu, priv->idx);
	kfree(priv);
}

static int gpiolib_seq_show(struct seq_file *s, void *v)
{
	struct gpiolib_seq_priv *priv = s->private;
	struct gpio_device *gdev = v;
	struct gpio_chip *gc;
	struct device *parent;

	guard(srcu)(&gdev->srcu);

	gc = srcu_dereference(gdev->chip, &gdev->srcu);
	if (!gc) {
		seq_printf(s, "%s%s: (dangling chip)",
			   priv->newline ? "\n" : "",
			   dev_name(&gdev->dev));
		return 0;
	}

	seq_printf(s, "%s%s: GPIOs %u-%u", priv->newline ? "\n" : "",
		   dev_name(&gdev->dev),
		   gdev->base, gdev->base + gdev->ngpio - 1);
	parent = gc->parent;
	if (parent)
		seq_printf(s, ", parent: %s/%s",
			   parent->bus ? parent->bus->name : "no-bus",
			   dev_name(parent));
	if (gc->label)
		seq_printf(s, ", %s", gc->label);
	if (gc->can_sleep)
		seq_printf(s, ", can sleep");
	seq_printf(s, ":\n");

	if (gc->dbg_show)
		gc->dbg_show(s, gc);
	else
		gpiolib_dbg_show(s, gdev);

	return 0;
}

static const struct seq_operations gpiolib_sops = {
	.start = gpiolib_seq_start,
	.next = gpiolib_seq_next,
	.stop = gpiolib_seq_stop,
	.show = gpiolib_seq_show,
};
DEFINE_SEQ_ATTRIBUTE(gpiolib);

static int __init gpiolib_debugfs_init(void)
{
	/* /sys/kernel/debug/gpio */
	debugfs_create_file("gpio", 0444, NULL, NULL, &gpiolib_fops);
	return 0;
}
subsys_initcall(gpiolib_debugfs_init);

#endif	/* DEBUG_FS */<|MERGE_RESOLUTION|>--- conflicted
+++ resolved
@@ -4256,11 +4256,7 @@
 	ret = gpiod_configure_flags(desc, con_id, lookupflags, flags);
 	if (ret < 0) {
 		gpiod_put(desc);
-<<<<<<< HEAD
-		dev_dbg(consumer, "setup of GPIO %s failed\n", name);
-=======
 		dev_err(consumer, "setup of GPIO %s failed: %d\n", name, ret);
->>>>>>> 7f45fe2e
 		return ERR_PTR(ret);
 	}
 
