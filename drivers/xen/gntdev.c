/******************************************************************************
 * gntdev.c
 *
 * Device for accessing (in user-space) pages that have been granted by other
 * domains.
 *
 * Copyright (c) 2006-2007, D G Murray.
 *           (c) 2009 Gerd Hoffmann <kraxel@redhat.com>
 *           (c) 2018 Oleksandr Andrushchenko, EPAM Systems Inc.
 *
 * This program is distributed in the hope that it will be useful,
 * but WITHOUT ANY WARRANTY; without even the implied warranty of
 * MERCHANTABILITY or FITNESS FOR A PARTICULAR PURPOSE.  See the
 * GNU General Public License for more details.
 *
 * You should have received a copy of the GNU General Public License
 * along with this program; if not, write to the Free Software
 * Foundation, Inc., 59 Temple Place, Suite 330, Boston, MA  02111-1307  USA
 */

#undef DEBUG

#define pr_fmt(fmt) "xen:" KBUILD_MODNAME ": " fmt

#include <linux/module.h>
#include <linux/kernel.h>
#include <linux/init.h>
#include <linux/miscdevice.h>
#include <linux/fs.h>
#include <linux/uaccess.h>
#include <linux/sched.h>
#include <linux/sched/mm.h>
#include <linux/spinlock.h>
#include <linux/slab.h>
#include <linux/highmem.h>
#include <linux/refcount.h>
#ifdef CONFIG_XEN_GRANT_DMA_ALLOC
#include <linux/of_device.h>
#endif

#include <xen/xen.h>
#include <xen/grant_table.h>
#include <xen/balloon.h>
#include <xen/gntdev.h>
#include <xen/events.h>
#include <xen/page.h>
#include <asm/xen/hypervisor.h>
#include <asm/xen/hypercall.h>

#include "gntdev-common.h"
#ifdef CONFIG_XEN_GNTDEV_DMABUF
#include "gntdev-dmabuf.h"
#endif

MODULE_LICENSE("GPL");
MODULE_AUTHOR("Derek G. Murray <Derek.Murray@cl.cam.ac.uk>, "
	      "Gerd Hoffmann <kraxel@redhat.com>");
MODULE_DESCRIPTION("User-space granted page access driver");

static int limit = 1024*1024;
module_param(limit, int, 0644);
MODULE_PARM_DESC(limit, "Maximum number of grants that may be mapped by "
		"the gntdev device");

static atomic_t pages_mapped = ATOMIC_INIT(0);

static int use_ptemod;
#define populate_freeable_maps use_ptemod

static int unmap_grant_pages(struct gntdev_grant_map *map,
			     int offset, int pages);

static struct miscdevice gntdev_miscdev;

/* ------------------------------------------------------------------ */

bool gntdev_account_mapped_pages(int count)
{
	return atomic_add_return(count, &pages_mapped) > limit;
}

static void gntdev_print_maps(struct gntdev_priv *priv,
			      char *text, int text_index)
{
#ifdef DEBUG
	struct gntdev_grant_map *map;

	pr_debug("%s: maps list (priv %p)\n", __func__, priv);
	list_for_each_entry(map, &priv->maps, next)
		pr_debug("  index %2d, count %2d %s\n",
		       map->index, map->count,
		       map->index == text_index && text ? text : "");
#endif
}

static void gntdev_free_map(struct gntdev_grant_map *map)
{
	if (map == NULL)
		return;

#ifdef CONFIG_XEN_GRANT_DMA_ALLOC
	if (map->dma_vaddr) {
		struct gnttab_dma_alloc_args args;

		args.dev = map->dma_dev;
		args.coherent = !!(map->dma_flags & GNTDEV_DMA_FLAG_COHERENT);
		args.nr_pages = map->count;
		args.pages = map->pages;
		args.frames = map->frames;
		args.vaddr = map->dma_vaddr;
		args.dev_bus_addr = map->dma_bus_addr;

		gnttab_dma_free_pages(&args);
	} else
#endif
	if (map->pages)
		gnttab_free_pages(map->count, map->pages);

#ifdef CONFIG_XEN_GRANT_DMA_ALLOC
	kfree(map->frames);
#endif
	kfree(map->pages);
	kfree(map->grants);
	kfree(map->map_ops);
	kfree(map->unmap_ops);
	kfree(map->kmap_ops);
	kfree(map->kunmap_ops);
	kfree(map);
}

struct gntdev_grant_map *gntdev_alloc_map(struct gntdev_priv *priv, int count,
					  int dma_flags)
{
	struct gntdev_grant_map *add;
	int i;

	add = kzalloc(sizeof(*add), GFP_KERNEL);
	if (NULL == add)
		return NULL;

	add->grants    = kcalloc(count, sizeof(add->grants[0]), GFP_KERNEL);
	add->map_ops   = kcalloc(count, sizeof(add->map_ops[0]), GFP_KERNEL);
	add->unmap_ops = kcalloc(count, sizeof(add->unmap_ops[0]), GFP_KERNEL);
	add->kmap_ops  = kcalloc(count, sizeof(add->kmap_ops[0]), GFP_KERNEL);
	add->kunmap_ops = kcalloc(count, sizeof(add->kunmap_ops[0]), GFP_KERNEL);
	add->pages     = kcalloc(count, sizeof(add->pages[0]), GFP_KERNEL);
	if (NULL == add->grants    ||
	    NULL == add->map_ops   ||
	    NULL == add->unmap_ops ||
	    NULL == add->kmap_ops  ||
	    NULL == add->kunmap_ops ||
	    NULL == add->pages)
		goto err;

#ifdef CONFIG_XEN_GRANT_DMA_ALLOC
	add->dma_flags = dma_flags;

	/*
	 * Check if this mapping is requested to be backed
	 * by a DMA buffer.
	 */
	if (dma_flags & (GNTDEV_DMA_FLAG_WC | GNTDEV_DMA_FLAG_COHERENT)) {
		struct gnttab_dma_alloc_args args;

		add->frames = kcalloc(count, sizeof(add->frames[0]),
				      GFP_KERNEL);
		if (!add->frames)
			goto err;

		/* Remember the device, so we can free DMA memory. */
		add->dma_dev = priv->dma_dev;

		args.dev = priv->dma_dev;
		args.coherent = !!(dma_flags & GNTDEV_DMA_FLAG_COHERENT);
		args.nr_pages = count;
		args.pages = add->pages;
		args.frames = add->frames;

		if (gnttab_dma_alloc_pages(&args))
			goto err;

		add->dma_vaddr = args.vaddr;
		add->dma_bus_addr = args.dev_bus_addr;
	} else
#endif
	if (gnttab_alloc_pages(count, add->pages))
		goto err;

	for (i = 0; i < count; i++) {
		add->map_ops[i].handle = -1;
		add->unmap_ops[i].handle = -1;
		add->kmap_ops[i].handle = -1;
		add->kunmap_ops[i].handle = -1;
	}

	add->index = 0;
	add->count = count;
	refcount_set(&add->users, 1);

	return add;

err:
	gntdev_free_map(add);
	return NULL;
}

void gntdev_add_map(struct gntdev_priv *priv, struct gntdev_grant_map *add)
{
	struct gntdev_grant_map *map;

	list_for_each_entry(map, &priv->maps, next) {
		if (add->index + add->count < map->index) {
			list_add_tail(&add->next, &map->next);
			goto done;
		}
		add->index = map->index + map->count;
	}
	list_add_tail(&add->next, &priv->maps);

done:
	gntdev_print_maps(priv, "[new]", add->index);
}

static struct gntdev_grant_map *gntdev_find_map_index(struct gntdev_priv *priv,
						      int index, int count)
{
	struct gntdev_grant_map *map;

	list_for_each_entry(map, &priv->maps, next) {
		if (map->index != index)
			continue;
		if (count && map->count != count)
			continue;
		return map;
	}
	return NULL;
}

void gntdev_put_map(struct gntdev_priv *priv, struct gntdev_grant_map *map)
{
	if (!map)
		return;

	if (!refcount_dec_and_test(&map->users))
		return;

	atomic_sub(map->count, &pages_mapped);

	if (map->notify.flags & UNMAP_NOTIFY_SEND_EVENT) {
		notify_remote_via_evtchn(map->notify.event);
		evtchn_put(map->notify.event);
	}

	if (populate_freeable_maps && priv) {
		mutex_lock(&priv->lock);
		list_del(&map->next);
		mutex_unlock(&priv->lock);
	}

	if (map->pages && !use_ptemod)
		unmap_grant_pages(map, 0, map->count);
	gntdev_free_map(map);
}

/* ------------------------------------------------------------------ */

static int find_grant_ptes(pte_t *pte, pgtable_t token,
		unsigned long addr, void *data)
{
	struct gntdev_grant_map *map = data;
	unsigned int pgnr = (addr - map->vma->vm_start) >> PAGE_SHIFT;
	int flags = map->flags | GNTMAP_application_map | GNTMAP_contains_pte;
	u64 pte_maddr;

	BUG_ON(pgnr >= map->count);
	pte_maddr = arbitrary_virt_to_machine(pte).maddr;

	/*
	 * Set the PTE as special to force get_user_pages_fast() fall
	 * back to the slow path.  If this is not supported as part of
	 * the grant map, it will be done afterwards.
	 */
	if (xen_feature(XENFEAT_gnttab_map_avail_bits))
		flags |= (1 << _GNTMAP_guest_avail0);

	gnttab_set_map_op(&map->map_ops[pgnr], pte_maddr, flags,
			  map->grants[pgnr].ref,
			  map->grants[pgnr].domid);
	gnttab_set_unmap_op(&map->unmap_ops[pgnr], pte_maddr, flags,
			    -1 /* handle */);
	return 0;
}

#ifdef CONFIG_X86
static int set_grant_ptes_as_special(pte_t *pte, pgtable_t token,
				     unsigned long addr, void *data)
{
	set_pte_at(current->mm, addr, pte, pte_mkspecial(*pte));
	return 0;
}
#endif

int gntdev_map_grant_pages(struct gntdev_grant_map *map)
{
	int i, err = 0;

	if (!use_ptemod) {
		/* Note: it could already be mapped */
		if (map->map_ops[0].handle != -1)
			return 0;
		for (i = 0; i < map->count; i++) {
			unsigned long addr = (unsigned long)
				pfn_to_kaddr(page_to_pfn(map->pages[i]));
			gnttab_set_map_op(&map->map_ops[i], addr, map->flags,
				map->grants[i].ref,
				map->grants[i].domid);
			gnttab_set_unmap_op(&map->unmap_ops[i], addr,
				map->flags, -1 /* handle */);
		}
	} else {
		/*
		 * Setup the map_ops corresponding to the pte entries pointing
		 * to the kernel linear addresses of the struct pages.
		 * These ptes are completely different from the user ptes dealt
		 * with find_grant_ptes.
		 */
		for (i = 0; i < map->count; i++) {
			unsigned long address = (unsigned long)
				pfn_to_kaddr(page_to_pfn(map->pages[i]));
			BUG_ON(PageHighMem(map->pages[i]));

			gnttab_set_map_op(&map->kmap_ops[i], address,
				map->flags | GNTMAP_host_map,
				map->grants[i].ref,
				map->grants[i].domid);
			gnttab_set_unmap_op(&map->kunmap_ops[i], address,
				map->flags | GNTMAP_host_map, -1);
		}
	}

	pr_debug("map %d+%d\n", map->index, map->count);
	err = gnttab_map_refs(map->map_ops, use_ptemod ? map->kmap_ops : NULL,
			map->pages, map->count);
	if (err)
		return err;

	for (i = 0; i < map->count; i++) {
		if (map->map_ops[i].status) {
			err = -EINVAL;
			continue;
		}

		map->unmap_ops[i].handle = map->map_ops[i].handle;
		if (use_ptemod)
			map->kunmap_ops[i].handle = map->kmap_ops[i].handle;
#ifdef CONFIG_XEN_GRANT_DMA_ALLOC
		else if (map->dma_vaddr) {
			unsigned long bfn;

			bfn = pfn_to_bfn(page_to_pfn(map->pages[i]));
			map->unmap_ops[i].dev_bus_addr = __pfn_to_phys(bfn);
		}
#endif
	}
	return err;
}

static int __unmap_grant_pages(struct gntdev_grant_map *map, int offset,
			       int pages)
{
	int i, err = 0;
	struct gntab_unmap_queue_data unmap_data;

	if (map->notify.flags & UNMAP_NOTIFY_CLEAR_BYTE) {
		int pgno = (map->notify.addr >> PAGE_SHIFT);
		if (pgno >= offset && pgno < offset + pages) {
			/* No need for kmap, pages are in lowmem */
			uint8_t *tmp = pfn_to_kaddr(page_to_pfn(map->pages[pgno]));
			tmp[map->notify.addr & (PAGE_SIZE-1)] = 0;
			map->notify.flags &= ~UNMAP_NOTIFY_CLEAR_BYTE;
		}
	}

	unmap_data.unmap_ops = map->unmap_ops + offset;
	unmap_data.kunmap_ops = use_ptemod ? map->kunmap_ops + offset : NULL;
	unmap_data.pages = map->pages + offset;
	unmap_data.count = pages;

	err = gnttab_unmap_refs_sync(&unmap_data);
	if (err)
		return err;

	for (i = 0; i < pages; i++) {
		if (map->unmap_ops[offset+i].status)
			err = -EINVAL;
		pr_debug("unmap handle=%d st=%d\n",
			map->unmap_ops[offset+i].handle,
			map->unmap_ops[offset+i].status);
		map->unmap_ops[offset+i].handle = -1;
	}
	return err;
}

static int unmap_grant_pages(struct gntdev_grant_map *map, int offset,
			     int pages)
{
	int range, err = 0;

	pr_debug("unmap %d+%d [%d+%d]\n", map->index, map->count, offset, pages);

	/* It is possible the requested range will have a "hole" where we
	 * already unmapped some of the grants. Only unmap valid ranges.
	 */
	while (pages && !err) {
		while (pages && map->unmap_ops[offset].handle == -1) {
			offset++;
			pages--;
		}
		range = 0;
		while (range < pages) {
			if (map->unmap_ops[offset+range].handle == -1)
				break;
			range++;
		}
		err = __unmap_grant_pages(map, offset, range);
		offset += range;
		pages -= range;
	}

	return err;
}

/* ------------------------------------------------------------------ */

static void gntdev_vma_open(struct vm_area_struct *vma)
{
	struct gntdev_grant_map *map = vma->vm_private_data;

	pr_debug("gntdev_vma_open %p\n", vma);
	refcount_inc(&map->users);
}

static void gntdev_vma_close(struct vm_area_struct *vma)
{
	struct gntdev_grant_map *map = vma->vm_private_data;
	struct file *file = vma->vm_file;
	struct gntdev_priv *priv = file->private_data;

	pr_debug("gntdev_vma_close %p\n", vma);
	if (use_ptemod) {
		/* It is possible that an mmu notifier could be running
		 * concurrently, so take priv->lock to ensure that the vma won't
		 * vanishing during the unmap_grant_pages call, since we will
		 * spin here until that completes. Such a concurrent call will
		 * not do any unmapping, since that has been done prior to
		 * closing the vma, but it may still iterate the unmap_ops list.
		 */
		mutex_lock(&priv->lock);
		map->vma = NULL;
		mutex_unlock(&priv->lock);
	}
	vma->vm_private_data = NULL;
	gntdev_put_map(priv, map);
}

static struct page *gntdev_vma_find_special_page(struct vm_area_struct *vma,
						 unsigned long addr)
{
	struct gntdev_grant_map *map = vma->vm_private_data;

	return map->pages[(addr - map->pages_vm_start) >> PAGE_SHIFT];
}

static const struct vm_operations_struct gntdev_vmops = {
	.open = gntdev_vma_open,
	.close = gntdev_vma_close,
	.find_special_page = gntdev_vma_find_special_page,
};

/* ------------------------------------------------------------------ */

static bool in_range(struct gntdev_grant_map *map,
			      unsigned long start, unsigned long end)
{
	if (!map->vma)
		return false;
	if (map->vma->vm_start >= end)
		return false;
	if (map->vma->vm_end <= start)
		return false;

	return true;
}

static int unmap_if_in_range(struct gntdev_grant_map *map,
			      unsigned long start, unsigned long end,
			      bool blockable)
{
	unsigned long mstart, mend;
	int err;

	if (!in_range(map, start, end))
		return 0;

	if (!blockable)
		return -EAGAIN;

	mstart = max(start, map->vma->vm_start);
	mend   = min(end,   map->vma->vm_end);
	pr_debug("map %d+%d (%lx %lx), range %lx %lx, mrange %lx %lx\n",
			map->index, map->count,
			map->vma->vm_start, map->vma->vm_end,
			start, end, mstart, mend);
	err = unmap_grant_pages(map,
				(mstart - map->vma->vm_start) >> PAGE_SHIFT,
				(mend - mstart) >> PAGE_SHIFT);
	WARN_ON(err);

	return 0;
}

static int mn_invl_range_start(struct mmu_notifier *mn,
			       const struct mmu_notifier_range *range)
{
	struct gntdev_priv *priv = container_of(mn, struct gntdev_priv, mn);
	struct gntdev_grant_map *map;
	int ret = 0;

<<<<<<< HEAD
	if (range->blockable)
=======
	if (mmu_notifier_range_blockable(range))
>>>>>>> 0ecfebd2
		mutex_lock(&priv->lock);
	else if (!mutex_trylock(&priv->lock))
		return -EAGAIN;

	list_for_each_entry(map, &priv->maps, next) {
		ret = unmap_if_in_range(map, range->start, range->end,
<<<<<<< HEAD
					range->blockable);
=======
					mmu_notifier_range_blockable(range));
>>>>>>> 0ecfebd2
		if (ret)
			goto out_unlock;
	}
	list_for_each_entry(map, &priv->freeable_maps, next) {
		ret = unmap_if_in_range(map, range->start, range->end,
<<<<<<< HEAD
					range->blockable);
=======
					mmu_notifier_range_blockable(range));
>>>>>>> 0ecfebd2
		if (ret)
			goto out_unlock;
	}

out_unlock:
	mutex_unlock(&priv->lock);

	return ret;
}

static void mn_release(struct mmu_notifier *mn,
		       struct mm_struct *mm)
{
	struct gntdev_priv *priv = container_of(mn, struct gntdev_priv, mn);
	struct gntdev_grant_map *map;
	int err;

	mutex_lock(&priv->lock);
	list_for_each_entry(map, &priv->maps, next) {
		if (!map->vma)
			continue;
		pr_debug("map %d+%d (%lx %lx)\n",
				map->index, map->count,
				map->vma->vm_start, map->vma->vm_end);
		err = unmap_grant_pages(map, /* offset */ 0, map->count);
		WARN_ON(err);
	}
	list_for_each_entry(map, &priv->freeable_maps, next) {
		if (!map->vma)
			continue;
		pr_debug("map %d+%d (%lx %lx)\n",
				map->index, map->count,
				map->vma->vm_start, map->vma->vm_end);
		err = unmap_grant_pages(map, /* offset */ 0, map->count);
		WARN_ON(err);
	}
	mutex_unlock(&priv->lock);
}

static const struct mmu_notifier_ops gntdev_mmu_ops = {
	.release                = mn_release,
	.invalidate_range_start = mn_invl_range_start,
};

/* ------------------------------------------------------------------ */

static int gntdev_open(struct inode *inode, struct file *flip)
{
	struct gntdev_priv *priv;
	int ret = 0;

	priv = kzalloc(sizeof(*priv), GFP_KERNEL);
	if (!priv)
		return -ENOMEM;

	INIT_LIST_HEAD(&priv->maps);
	INIT_LIST_HEAD(&priv->freeable_maps);
	mutex_init(&priv->lock);

#ifdef CONFIG_XEN_GNTDEV_DMABUF
	priv->dmabuf_priv = gntdev_dmabuf_init(flip);
	if (IS_ERR(priv->dmabuf_priv)) {
		ret = PTR_ERR(priv->dmabuf_priv);
		kfree(priv);
		return ret;
	}
#endif

	if (use_ptemod) {
		priv->mm = get_task_mm(current);
		if (!priv->mm) {
			kfree(priv);
			return -ENOMEM;
		}
		priv->mn.ops = &gntdev_mmu_ops;
		ret = mmu_notifier_register(&priv->mn, priv->mm);
		mmput(priv->mm);
	}

	if (ret) {
		kfree(priv);
		return ret;
	}

	flip->private_data = priv;
#ifdef CONFIG_XEN_GRANT_DMA_ALLOC
	priv->dma_dev = gntdev_miscdev.this_device;

	/*
	 * The device is not spawn from a device tree, so arch_setup_dma_ops
	 * is not called, thus leaving the device with dummy DMA ops.
	 * Fix this by calling of_dma_configure() with a NULL node to set
	 * default DMA ops.
	 */
	of_dma_configure(priv->dma_dev, NULL, true);
#endif
	pr_debug("priv %p\n", priv);

	return 0;
}

static int gntdev_release(struct inode *inode, struct file *flip)
{
	struct gntdev_priv *priv = flip->private_data;
	struct gntdev_grant_map *map;

	pr_debug("priv %p\n", priv);

	mutex_lock(&priv->lock);
	while (!list_empty(&priv->maps)) {
		map = list_entry(priv->maps.next,
				 struct gntdev_grant_map, next);
		list_del(&map->next);
		gntdev_put_map(NULL /* already removed */, map);
	}
	WARN_ON(!list_empty(&priv->freeable_maps));
	mutex_unlock(&priv->lock);

#ifdef CONFIG_XEN_GNTDEV_DMABUF
	gntdev_dmabuf_fini(priv->dmabuf_priv);
#endif

	if (use_ptemod)
		mmu_notifier_unregister(&priv->mn, priv->mm);

	kfree(priv);
	return 0;
}

static long gntdev_ioctl_map_grant_ref(struct gntdev_priv *priv,
				       struct ioctl_gntdev_map_grant_ref __user *u)
{
	struct ioctl_gntdev_map_grant_ref op;
	struct gntdev_grant_map *map;
	int err;

	if (copy_from_user(&op, u, sizeof(op)) != 0)
		return -EFAULT;
	pr_debug("priv %p, add %d\n", priv, op.count);
	if (unlikely(op.count <= 0))
		return -EINVAL;

	err = -ENOMEM;
	map = gntdev_alloc_map(priv, op.count, 0 /* This is not a dma-buf. */);
	if (!map)
		return err;

	if (unlikely(gntdev_account_mapped_pages(op.count))) {
		pr_debug("can't map: over limit\n");
		gntdev_put_map(NULL, map);
		return err;
	}

	if (copy_from_user(map->grants, &u->refs,
			   sizeof(map->grants[0]) * op.count) != 0) {
		gntdev_put_map(NULL, map);
		return -EFAULT;
	}

	mutex_lock(&priv->lock);
	gntdev_add_map(priv, map);
	op.index = map->index << PAGE_SHIFT;
	mutex_unlock(&priv->lock);

	if (copy_to_user(u, &op, sizeof(op)) != 0)
		return -EFAULT;

	return 0;
}

static long gntdev_ioctl_unmap_grant_ref(struct gntdev_priv *priv,
					 struct ioctl_gntdev_unmap_grant_ref __user *u)
{
	struct ioctl_gntdev_unmap_grant_ref op;
	struct gntdev_grant_map *map;
	int err = -ENOENT;

	if (copy_from_user(&op, u, sizeof(op)) != 0)
		return -EFAULT;
	pr_debug("priv %p, del %d+%d\n", priv, (int)op.index, (int)op.count);

	mutex_lock(&priv->lock);
	map = gntdev_find_map_index(priv, op.index >> PAGE_SHIFT, op.count);
	if (map) {
		list_del(&map->next);
		if (populate_freeable_maps)
			list_add_tail(&map->next, &priv->freeable_maps);
		err = 0;
	}
	mutex_unlock(&priv->lock);
	if (map)
		gntdev_put_map(priv, map);
	return err;
}

static long gntdev_ioctl_get_offset_for_vaddr(struct gntdev_priv *priv,
					      struct ioctl_gntdev_get_offset_for_vaddr __user *u)
{
	struct ioctl_gntdev_get_offset_for_vaddr op;
	struct vm_area_struct *vma;
	struct gntdev_grant_map *map;
	int rv = -EINVAL;

	if (copy_from_user(&op, u, sizeof(op)) != 0)
		return -EFAULT;
	pr_debug("priv %p, offset for vaddr %lx\n", priv, (unsigned long)op.vaddr);

	down_read(&current->mm->mmap_sem);
	vma = find_vma(current->mm, op.vaddr);
	if (!vma || vma->vm_ops != &gntdev_vmops)
		goto out_unlock;

	map = vma->vm_private_data;
	if (!map)
		goto out_unlock;

	op.offset = map->index << PAGE_SHIFT;
	op.count = map->count;
	rv = 0;

 out_unlock:
	up_read(&current->mm->mmap_sem);

	if (rv == 0 && copy_to_user(u, &op, sizeof(op)) != 0)
		return -EFAULT;
	return rv;
}

static long gntdev_ioctl_notify(struct gntdev_priv *priv, void __user *u)
{
	struct ioctl_gntdev_unmap_notify op;
	struct gntdev_grant_map *map;
	int rc;
	int out_flags;
	unsigned int out_event;

	if (copy_from_user(&op, u, sizeof(op)))
		return -EFAULT;

	if (op.action & ~(UNMAP_NOTIFY_CLEAR_BYTE|UNMAP_NOTIFY_SEND_EVENT))
		return -EINVAL;

	/* We need to grab a reference to the event channel we are going to use
	 * to send the notify before releasing the reference we may already have
	 * (if someone has called this ioctl twice). This is required so that
	 * it is possible to change the clear_byte part of the notification
	 * without disturbing the event channel part, which may now be the last
	 * reference to that event channel.
	 */
	if (op.action & UNMAP_NOTIFY_SEND_EVENT) {
		if (evtchn_get(op.event_channel_port))
			return -EINVAL;
	}

	out_flags = op.action;
	out_event = op.event_channel_port;

	mutex_lock(&priv->lock);

	list_for_each_entry(map, &priv->maps, next) {
		uint64_t begin = map->index << PAGE_SHIFT;
		uint64_t end = (map->index + map->count) << PAGE_SHIFT;
		if (op.index >= begin && op.index < end)
			goto found;
	}
	rc = -ENOENT;
	goto unlock_out;

 found:
	if ((op.action & UNMAP_NOTIFY_CLEAR_BYTE) &&
			(map->flags & GNTMAP_readonly)) {
		rc = -EINVAL;
		goto unlock_out;
	}

	out_flags = map->notify.flags;
	out_event = map->notify.event;

	map->notify.flags = op.action;
	map->notify.addr = op.index - (map->index << PAGE_SHIFT);
	map->notify.event = op.event_channel_port;

	rc = 0;

 unlock_out:
	mutex_unlock(&priv->lock);

	/* Drop the reference to the event channel we did not save in the map */
	if (out_flags & UNMAP_NOTIFY_SEND_EVENT)
		evtchn_put(out_event);

	return rc;
}

#define GNTDEV_COPY_BATCH 16

struct gntdev_copy_batch {
	struct gnttab_copy ops[GNTDEV_COPY_BATCH];
	struct page *pages[GNTDEV_COPY_BATCH];
	s16 __user *status[GNTDEV_COPY_BATCH];
	unsigned int nr_ops;
	unsigned int nr_pages;
};

static int gntdev_get_page(struct gntdev_copy_batch *batch, void __user *virt,
			   bool writeable, unsigned long *gfn)
{
	unsigned long addr = (unsigned long)virt;
	struct page *page;
	unsigned long xen_pfn;
	int ret;

	ret = get_user_pages_fast(addr, 1, writeable ? FOLL_WRITE : 0, &page);
	if (ret < 0)
		return ret;

	batch->pages[batch->nr_pages++] = page;

	xen_pfn = page_to_xen_pfn(page) + XEN_PFN_DOWN(addr & ~PAGE_MASK);
	*gfn = pfn_to_gfn(xen_pfn);

	return 0;
}

static void gntdev_put_pages(struct gntdev_copy_batch *batch)
{
	unsigned int i;

	for (i = 0; i < batch->nr_pages; i++)
		put_page(batch->pages[i]);
	batch->nr_pages = 0;
}

static int gntdev_copy(struct gntdev_copy_batch *batch)
{
	unsigned int i;

	gnttab_batch_copy(batch->ops, batch->nr_ops);
	gntdev_put_pages(batch);

	/*
	 * For each completed op, update the status if the op failed
	 * and all previous ops for the segment were successful.
	 */
	for (i = 0; i < batch->nr_ops; i++) {
		s16 status = batch->ops[i].status;
		s16 old_status;

		if (status == GNTST_okay)
			continue;

		if (__get_user(old_status, batch->status[i]))
			return -EFAULT;

		if (old_status != GNTST_okay)
			continue;

		if (__put_user(status, batch->status[i]))
			return -EFAULT;
	}

	batch->nr_ops = 0;
	return 0;
}

static int gntdev_grant_copy_seg(struct gntdev_copy_batch *batch,
				 struct gntdev_grant_copy_segment *seg,
				 s16 __user *status)
{
	uint16_t copied = 0;

	/*
	 * Disallow local -> local copies since there is only space in
	 * batch->pages for one page per-op and this would be a very
	 * expensive memcpy().
	 */
	if (!(seg->flags & (GNTCOPY_source_gref | GNTCOPY_dest_gref)))
		return -EINVAL;

	/* Can't cross page if source/dest is a grant ref. */
	if (seg->flags & GNTCOPY_source_gref) {
		if (seg->source.foreign.offset + seg->len > XEN_PAGE_SIZE)
			return -EINVAL;
	}
	if (seg->flags & GNTCOPY_dest_gref) {
		if (seg->dest.foreign.offset + seg->len > XEN_PAGE_SIZE)
			return -EINVAL;
	}

	if (put_user(GNTST_okay, status))
		return -EFAULT;

	while (copied < seg->len) {
		struct gnttab_copy *op;
		void __user *virt;
		size_t len, off;
		unsigned long gfn;
		int ret;

		if (batch->nr_ops >= GNTDEV_COPY_BATCH) {
			ret = gntdev_copy(batch);
			if (ret < 0)
				return ret;
		}

		len = seg->len - copied;

		op = &batch->ops[batch->nr_ops];
		op->flags = 0;

		if (seg->flags & GNTCOPY_source_gref) {
			op->source.u.ref = seg->source.foreign.ref;
			op->source.domid = seg->source.foreign.domid;
			op->source.offset = seg->source.foreign.offset + copied;
			op->flags |= GNTCOPY_source_gref;
		} else {
			virt = seg->source.virt + copied;
			off = (unsigned long)virt & ~XEN_PAGE_MASK;
			len = min(len, (size_t)XEN_PAGE_SIZE - off);

			ret = gntdev_get_page(batch, virt, false, &gfn);
			if (ret < 0)
				return ret;

			op->source.u.gmfn = gfn;
			op->source.domid = DOMID_SELF;
			op->source.offset = off;
		}

		if (seg->flags & GNTCOPY_dest_gref) {
			op->dest.u.ref = seg->dest.foreign.ref;
			op->dest.domid = seg->dest.foreign.domid;
			op->dest.offset = seg->dest.foreign.offset + copied;
			op->flags |= GNTCOPY_dest_gref;
		} else {
			virt = seg->dest.virt + copied;
			off = (unsigned long)virt & ~XEN_PAGE_MASK;
			len = min(len, (size_t)XEN_PAGE_SIZE - off);

			ret = gntdev_get_page(batch, virt, true, &gfn);
			if (ret < 0)
				return ret;

			op->dest.u.gmfn = gfn;
			op->dest.domid = DOMID_SELF;
			op->dest.offset = off;
		}

		op->len = len;
		copied += len;

		batch->status[batch->nr_ops] = status;
		batch->nr_ops++;
	}

	return 0;
}

static long gntdev_ioctl_grant_copy(struct gntdev_priv *priv, void __user *u)
{
	struct ioctl_gntdev_grant_copy copy;
	struct gntdev_copy_batch batch;
	unsigned int i;
	int ret = 0;

	if (copy_from_user(&copy, u, sizeof(copy)))
		return -EFAULT;

	batch.nr_ops = 0;
	batch.nr_pages = 0;

	for (i = 0; i < copy.count; i++) {
		struct gntdev_grant_copy_segment seg;

		if (copy_from_user(&seg, &copy.segments[i], sizeof(seg))) {
			ret = -EFAULT;
			goto out;
		}

		ret = gntdev_grant_copy_seg(&batch, &seg, &copy.segments[i].status);
		if (ret < 0)
			goto out;

		cond_resched();
	}
	if (batch.nr_ops)
		ret = gntdev_copy(&batch);
	return ret;

  out:
	gntdev_put_pages(&batch);
	return ret;
}

static long gntdev_ioctl(struct file *flip,
			 unsigned int cmd, unsigned long arg)
{
	struct gntdev_priv *priv = flip->private_data;
	void __user *ptr = (void __user *)arg;

	switch (cmd) {
	case IOCTL_GNTDEV_MAP_GRANT_REF:
		return gntdev_ioctl_map_grant_ref(priv, ptr);

	case IOCTL_GNTDEV_UNMAP_GRANT_REF:
		return gntdev_ioctl_unmap_grant_ref(priv, ptr);

	case IOCTL_GNTDEV_GET_OFFSET_FOR_VADDR:
		return gntdev_ioctl_get_offset_for_vaddr(priv, ptr);

	case IOCTL_GNTDEV_SET_UNMAP_NOTIFY:
		return gntdev_ioctl_notify(priv, ptr);

	case IOCTL_GNTDEV_GRANT_COPY:
		return gntdev_ioctl_grant_copy(priv, ptr);

#ifdef CONFIG_XEN_GNTDEV_DMABUF
	case IOCTL_GNTDEV_DMABUF_EXP_FROM_REFS:
		return gntdev_ioctl_dmabuf_exp_from_refs(priv, use_ptemod, ptr);

	case IOCTL_GNTDEV_DMABUF_EXP_WAIT_RELEASED:
		return gntdev_ioctl_dmabuf_exp_wait_released(priv, ptr);

	case IOCTL_GNTDEV_DMABUF_IMP_TO_REFS:
		return gntdev_ioctl_dmabuf_imp_to_refs(priv, ptr);

	case IOCTL_GNTDEV_DMABUF_IMP_RELEASE:
		return gntdev_ioctl_dmabuf_imp_release(priv, ptr);
#endif

	default:
		pr_debug("priv %p, unknown cmd %x\n", priv, cmd);
		return -ENOIOCTLCMD;
	}

	return 0;
}

static int gntdev_mmap(struct file *flip, struct vm_area_struct *vma)
{
	struct gntdev_priv *priv = flip->private_data;
	int index = vma->vm_pgoff;
	int count = vma_pages(vma);
	struct gntdev_grant_map *map;
	int err = -EINVAL;

	if ((vma->vm_flags & VM_WRITE) && !(vma->vm_flags & VM_SHARED))
		return -EINVAL;

	pr_debug("map %d+%d at %lx (pgoff %lx)\n",
			index, count, vma->vm_start, vma->vm_pgoff);

	mutex_lock(&priv->lock);
	map = gntdev_find_map_index(priv, index, count);
	if (!map)
		goto unlock_out;
	if (use_ptemod && map->vma)
		goto unlock_out;
	if (use_ptemod && priv->mm != vma->vm_mm) {
		pr_warn("Huh? Other mm?\n");
		goto unlock_out;
	}

	refcount_inc(&map->users);

	vma->vm_ops = &gntdev_vmops;

	vma->vm_flags |= VM_DONTEXPAND | VM_DONTDUMP | VM_MIXEDMAP;

	if (use_ptemod)
		vma->vm_flags |= VM_DONTCOPY;

	vma->vm_private_data = map;

	if (use_ptemod)
		map->vma = vma;

	if (map->flags) {
		if ((vma->vm_flags & VM_WRITE) &&
				(map->flags & GNTMAP_readonly))
			goto out_unlock_put;
	} else {
		map->flags = GNTMAP_host_map;
		if (!(vma->vm_flags & VM_WRITE))
			map->flags |= GNTMAP_readonly;
	}

	mutex_unlock(&priv->lock);

	if (use_ptemod) {
		map->pages_vm_start = vma->vm_start;
		err = apply_to_page_range(vma->vm_mm, vma->vm_start,
					  vma->vm_end - vma->vm_start,
					  find_grant_ptes, map);
		if (err) {
			pr_warn("find_grant_ptes() failure.\n");
			goto out_put_map;
		}
	}

	err = gntdev_map_grant_pages(map);
	if (err)
		goto out_put_map;

	if (!use_ptemod) {
		err = vm_map_pages(vma, map->pages, map->count);
		if (err)
			goto out_put_map;
	} else {
#ifdef CONFIG_X86
		/*
		 * If the PTEs were not made special by the grant map
		 * hypercall, do so here.
		 *
		 * This is racy since the mapping is already visible
		 * to userspace but userspace should be well-behaved
		 * enough to not touch it until the mmap() call
		 * returns.
		 */
		if (!xen_feature(XENFEAT_gnttab_map_avail_bits)) {
			apply_to_page_range(vma->vm_mm, vma->vm_start,
					    vma->vm_end - vma->vm_start,
					    set_grant_ptes_as_special, NULL);
		}
#endif
	}

	return 0;

unlock_out:
	mutex_unlock(&priv->lock);
	return err;

out_unlock_put:
	mutex_unlock(&priv->lock);
out_put_map:
	if (use_ptemod) {
		map->vma = NULL;
		unmap_grant_pages(map, 0, map->count);
	}
	gntdev_put_map(priv, map);
	return err;
}

static const struct file_operations gntdev_fops = {
	.owner = THIS_MODULE,
	.open = gntdev_open,
	.release = gntdev_release,
	.mmap = gntdev_mmap,
	.unlocked_ioctl = gntdev_ioctl
};

static struct miscdevice gntdev_miscdev = {
	.minor        = MISC_DYNAMIC_MINOR,
	.name         = "xen/gntdev",
	.fops         = &gntdev_fops,
};

/* ------------------------------------------------------------------ */

static int __init gntdev_init(void)
{
	int err;

	if (!xen_domain())
		return -ENODEV;

	use_ptemod = !xen_feature(XENFEAT_auto_translated_physmap);

	err = misc_register(&gntdev_miscdev);
	if (err != 0) {
		pr_err("Could not register gntdev device\n");
		return err;
	}
	return 0;
}

static void __exit gntdev_exit(void)
{
	misc_deregister(&gntdev_miscdev);
}

module_init(gntdev_init);
module_exit(gntdev_exit);

/* ------------------------------------------------------------------ */<|MERGE_RESOLUTION|>--- conflicted
+++ resolved
@@ -526,32 +526,20 @@
 	struct gntdev_grant_map *map;
 	int ret = 0;
 
-<<<<<<< HEAD
-	if (range->blockable)
-=======
 	if (mmu_notifier_range_blockable(range))
->>>>>>> 0ecfebd2
 		mutex_lock(&priv->lock);
 	else if (!mutex_trylock(&priv->lock))
 		return -EAGAIN;
 
 	list_for_each_entry(map, &priv->maps, next) {
 		ret = unmap_if_in_range(map, range->start, range->end,
-<<<<<<< HEAD
-					range->blockable);
-=======
 					mmu_notifier_range_blockable(range));
->>>>>>> 0ecfebd2
 		if (ret)
 			goto out_unlock;
 	}
 	list_for_each_entry(map, &priv->freeable_maps, next) {
 		ret = unmap_if_in_range(map, range->start, range->end,
-<<<<<<< HEAD
-					range->blockable);
-=======
 					mmu_notifier_range_blockable(range));
->>>>>>> 0ecfebd2
 		if (ret)
 			goto out_unlock;
 	}
