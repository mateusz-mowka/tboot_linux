// SPDX-License-Identifier: LGPL-2.1
/*
 *
 *   SMB/CIFS session setup handling routines
 *
 *   Copyright (c) International Business Machines  Corp., 2006, 2009
 *   Author(s): Steve French (sfrench@us.ibm.com)
 *
 */

#include "cifspdu.h"
#include "cifsglob.h"
#include "cifsproto.h"
#include "cifs_unicode.h"
#include "cifs_debug.h"
#include "ntlmssp.h"
#include "nterr.h"
#include <linux/utsname.h>
#include <linux/slab.h>
#include "cifs_spnego.h"
#include "smb2proto.h"
#include "fs_context.h"

static int
cifs_ses_add_channel(struct cifs_sb_info *cifs_sb, struct cifs_ses *ses,
		     struct cifs_server_iface *iface);

bool
is_server_using_iface(struct TCP_Server_Info *server,
		      struct cifs_server_iface *iface)
{
	struct sockaddr_in *i4 = (struct sockaddr_in *)&iface->sockaddr;
	struct sockaddr_in6 *i6 = (struct sockaddr_in6 *)&iface->sockaddr;
	struct sockaddr_in *s4 = (struct sockaddr_in *)&server->dstaddr;
	struct sockaddr_in6 *s6 = (struct sockaddr_in6 *)&server->dstaddr;

	if (server->dstaddr.ss_family != iface->sockaddr.ss_family)
		return false;
	if (server->dstaddr.ss_family == AF_INET) {
		if (s4->sin_addr.s_addr != i4->sin_addr.s_addr)
			return false;
	} else if (server->dstaddr.ss_family == AF_INET6) {
		if (memcmp(&s6->sin6_addr, &i6->sin6_addr,
			   sizeof(i6->sin6_addr)) != 0)
			return false;
	} else {
		/* unknown family.. */
		return false;
	}
	return true;
}

bool is_ses_using_iface(struct cifs_ses *ses, struct cifs_server_iface *iface)
{
	int i;

	spin_lock(&ses->chan_lock);
	for (i = 0; i < ses->chan_count; i++) {
		if (is_server_using_iface(ses->chans[i].server, iface)) {
			spin_unlock(&ses->chan_lock);
			return true;
		}
	}
	spin_unlock(&ses->chan_lock);
	return false;
}

/* returns number of channels added */
int cifs_try_adding_channels(struct cifs_sb_info *cifs_sb, struct cifs_ses *ses)
{
	int old_chan_count, new_chan_count;
	int left;
	int i = 0;
	int rc = 0;
	int tries = 0;
	struct cifs_server_iface *ifaces = NULL;
	size_t iface_count;

	if (ses->server->dialect < SMB30_PROT_ID) {
		cifs_dbg(VFS, "multichannel is not supported on this protocol version, use 3.0 or above\n");
		return 0;
	}

	spin_lock(&ses->chan_lock);

	new_chan_count = old_chan_count = ses->chan_count;
	left = ses->chan_max - ses->chan_count;

	if (left <= 0) {
		cifs_dbg(FYI,
			 "ses already at max_channels (%zu), nothing to open\n",
			 ses->chan_max);
		spin_unlock(&ses->chan_lock);
		return 0;
	}

	if (!(ses->server->capabilities & SMB2_GLOBAL_CAP_MULTI_CHANNEL)) {
		ses->chan_max = 1;
		spin_unlock(&ses->chan_lock);
		cifs_dbg(VFS, "server %s does not support multichannel\n", ses->server->hostname);
		return 0;
	}
	spin_unlock(&ses->chan_lock);

	/*
	 * Make a copy of the iface list at the time and use that
	 * instead so as to not hold the iface spinlock for opening
	 * channels
	 */
	spin_lock(&ses->iface_lock);
	iface_count = ses->iface_count;
	if (iface_count <= 0) {
		spin_unlock(&ses->iface_lock);
		cifs_dbg(VFS, "no iface list available to open channels\n");
		return 0;
	}
	ifaces = kmemdup(ses->iface_list, iface_count*sizeof(*ifaces),
			 GFP_ATOMIC);
	if (!ifaces) {
		spin_unlock(&ses->iface_lock);
		return 0;
	}
	spin_unlock(&ses->iface_lock);

	/*
	 * Keep connecting to same, fastest, iface for all channels as
	 * long as its RSS. Try next fastest one if not RSS or channel
	 * creation fails.
	 */
	while (left > 0) {
		struct cifs_server_iface *iface;

		tries++;
		if (tries > 3*ses->chan_max) {
			cifs_dbg(FYI, "too many channel open attempts (%d channels left to open)\n",
				 left);
			break;
		}

		iface = &ifaces[i];
		if (is_ses_using_iface(ses, iface) && !iface->rss_capable) {
			i = (i+1) % iface_count;
			continue;
		}

		rc = cifs_ses_add_channel(cifs_sb, ses, iface);
		if (rc) {
			cifs_dbg(FYI, "failed to open extra channel on iface#%d rc=%d\n",
				 i, rc);
			i = (i+1) % iface_count;
			continue;
		}

		cifs_dbg(FYI, "successfully opened new channel on iface#%d\n",
			 i);
		left--;
		new_chan_count++;
	}

	kfree(ifaces);
	return new_chan_count - old_chan_count;
}

/*
 * If server is a channel of ses, return the corresponding enclosing
 * cifs_chan otherwise return NULL.
 */
struct cifs_chan *
cifs_ses_find_chan(struct cifs_ses *ses, struct TCP_Server_Info *server)
{
	int i;

	spin_lock(&ses->chan_lock);
	for (i = 0; i < ses->chan_count; i++) {
		if (ses->chans[i].server == server) {
			spin_unlock(&ses->chan_lock);
			return &ses->chans[i];
		}
	}
	spin_unlock(&ses->chan_lock);
	return NULL;
}

static int
cifs_ses_add_channel(struct cifs_sb_info *cifs_sb, struct cifs_ses *ses,
		     struct cifs_server_iface *iface)
{
	struct TCP_Server_Info *chan_server;
	struct cifs_chan *chan;
	struct smb3_fs_context ctx = {NULL};
	static const char unc_fmt[] = "\\%s\\foo";
	char unc[sizeof(unc_fmt)+SERVER_NAME_LEN_WITH_NULL] = {0};
	struct sockaddr_in *ipv4 = (struct sockaddr_in *)&iface->sockaddr;
	struct sockaddr_in6 *ipv6 = (struct sockaddr_in6 *)&iface->sockaddr;
	int rc;
	unsigned int xid = get_xid();

	if (iface->sockaddr.ss_family == AF_INET)
		cifs_dbg(FYI, "adding channel to ses %p (speed:%zu bps rdma:%s ip:%pI4)\n",
			 ses, iface->speed, iface->rdma_capable ? "yes" : "no",
			 &ipv4->sin_addr);
	else
		cifs_dbg(FYI, "adding channel to ses %p (speed:%zu bps rdma:%s ip:%pI6)\n",
			 ses, iface->speed, iface->rdma_capable ? "yes" : "no",
			 &ipv6->sin6_addr);

	/*
	 * Setup a ctx with mostly the same info as the existing
	 * session and overwrite it with the requested iface data.
	 *
	 * We need to setup at least the fields used for negprot and
	 * sesssetup.
	 *
	 * We only need the ctx here, so we can reuse memory from
	 * the session and server without caring about memory
	 * management.
	 */

	/* Always make new connection for now (TODO?) */
	ctx.nosharesock = true;

	/* Auth */
	ctx.domainauto = ses->domainAuto;
	ctx.domainname = ses->domainName;
	ctx.server_hostname = ses->server->hostname;
	ctx.username = ses->user_name;
	ctx.password = ses->password;
	ctx.sectype = ses->sectype;
	ctx.sign = ses->sign;

	/* UNC and paths */
	/* XXX: Use ses->server->hostname? */
	sprintf(unc, unc_fmt, ses->ip_addr);
	ctx.UNC = unc;
	ctx.prepath = "";

	/* Reuse same version as master connection */
	ctx.vals = ses->server->vals;
	ctx.ops = ses->server->ops;

	ctx.noblocksnd = ses->server->noblocksnd;
	ctx.noautotune = ses->server->noautotune;
	ctx.sockopt_tcp_nodelay = ses->server->tcp_nodelay;
	ctx.echo_interval = ses->server->echo_interval / HZ;
	ctx.max_credits = ses->server->max_credits;

	/*
	 * This will be used for encoding/decoding user/domain/pw
	 * during sess setup auth.
	 */
	ctx.local_nls = cifs_sb->local_nls;

	/* Use RDMA if possible */
	ctx.rdma = iface->rdma_capable;
	memcpy(&ctx.dstaddr, &iface->sockaddr, sizeof(struct sockaddr_storage));

	/* reuse master con client guid */
	memcpy(&ctx.client_guid, ses->server->client_guid,
	       SMB2_CLIENT_GUID_SIZE);
	ctx.use_client_guid = true;

	chan_server = cifs_get_tcp_session(&ctx, ses->server);

	mutex_lock(&ses->session_mutex);
	spin_lock(&ses->chan_lock);
	chan = ses->binding_chan = &ses->chans[ses->chan_count];
	chan->server = chan_server;
	if (IS_ERR(chan->server)) {
		rc = PTR_ERR(chan->server);
		chan->server = NULL;
		spin_unlock(&ses->chan_lock);
		goto out;
	}
	spin_unlock(&ses->chan_lock);

	/*
	 * We need to allocate the server crypto now as we will need
	 * to sign packets before we generate the channel signing key
	 * (we sign with the session key)
	 */
	rc = smb311_crypto_shash_allocate(chan->server);
	if (rc) {
		cifs_dbg(VFS, "%s: crypto alloc failed\n", __func__);
		goto out;
	}

	ses->binding = true;
	rc = cifs_negotiate_protocol(xid, ses);
	if (rc)
		goto out;

	rc = cifs_setup_session(xid, ses, cifs_sb->local_nls);
	if (rc)
		goto out;

	/* success, put it on the list
	 * XXX: sharing ses between 2 tcp servers is not possible, the
	 * way "internal" linked lists works in linux makes element
	 * only able to belong to one list
	 *
	 * the binding session is already established so the rest of
	 * the code should be able to look it up, no need to add the
	 * ses to the new server.
	 */

	spin_lock(&ses->chan_lock);
	ses->chan_count++;
	atomic_set(&ses->chan_seq, 0);
	spin_unlock(&ses->chan_lock);

out:
	ses->binding = false;
	ses->binding_chan = NULL;
	mutex_unlock(&ses->session_mutex);

	if (rc && chan->server)
		cifs_put_tcp_session(chan->server, 0);

	return rc;
}

/* Mark all session channels for reconnect */
void cifs_ses_mark_for_reconnect(struct cifs_ses *ses)
{
	int i;

	for (i = 0; i < ses->chan_count; i++) {
		spin_lock(&GlobalMid_Lock);
		if (ses->chans[i].server->tcpStatus != CifsExiting)
			ses->chans[i].server->tcpStatus = CifsNeedReconnect;
		spin_unlock(&GlobalMid_Lock);
	}
}

static __u32 cifs_ssetup_hdr(struct cifs_ses *ses, SESSION_SETUP_ANDX *pSMB)
{
	__u32 capabilities = 0;

	/* init fields common to all four types of SessSetup */
	/* Note that offsets for first seven fields in req struct are same  */
	/*	in CIFS Specs so does not matter which of 3 forms of struct */
	/*	that we use in next few lines                               */
	/* Note that header is initialized to zero in header_assemble */
	pSMB->req.AndXCommand = 0xFF;
	pSMB->req.MaxBufferSize = cpu_to_le16(min_t(u32,
					CIFSMaxBufSize + MAX_CIFS_HDR_SIZE - 4,
					USHRT_MAX));
	pSMB->req.MaxMpxCount = cpu_to_le16(ses->server->maxReq);
	pSMB->req.VcNumber = cpu_to_le16(1);

	/* Now no need to set SMBFLG_CASELESS or obsolete CANONICAL PATH */

	/* BB verify whether signing required on neg or just on auth frame
	   (and NTLM case) */

	capabilities = CAP_LARGE_FILES | CAP_NT_SMBS | CAP_LEVEL_II_OPLOCKS |
			CAP_LARGE_WRITE_X | CAP_LARGE_READ_X;

	if (ses->server->sign)
		pSMB->req.hdr.Flags2 |= SMBFLG2_SECURITY_SIGNATURE;

	if (ses->capabilities & CAP_UNICODE) {
		pSMB->req.hdr.Flags2 |= SMBFLG2_UNICODE;
		capabilities |= CAP_UNICODE;
	}
	if (ses->capabilities & CAP_STATUS32) {
		pSMB->req.hdr.Flags2 |= SMBFLG2_ERR_STATUS;
		capabilities |= CAP_STATUS32;
	}
	if (ses->capabilities & CAP_DFS) {
		pSMB->req.hdr.Flags2 |= SMBFLG2_DFS;
		capabilities |= CAP_DFS;
	}
	if (ses->capabilities & CAP_UNIX)
		capabilities |= CAP_UNIX;

	return capabilities;
}

static void
unicode_oslm_strings(char **pbcc_area, const struct nls_table *nls_cp)
{
	char *bcc_ptr = *pbcc_area;
	int bytes_ret = 0;

	/* Copy OS version */
	bytes_ret = cifs_strtoUTF16((__le16 *)bcc_ptr, "Linux version ", 32,
				    nls_cp);
	bcc_ptr += 2 * bytes_ret;
	bytes_ret = cifs_strtoUTF16((__le16 *) bcc_ptr, init_utsname()->release,
				    32, nls_cp);
	bcc_ptr += 2 * bytes_ret;
	bcc_ptr += 2; /* trailing null */

	bytes_ret = cifs_strtoUTF16((__le16 *) bcc_ptr, CIFS_NETWORK_OPSYS,
				    32, nls_cp);
	bcc_ptr += 2 * bytes_ret;
	bcc_ptr += 2; /* trailing null */

	*pbcc_area = bcc_ptr;
}

static void unicode_domain_string(char **pbcc_area, struct cifs_ses *ses,
				   const struct nls_table *nls_cp)
{
	char *bcc_ptr = *pbcc_area;
	int bytes_ret = 0;

	/* copy domain */
	if (ses->domainName == NULL) {
		/* Sending null domain better than using a bogus domain name (as
		we did briefly in 2.6.18) since server will use its default */
		*bcc_ptr = 0;
		*(bcc_ptr+1) = 0;
		bytes_ret = 0;
	} else
		bytes_ret = cifs_strtoUTF16((__le16 *) bcc_ptr, ses->domainName,
					    CIFS_MAX_DOMAINNAME_LEN, nls_cp);
	bcc_ptr += 2 * bytes_ret;
	bcc_ptr += 2;  /* account for null terminator */

	*pbcc_area = bcc_ptr;
}


static void unicode_ssetup_strings(char **pbcc_area, struct cifs_ses *ses,
				   const struct nls_table *nls_cp)
{
	char *bcc_ptr = *pbcc_area;
	int bytes_ret = 0;

	/* BB FIXME add check that strings total less
	than 335 or will need to send them as arrays */

	/* unicode strings, must be word aligned before the call */
/*	if ((long) bcc_ptr % 2)	{
		*bcc_ptr = 0;
		bcc_ptr++;
	} */
	/* copy user */
	if (ses->user_name == NULL) {
		/* null user mount */
		*bcc_ptr = 0;
		*(bcc_ptr+1) = 0;
	} else {
		bytes_ret = cifs_strtoUTF16((__le16 *) bcc_ptr, ses->user_name,
					    CIFS_MAX_USERNAME_LEN, nls_cp);
	}
	bcc_ptr += 2 * bytes_ret;
	bcc_ptr += 2; /* account for null termination */

	unicode_domain_string(&bcc_ptr, ses, nls_cp);
	unicode_oslm_strings(&bcc_ptr, nls_cp);

	*pbcc_area = bcc_ptr;
}

static void ascii_ssetup_strings(char **pbcc_area, struct cifs_ses *ses,
				 const struct nls_table *nls_cp)
{
	char *bcc_ptr = *pbcc_area;
	int len;

	/* copy user */
	/* BB what about null user mounts - check that we do this BB */
	/* copy user */
	if (ses->user_name != NULL) {
		len = strscpy(bcc_ptr, ses->user_name, CIFS_MAX_USERNAME_LEN);
		if (WARN_ON_ONCE(len < 0))
			len = CIFS_MAX_USERNAME_LEN - 1;
		bcc_ptr += len;
	}
	/* else null user mount */
	*bcc_ptr = 0;
	bcc_ptr++; /* account for null termination */

	/* copy domain */
	if (ses->domainName != NULL) {
		len = strscpy(bcc_ptr, ses->domainName, CIFS_MAX_DOMAINNAME_LEN);
		if (WARN_ON_ONCE(len < 0))
			len = CIFS_MAX_DOMAINNAME_LEN - 1;
		bcc_ptr += len;
	} /* else we will send a null domain name
	     so the server will default to its own domain */
	*bcc_ptr = 0;
	bcc_ptr++;

	/* BB check for overflow here */

	strcpy(bcc_ptr, "Linux version ");
	bcc_ptr += strlen("Linux version ");
	strcpy(bcc_ptr, init_utsname()->release);
	bcc_ptr += strlen(init_utsname()->release) + 1;

	strcpy(bcc_ptr, CIFS_NETWORK_OPSYS);
	bcc_ptr += strlen(CIFS_NETWORK_OPSYS) + 1;

	*pbcc_area = bcc_ptr;
}

static void
decode_unicode_ssetup(char **pbcc_area, int bleft, struct cifs_ses *ses,
		      const struct nls_table *nls_cp)
{
	int len;
	char *data = *pbcc_area;

	cifs_dbg(FYI, "bleft %d\n", bleft);

	kfree(ses->serverOS);
	ses->serverOS = cifs_strndup_from_utf16(data, bleft, true, nls_cp);
	cifs_dbg(FYI, "serverOS=%s\n", ses->serverOS);
	len = (UniStrnlen((wchar_t *) data, bleft / 2) * 2) + 2;
	data += len;
	bleft -= len;
	if (bleft <= 0)
		return;

	kfree(ses->serverNOS);
	ses->serverNOS = cifs_strndup_from_utf16(data, bleft, true, nls_cp);
	cifs_dbg(FYI, "serverNOS=%s\n", ses->serverNOS);
	len = (UniStrnlen((wchar_t *) data, bleft / 2) * 2) + 2;
	data += len;
	bleft -= len;
	if (bleft <= 0)
		return;

	kfree(ses->serverDomain);
	ses->serverDomain = cifs_strndup_from_utf16(data, bleft, true, nls_cp);
	cifs_dbg(FYI, "serverDomain=%s\n", ses->serverDomain);

	return;
}

static void decode_ascii_ssetup(char **pbcc_area, __u16 bleft,
				struct cifs_ses *ses,
				const struct nls_table *nls_cp)
{
	int len;
	char *bcc_ptr = *pbcc_area;

	cifs_dbg(FYI, "decode sessetup ascii. bleft %d\n", bleft);

	len = strnlen(bcc_ptr, bleft);
	if (len >= bleft)
		return;

	kfree(ses->serverOS);

	ses->serverOS = kmalloc(len + 1, GFP_KERNEL);
	if (ses->serverOS) {
		memcpy(ses->serverOS, bcc_ptr, len);
		ses->serverOS[len] = 0;
		if (strncmp(ses->serverOS, "OS/2", 4) == 0)
			cifs_dbg(FYI, "OS/2 server\n");
	}

	bcc_ptr += len + 1;
	bleft -= len + 1;

	len = strnlen(bcc_ptr, bleft);
	if (len >= bleft)
		return;

	kfree(ses->serverNOS);

	ses->serverNOS = kmalloc(len + 1, GFP_KERNEL);
	if (ses->serverNOS) {
		memcpy(ses->serverNOS, bcc_ptr, len);
		ses->serverNOS[len] = 0;
	}

	bcc_ptr += len + 1;
	bleft -= len + 1;

	len = strnlen(bcc_ptr, bleft);
	if (len > bleft)
		return;

	/* No domain field in LANMAN case. Domain is
	   returned by old servers in the SMB negprot response */
	/* BB For newer servers which do not support Unicode,
	   but thus do return domain here we could add parsing
	   for it later, but it is not very important */
	cifs_dbg(FYI, "ascii: bytes left %d\n", bleft);
}

int decode_ntlmssp_challenge(char *bcc_ptr, int blob_len,
				    struct cifs_ses *ses)
{
	unsigned int tioffset; /* challenge message target info area */
	unsigned int tilen; /* challenge message target info area length  */
	CHALLENGE_MESSAGE *pblob = (CHALLENGE_MESSAGE *)bcc_ptr;
	__u32 server_flags;

	if (blob_len < sizeof(CHALLENGE_MESSAGE)) {
		cifs_dbg(VFS, "challenge blob len %d too small\n", blob_len);
		return -EINVAL;
	}

	if (memcmp(pblob->Signature, "NTLMSSP", 8)) {
		cifs_dbg(VFS, "blob signature incorrect %s\n",
			 pblob->Signature);
		return -EINVAL;
	}
	if (pblob->MessageType != NtLmChallenge) {
		cifs_dbg(VFS, "Incorrect message type %d\n",
			 pblob->MessageType);
		return -EINVAL;
	}

	server_flags = le32_to_cpu(pblob->NegotiateFlags);
	cifs_dbg(FYI, "%s: negotiate=0x%08x challenge=0x%08x\n", __func__,
		 ses->ntlmssp->client_flags, server_flags);

	if ((ses->ntlmssp->client_flags & (NTLMSSP_NEGOTIATE_SEAL | NTLMSSP_NEGOTIATE_SIGN)) &&
	    (!(server_flags & NTLMSSP_NEGOTIATE_56) && !(server_flags & NTLMSSP_NEGOTIATE_128))) {
		cifs_dbg(VFS, "%s: requested signing/encryption but server did not return either 56-bit or 128-bit session key size\n",
			 __func__);
		return -EINVAL;
	}
	if (!(server_flags & NTLMSSP_NEGOTIATE_NTLM) && !(server_flags & NTLMSSP_NEGOTIATE_EXTENDED_SEC)) {
		cifs_dbg(VFS, "%s: server does not seem to support either NTLMv1 or NTLMv2\n", __func__);
		return -EINVAL;
	}
	if (ses->server->sign && !(server_flags & NTLMSSP_NEGOTIATE_SIGN)) {
		cifs_dbg(VFS, "%s: forced packet signing but server does not seem to support it\n",
			 __func__);
		return -EOPNOTSUPP;
	}
	if ((ses->ntlmssp->client_flags & NTLMSSP_NEGOTIATE_KEY_XCH) &&
	    !(server_flags & NTLMSSP_NEGOTIATE_KEY_XCH))
		pr_warn_once("%s: authentication has been weakened as server does not support key exchange\n",
			     __func__);

	ses->ntlmssp->server_flags = server_flags;

	memcpy(ses->ntlmssp->cryptkey, pblob->Challenge, CIFS_CRYPTO_KEY_SIZE);
	/* In particular we can examine sign flags */
	/* BB spec says that if AvId field of MsvAvTimestamp is populated then
		we must set the MIC field of the AUTHENTICATE_MESSAGE */

	tioffset = le32_to_cpu(pblob->TargetInfoArray.BufferOffset);
	tilen = le16_to_cpu(pblob->TargetInfoArray.Length);
	if (tioffset > blob_len || tioffset + tilen > blob_len) {
		cifs_dbg(VFS, "tioffset + tilen too high %u + %u\n",
			 tioffset, tilen);
		return -EINVAL;
	}
	if (tilen) {
		ses->auth_key.response = kmemdup(bcc_ptr + tioffset, tilen,
						 GFP_KERNEL);
		if (!ses->auth_key.response) {
			cifs_dbg(VFS, "Challenge target info alloc failure\n");
			return -ENOMEM;
		}
		ses->auth_key.len = tilen;
	}

	return 0;
}

static int size_of_ntlmssp_blob(struct cifs_ses *ses, int base_size)
{
	int sz = base_size + ses->auth_key.len
		- CIFS_SESS_KEY_SIZE + CIFS_CPHTXT_SIZE + 2;

	if (ses->domainName)
		sz += sizeof(__le16) * strnlen(ses->domainName, CIFS_MAX_DOMAINNAME_LEN);
	else
		sz += sizeof(__le16);

	if (ses->user_name)
		sz += sizeof(__le16) * strnlen(ses->user_name, CIFS_MAX_USERNAME_LEN);
	else
		sz += sizeof(__le16);

	sz += sizeof(__le16) * strnlen(ses->workstation_name, CIFS_MAX_WORKSTATION_LEN);

	return sz;
}

static inline void cifs_security_buffer_from_str(SECURITY_BUFFER *pbuf,
						 char *str_value,
						 int str_length,
						 unsigned char *pstart,
						 unsigned char **pcur,
						 const struct nls_table *nls_cp)
{
	unsigned char *tmp = pstart;
	int len;

	if (!pbuf)
		return;

	if (!pcur)
		pcur = &tmp;

	if (!str_value) {
		pbuf->BufferOffset = cpu_to_le32(*pcur - pstart);
		pbuf->Length = 0;
		pbuf->MaximumLength = 0;
		*pcur += sizeof(__le16);
	} else {
		len = cifs_strtoUTF16((__le16 *)*pcur,
				      str_value,
				      str_length,
				      nls_cp);
		len *= sizeof(__le16);
		pbuf->BufferOffset = cpu_to_le32(*pcur - pstart);
		pbuf->Length = cpu_to_le16(len);
		pbuf->MaximumLength = cpu_to_le16(len);
		*pcur += len;
	}
}

/* BB Move to ntlmssp.c eventually */

int build_ntlmssp_negotiate_blob(unsigned char **pbuffer,
				 u16 *buflen,
				 struct cifs_ses *ses,
				 const struct nls_table *nls_cp)
{
	int rc = 0;
	struct TCP_Server_Info *server = cifs_ses_server(ses);
	NEGOTIATE_MESSAGE *sec_blob;
	__u32 flags;
	unsigned char *tmp;
	int len;

	len = size_of_ntlmssp_blob(ses, sizeof(NEGOTIATE_MESSAGE));
	*pbuffer = kmalloc(len, GFP_KERNEL);
	if (!*pbuffer) {
		rc = -ENOMEM;
		cifs_dbg(VFS, "Error %d during NTLMSSP allocation\n", rc);
		*buflen = 0;
		goto setup_ntlm_neg_ret;
	}
	sec_blob = (NEGOTIATE_MESSAGE *)*pbuffer;

	memset(*pbuffer, 0, sizeof(NEGOTIATE_MESSAGE));
	memcpy(sec_blob->Signature, NTLMSSP_SIGNATURE, 8);
	sec_blob->MessageType = NtLmNegotiate;

	/* BB is NTLMV2 session security format easier to use here? */
	flags = NTLMSSP_NEGOTIATE_56 |	NTLMSSP_REQUEST_TARGET |
		NTLMSSP_NEGOTIATE_128 | NTLMSSP_NEGOTIATE_UNICODE |
		NTLMSSP_NEGOTIATE_NTLM | NTLMSSP_NEGOTIATE_EXTENDED_SEC |
		NTLMSSP_NEGOTIATE_ALWAYS_SIGN | NTLMSSP_NEGOTIATE_SEAL |
		NTLMSSP_NEGOTIATE_SIGN;
	if (!server->session_estab || ses->ntlmssp->sesskey_per_smbsess)
		flags |= NTLMSSP_NEGOTIATE_KEY_XCH;

	tmp = *pbuffer + sizeof(NEGOTIATE_MESSAGE);
<<<<<<< HEAD
=======
	ses->ntlmssp->client_flags = flags;
>>>>>>> 33a5c279
	sec_blob->NegotiateFlags = cpu_to_le32(flags);

	/* these fields should be null in negotiate phase MS-NLMP 3.1.5.1.1 */
	cifs_security_buffer_from_str(&sec_blob->DomainName,
				      NULL,
				      CIFS_MAX_DOMAINNAME_LEN,
				      *pbuffer, &tmp,
				      nls_cp);

	cifs_security_buffer_from_str(&sec_blob->WorkstationName,
				      NULL,
				      CIFS_MAX_WORKSTATION_LEN,
				      *pbuffer, &tmp,
				      nls_cp);

	*buflen = tmp - *pbuffer;
setup_ntlm_neg_ret:
	return rc;
}

int build_ntlmssp_auth_blob(unsigned char **pbuffer,
					u16 *buflen,
				   struct cifs_ses *ses,
				   const struct nls_table *nls_cp)
{
	int rc;
	AUTHENTICATE_MESSAGE *sec_blob;
	__u32 flags;
	unsigned char *tmp;
	int len;

	rc = setup_ntlmv2_rsp(ses, nls_cp);
	if (rc) {
		cifs_dbg(VFS, "Error %d during NTLMSSP authentication\n", rc);
		*buflen = 0;
		goto setup_ntlmv2_ret;
	}

	len = size_of_ntlmssp_blob(ses, sizeof(AUTHENTICATE_MESSAGE));
	*pbuffer = kmalloc(len, GFP_KERNEL);
	if (!*pbuffer) {
		rc = -ENOMEM;
		cifs_dbg(VFS, "Error %d during NTLMSSP allocation\n", rc);
		*buflen = 0;
		goto setup_ntlmv2_ret;
	}
	sec_blob = (AUTHENTICATE_MESSAGE *)*pbuffer;

	memcpy(sec_blob->Signature, NTLMSSP_SIGNATURE, 8);
	sec_blob->MessageType = NtLmAuthenticate;

<<<<<<< HEAD
	flags = NTLMSSP_NEGOTIATE_56 |
		NTLMSSP_REQUEST_TARGET | NTLMSSP_NEGOTIATE_TARGET_INFO |
		NTLMSSP_NEGOTIATE_128 | NTLMSSP_NEGOTIATE_UNICODE |
		NTLMSSP_NEGOTIATE_NTLM | NTLMSSP_NEGOTIATE_EXTENDED_SEC |
		NTLMSSP_NEGOTIATE_SEAL | NTLMSSP_NEGOTIATE_WORKSTATION_SUPPLIED;
	if (ses->server->sign)
		flags |= NTLMSSP_NEGOTIATE_SIGN;
	if (!ses->server->session_estab || ses->ntlmssp->sesskey_per_smbsess)
		flags |= NTLMSSP_NEGOTIATE_KEY_XCH;
=======
	flags = ses->ntlmssp->server_flags | NTLMSSP_REQUEST_TARGET |
		NTLMSSP_NEGOTIATE_TARGET_INFO | NTLMSSP_NEGOTIATE_WORKSTATION_SUPPLIED;
>>>>>>> 33a5c279

	tmp = *pbuffer + sizeof(AUTHENTICATE_MESSAGE);
	sec_blob->NegotiateFlags = cpu_to_le32(flags);

	sec_blob->LmChallengeResponse.BufferOffset =
				cpu_to_le32(sizeof(AUTHENTICATE_MESSAGE));
	sec_blob->LmChallengeResponse.Length = 0;
	sec_blob->LmChallengeResponse.MaximumLength = 0;

	sec_blob->NtChallengeResponse.BufferOffset =
				cpu_to_le32(tmp - *pbuffer);
	if (ses->user_name != NULL) {
		memcpy(tmp, ses->auth_key.response + CIFS_SESS_KEY_SIZE,
				ses->auth_key.len - CIFS_SESS_KEY_SIZE);
		tmp += ses->auth_key.len - CIFS_SESS_KEY_SIZE;

		sec_blob->NtChallengeResponse.Length =
				cpu_to_le16(ses->auth_key.len - CIFS_SESS_KEY_SIZE);
		sec_blob->NtChallengeResponse.MaximumLength =
				cpu_to_le16(ses->auth_key.len - CIFS_SESS_KEY_SIZE);
	} else {
		/*
		 * don't send an NT Response for anonymous access
		 */
		sec_blob->NtChallengeResponse.Length = 0;
		sec_blob->NtChallengeResponse.MaximumLength = 0;
	}

	cifs_security_buffer_from_str(&sec_blob->DomainName,
				      ses->domainName,
				      CIFS_MAX_DOMAINNAME_LEN,
				      *pbuffer, &tmp,
				      nls_cp);

	cifs_security_buffer_from_str(&sec_blob->UserName,
				      ses->user_name,
				      CIFS_MAX_USERNAME_LEN,
				      *pbuffer, &tmp,
				      nls_cp);

	cifs_security_buffer_from_str(&sec_blob->WorkstationName,
				      ses->workstation_name,
				      CIFS_MAX_WORKSTATION_LEN,
				      *pbuffer, &tmp,
				      nls_cp);

<<<<<<< HEAD
	if (((ses->ntlmssp->server_flags & NTLMSSP_NEGOTIATE_KEY_XCH) ||
		(ses->ntlmssp->server_flags & NTLMSSP_NEGOTIATE_EXTENDED_SEC))
			&& !calc_seckey(ses)) {
=======
	if ((ses->ntlmssp->server_flags & NTLMSSP_NEGOTIATE_KEY_XCH) &&
	    (!ses->server->session_estab || ses->ntlmssp->sesskey_per_smbsess) &&
	    !calc_seckey(ses)) {
>>>>>>> 33a5c279
		memcpy(tmp, ses->ntlmssp->ciphertext, CIFS_CPHTXT_SIZE);
		sec_blob->SessionKey.BufferOffset = cpu_to_le32(tmp - *pbuffer);
		sec_blob->SessionKey.Length = cpu_to_le16(CIFS_CPHTXT_SIZE);
		sec_blob->SessionKey.MaximumLength =
				cpu_to_le16(CIFS_CPHTXT_SIZE);
		tmp += CIFS_CPHTXT_SIZE;
	} else {
		sec_blob->SessionKey.BufferOffset = cpu_to_le32(tmp - *pbuffer);
		sec_blob->SessionKey.Length = 0;
		sec_blob->SessionKey.MaximumLength = 0;
	}

	*buflen = tmp - *pbuffer;
setup_ntlmv2_ret:
	return rc;
}

enum securityEnum
cifs_select_sectype(struct TCP_Server_Info *server, enum securityEnum requested)
{
	switch (server->negflavor) {
	case CIFS_NEGFLAVOR_EXTENDED:
		switch (requested) {
		case Kerberos:
		case RawNTLMSSP:
			return requested;
		case Unspecified:
			if (server->sec_ntlmssp &&
			    (global_secflags & CIFSSEC_MAY_NTLMSSP))
				return RawNTLMSSP;
			if ((server->sec_kerberos || server->sec_mskerberos) &&
			    (global_secflags & CIFSSEC_MAY_KRB5))
				return Kerberos;
			fallthrough;
		default:
			return Unspecified;
		}
	case CIFS_NEGFLAVOR_UNENCAP:
		switch (requested) {
		case NTLMv2:
			return requested;
		case Unspecified:
			if (global_secflags & CIFSSEC_MAY_NTLMV2)
				return NTLMv2;
			break;
		default:
			break;
		}
		fallthrough;
	default:
		return Unspecified;
	}
}

struct sess_data {
	unsigned int xid;
	struct cifs_ses *ses;
	struct nls_table *nls_cp;
	void (*func)(struct sess_data *);
	int result;

	/* we will send the SMB in three pieces:
	 * a fixed length beginning part, an optional
	 * SPNEGO blob (which can be zero length), and a
	 * last part which will include the strings
	 * and rest of bcc area. This allows us to avoid
	 * a large buffer 17K allocation
	 */
	int buf0_type;
	struct kvec iov[3];
};

static int
sess_alloc_buffer(struct sess_data *sess_data, int wct)
{
	int rc;
	struct cifs_ses *ses = sess_data->ses;
	struct smb_hdr *smb_buf;

	rc = small_smb_init_no_tc(SMB_COM_SESSION_SETUP_ANDX, wct, ses,
				  (void **)&smb_buf);

	if (rc)
		return rc;

	sess_data->iov[0].iov_base = (char *)smb_buf;
	sess_data->iov[0].iov_len = be32_to_cpu(smb_buf->smb_buf_length) + 4;
	/*
	 * This variable will be used to clear the buffer
	 * allocated above in case of any error in the calling function.
	 */
	sess_data->buf0_type = CIFS_SMALL_BUFFER;

	/* 2000 big enough to fit max user, domain, NOS name etc. */
	sess_data->iov[2].iov_base = kmalloc(2000, GFP_KERNEL);
	if (!sess_data->iov[2].iov_base) {
		rc = -ENOMEM;
		goto out_free_smb_buf;
	}

	return 0;

out_free_smb_buf:
	cifs_small_buf_release(smb_buf);
	sess_data->iov[0].iov_base = NULL;
	sess_data->iov[0].iov_len = 0;
	sess_data->buf0_type = CIFS_NO_BUFFER;
	return rc;
}

static void
sess_free_buffer(struct sess_data *sess_data)
{

	free_rsp_buf(sess_data->buf0_type, sess_data->iov[0].iov_base);
	sess_data->buf0_type = CIFS_NO_BUFFER;
	kfree(sess_data->iov[2].iov_base);
}

static int
sess_establish_session(struct sess_data *sess_data)
{
	struct cifs_ses *ses = sess_data->ses;

	mutex_lock(&ses->server->srv_mutex);
	if (!ses->server->session_estab) {
		if (ses->server->sign) {
			ses->server->session_key.response =
				kmemdup(ses->auth_key.response,
				ses->auth_key.len, GFP_KERNEL);
			if (!ses->server->session_key.response) {
				mutex_unlock(&ses->server->srv_mutex);
				return -ENOMEM;
			}
			ses->server->session_key.len =
						ses->auth_key.len;
		}
		ses->server->sequence_number = 0x2;
		ses->server->session_estab = true;
	}
	mutex_unlock(&ses->server->srv_mutex);

	cifs_dbg(FYI, "CIFS session established successfully\n");
	spin_lock(&GlobalMid_Lock);
	ses->status = CifsGood;
	ses->need_reconnect = false;
	spin_unlock(&GlobalMid_Lock);

	return 0;
}

static int
sess_sendreceive(struct sess_data *sess_data)
{
	int rc;
	struct smb_hdr *smb_buf = (struct smb_hdr *) sess_data->iov[0].iov_base;
	__u16 count;
	struct kvec rsp_iov = { NULL, 0 };

	count = sess_data->iov[1].iov_len + sess_data->iov[2].iov_len;
	be32_add_cpu(&smb_buf->smb_buf_length, count);
	put_bcc(count, smb_buf);

	rc = SendReceive2(sess_data->xid, sess_data->ses,
			  sess_data->iov, 3 /* num_iovecs */,
			  &sess_data->buf0_type,
			  CIFS_LOG_ERROR, &rsp_iov);
	cifs_small_buf_release(sess_data->iov[0].iov_base);
	memcpy(&sess_data->iov[0], &rsp_iov, sizeof(struct kvec));

	return rc;
}

static void
sess_auth_ntlmv2(struct sess_data *sess_data)
{
	int rc = 0;
	struct smb_hdr *smb_buf;
	SESSION_SETUP_ANDX *pSMB;
	char *bcc_ptr;
	struct cifs_ses *ses = sess_data->ses;
	__u32 capabilities;
	__u16 bytes_remaining;

	/* old style NTLM sessionsetup */
	/* wct = 13 */
	rc = sess_alloc_buffer(sess_data, 13);
	if (rc)
		goto out;

	pSMB = (SESSION_SETUP_ANDX *)sess_data->iov[0].iov_base;
	bcc_ptr = sess_data->iov[2].iov_base;
	capabilities = cifs_ssetup_hdr(ses, pSMB);

	pSMB->req_no_secext.Capabilities = cpu_to_le32(capabilities);

	/* LM2 password would be here if we supported it */
	pSMB->req_no_secext.CaseInsensitivePasswordLength = 0;

	if (ses->user_name != NULL) {
		/* calculate nlmv2 response and session key */
		rc = setup_ntlmv2_rsp(ses, sess_data->nls_cp);
		if (rc) {
			cifs_dbg(VFS, "Error %d during NTLMv2 authentication\n", rc);
			goto out;
		}

		memcpy(bcc_ptr, ses->auth_key.response + CIFS_SESS_KEY_SIZE,
				ses->auth_key.len - CIFS_SESS_KEY_SIZE);
		bcc_ptr += ses->auth_key.len - CIFS_SESS_KEY_SIZE;

		/* set case sensitive password length after tilen may get
		 * assigned, tilen is 0 otherwise.
		 */
		pSMB->req_no_secext.CaseSensitivePasswordLength =
			cpu_to_le16(ses->auth_key.len - CIFS_SESS_KEY_SIZE);
	} else {
		pSMB->req_no_secext.CaseSensitivePasswordLength = 0;
	}

	if (ses->capabilities & CAP_UNICODE) {
		if (sess_data->iov[0].iov_len % 2) {
			*bcc_ptr = 0;
			bcc_ptr++;
		}
		unicode_ssetup_strings(&bcc_ptr, ses, sess_data->nls_cp);
	} else {
		ascii_ssetup_strings(&bcc_ptr, ses, sess_data->nls_cp);
	}


	sess_data->iov[2].iov_len = (long) bcc_ptr -
			(long) sess_data->iov[2].iov_base;

	rc = sess_sendreceive(sess_data);
	if (rc)
		goto out;

	pSMB = (SESSION_SETUP_ANDX *)sess_data->iov[0].iov_base;
	smb_buf = (struct smb_hdr *)sess_data->iov[0].iov_base;

	if (smb_buf->WordCount != 3) {
		rc = -EIO;
		cifs_dbg(VFS, "bad word count %d\n", smb_buf->WordCount);
		goto out;
	}

	if (le16_to_cpu(pSMB->resp.Action) & GUEST_LOGIN)
		cifs_dbg(FYI, "Guest login\n"); /* BB mark SesInfo struct? */

	ses->Suid = smb_buf->Uid;   /* UID left in wire format (le) */
	cifs_dbg(FYI, "UID = %llu\n", ses->Suid);

	bytes_remaining = get_bcc(smb_buf);
	bcc_ptr = pByteArea(smb_buf);

	/* BB check if Unicode and decode strings */
	if (bytes_remaining == 0) {
		/* no string area to decode, do nothing */
	} else if (smb_buf->Flags2 & SMBFLG2_UNICODE) {
		/* unicode string area must be word-aligned */
		if (((unsigned long) bcc_ptr - (unsigned long) smb_buf) % 2) {
			++bcc_ptr;
			--bytes_remaining;
		}
		decode_unicode_ssetup(&bcc_ptr, bytes_remaining, ses,
				      sess_data->nls_cp);
	} else {
		decode_ascii_ssetup(&bcc_ptr, bytes_remaining, ses,
				    sess_data->nls_cp);
	}

	rc = sess_establish_session(sess_data);
out:
	sess_data->result = rc;
	sess_data->func = NULL;
	sess_free_buffer(sess_data);
	kfree(ses->auth_key.response);
	ses->auth_key.response = NULL;
}

#ifdef CONFIG_CIFS_UPCALL
static void
sess_auth_kerberos(struct sess_data *sess_data)
{
	int rc = 0;
	struct smb_hdr *smb_buf;
	SESSION_SETUP_ANDX *pSMB;
	char *bcc_ptr;
	struct cifs_ses *ses = sess_data->ses;
	__u32 capabilities;
	__u16 bytes_remaining;
	struct key *spnego_key = NULL;
	struct cifs_spnego_msg *msg;
	u16 blob_len;

	/* extended security */
	/* wct = 12 */
	rc = sess_alloc_buffer(sess_data, 12);
	if (rc)
		goto out;

	pSMB = (SESSION_SETUP_ANDX *)sess_data->iov[0].iov_base;
	bcc_ptr = sess_data->iov[2].iov_base;
	capabilities = cifs_ssetup_hdr(ses, pSMB);

	spnego_key = cifs_get_spnego_key(ses);
	if (IS_ERR(spnego_key)) {
		rc = PTR_ERR(spnego_key);
		spnego_key = NULL;
		goto out;
	}

	msg = spnego_key->payload.data[0];
	/*
	 * check version field to make sure that cifs.upcall is
	 * sending us a response in an expected form
	 */
	if (msg->version != CIFS_SPNEGO_UPCALL_VERSION) {
		cifs_dbg(VFS, "incorrect version of cifs.upcall (expected %d but got %d)\n",
			 CIFS_SPNEGO_UPCALL_VERSION, msg->version);
		rc = -EKEYREJECTED;
		goto out_put_spnego_key;
	}

	ses->auth_key.response = kmemdup(msg->data, msg->sesskey_len,
					 GFP_KERNEL);
	if (!ses->auth_key.response) {
		cifs_dbg(VFS, "Kerberos can't allocate (%u bytes) memory\n",
			 msg->sesskey_len);
		rc = -ENOMEM;
		goto out_put_spnego_key;
	}
	ses->auth_key.len = msg->sesskey_len;

	pSMB->req.hdr.Flags2 |= SMBFLG2_EXT_SEC;
	capabilities |= CAP_EXTENDED_SECURITY;
	pSMB->req.Capabilities = cpu_to_le32(capabilities);
	sess_data->iov[1].iov_base = msg->data + msg->sesskey_len;
	sess_data->iov[1].iov_len = msg->secblob_len;
	pSMB->req.SecurityBlobLength = cpu_to_le16(sess_data->iov[1].iov_len);

	if (ses->capabilities & CAP_UNICODE) {
		/* unicode strings must be word aligned */
		if ((sess_data->iov[0].iov_len
			+ sess_data->iov[1].iov_len) % 2) {
			*bcc_ptr = 0;
			bcc_ptr++;
		}
		unicode_oslm_strings(&bcc_ptr, sess_data->nls_cp);
		unicode_domain_string(&bcc_ptr, ses, sess_data->nls_cp);
	} else {
		/* BB: is this right? */
		ascii_ssetup_strings(&bcc_ptr, ses, sess_data->nls_cp);
	}

	sess_data->iov[2].iov_len = (long) bcc_ptr -
			(long) sess_data->iov[2].iov_base;

	rc = sess_sendreceive(sess_data);
	if (rc)
		goto out_put_spnego_key;

	pSMB = (SESSION_SETUP_ANDX *)sess_data->iov[0].iov_base;
	smb_buf = (struct smb_hdr *)sess_data->iov[0].iov_base;

	if (smb_buf->WordCount != 4) {
		rc = -EIO;
		cifs_dbg(VFS, "bad word count %d\n", smb_buf->WordCount);
		goto out_put_spnego_key;
	}

	if (le16_to_cpu(pSMB->resp.Action) & GUEST_LOGIN)
		cifs_dbg(FYI, "Guest login\n"); /* BB mark SesInfo struct? */

	ses->Suid = smb_buf->Uid;   /* UID left in wire format (le) */
	cifs_dbg(FYI, "UID = %llu\n", ses->Suid);

	bytes_remaining = get_bcc(smb_buf);
	bcc_ptr = pByteArea(smb_buf);

	blob_len = le16_to_cpu(pSMB->resp.SecurityBlobLength);
	if (blob_len > bytes_remaining) {
		cifs_dbg(VFS, "bad security blob length %d\n",
				blob_len);
		rc = -EINVAL;
		goto out_put_spnego_key;
	}
	bcc_ptr += blob_len;
	bytes_remaining -= blob_len;

	/* BB check if Unicode and decode strings */
	if (bytes_remaining == 0) {
		/* no string area to decode, do nothing */
	} else if (smb_buf->Flags2 & SMBFLG2_UNICODE) {
		/* unicode string area must be word-aligned */
		if (((unsigned long) bcc_ptr - (unsigned long) smb_buf) % 2) {
			++bcc_ptr;
			--bytes_remaining;
		}
		decode_unicode_ssetup(&bcc_ptr, bytes_remaining, ses,
				      sess_data->nls_cp);
	} else {
		decode_ascii_ssetup(&bcc_ptr, bytes_remaining, ses,
				    sess_data->nls_cp);
	}

	rc = sess_establish_session(sess_data);
out_put_spnego_key:
	key_invalidate(spnego_key);
	key_put(spnego_key);
out:
	sess_data->result = rc;
	sess_data->func = NULL;
	sess_free_buffer(sess_data);
	kfree(ses->auth_key.response);
	ses->auth_key.response = NULL;
}

#endif /* ! CONFIG_CIFS_UPCALL */

/*
 * The required kvec buffers have to be allocated before calling this
 * function.
 */
static int
_sess_auth_rawntlmssp_assemble_req(struct sess_data *sess_data)
{
	SESSION_SETUP_ANDX *pSMB;
	struct cifs_ses *ses = sess_data->ses;
	__u32 capabilities;
	char *bcc_ptr;

	pSMB = (SESSION_SETUP_ANDX *)sess_data->iov[0].iov_base;

	capabilities = cifs_ssetup_hdr(ses, pSMB);
	if ((pSMB->req.hdr.Flags2 & SMBFLG2_UNICODE) == 0) {
		cifs_dbg(VFS, "NTLMSSP requires Unicode support\n");
		return -ENOSYS;
	}

	pSMB->req.hdr.Flags2 |= SMBFLG2_EXT_SEC;
	capabilities |= CAP_EXTENDED_SECURITY;
	pSMB->req.Capabilities |= cpu_to_le32(capabilities);

	bcc_ptr = sess_data->iov[2].iov_base;
	/* unicode strings must be word aligned */
	if ((sess_data->iov[0].iov_len + sess_data->iov[1].iov_len) % 2) {
		*bcc_ptr = 0;
		bcc_ptr++;
	}
	unicode_oslm_strings(&bcc_ptr, sess_data->nls_cp);

	sess_data->iov[2].iov_len = (long) bcc_ptr -
					(long) sess_data->iov[2].iov_base;

	return 0;
}

static void
sess_auth_rawntlmssp_authenticate(struct sess_data *sess_data);

static void
sess_auth_rawntlmssp_negotiate(struct sess_data *sess_data)
{
	int rc;
	struct smb_hdr *smb_buf;
	SESSION_SETUP_ANDX *pSMB;
	struct cifs_ses *ses = sess_data->ses;
	__u16 bytes_remaining;
	char *bcc_ptr;
	unsigned char *ntlmsspblob = NULL;
	u16 blob_len;

	cifs_dbg(FYI, "rawntlmssp session setup negotiate phase\n");

	/*
	 * if memory allocation is successful, caller of this function
	 * frees it.
	 */
	ses->ntlmssp = kmalloc(sizeof(struct ntlmssp_auth), GFP_KERNEL);
	if (!ses->ntlmssp) {
		rc = -ENOMEM;
		goto out;
	}
	ses->ntlmssp->sesskey_per_smbsess = false;

	/* wct = 12 */
	rc = sess_alloc_buffer(sess_data, 12);
	if (rc)
		goto out;

	pSMB = (SESSION_SETUP_ANDX *)sess_data->iov[0].iov_base;

	/* Build security blob before we assemble the request */
	rc = build_ntlmssp_negotiate_blob(&ntlmsspblob,
				     &blob_len, ses,
				     sess_data->nls_cp);
	if (rc)
		goto out;

	sess_data->iov[1].iov_len = blob_len;
	sess_data->iov[1].iov_base = ntlmsspblob;
	pSMB->req.SecurityBlobLength = cpu_to_le16(blob_len);

	rc = _sess_auth_rawntlmssp_assemble_req(sess_data);
	if (rc)
		goto out;

	rc = sess_sendreceive(sess_data);

	pSMB = (SESSION_SETUP_ANDX *)sess_data->iov[0].iov_base;
	smb_buf = (struct smb_hdr *)sess_data->iov[0].iov_base;

	/* If true, rc here is expected and not an error */
	if (sess_data->buf0_type != CIFS_NO_BUFFER &&
	    smb_buf->Status.CifsError ==
			cpu_to_le32(NT_STATUS_MORE_PROCESSING_REQUIRED))
		rc = 0;

	if (rc)
		goto out;

	cifs_dbg(FYI, "rawntlmssp session setup challenge phase\n");

	if (smb_buf->WordCount != 4) {
		rc = -EIO;
		cifs_dbg(VFS, "bad word count %d\n", smb_buf->WordCount);
		goto out;
	}

	ses->Suid = smb_buf->Uid;   /* UID left in wire format (le) */
	cifs_dbg(FYI, "UID = %llu\n", ses->Suid);

	bytes_remaining = get_bcc(smb_buf);
	bcc_ptr = pByteArea(smb_buf);

	blob_len = le16_to_cpu(pSMB->resp.SecurityBlobLength);
	if (blob_len > bytes_remaining) {
		cifs_dbg(VFS, "bad security blob length %d\n",
				blob_len);
		rc = -EINVAL;
		goto out;
	}

	rc = decode_ntlmssp_challenge(bcc_ptr, blob_len, ses);
out:
	sess_free_buffer(sess_data);

	if (!rc) {
		sess_data->func = sess_auth_rawntlmssp_authenticate;
		return;
	}

	/* Else error. Cleanup */
	kfree(ses->auth_key.response);
	ses->auth_key.response = NULL;
	kfree(ses->ntlmssp);
	ses->ntlmssp = NULL;

	sess_data->func = NULL;
	sess_data->result = rc;
}

static void
sess_auth_rawntlmssp_authenticate(struct sess_data *sess_data)
{
	int rc;
	struct smb_hdr *smb_buf;
	SESSION_SETUP_ANDX *pSMB;
	struct cifs_ses *ses = sess_data->ses;
	__u16 bytes_remaining;
	char *bcc_ptr;
	unsigned char *ntlmsspblob = NULL;
	u16 blob_len;

	cifs_dbg(FYI, "rawntlmssp session setup authenticate phase\n");

	/* wct = 12 */
	rc = sess_alloc_buffer(sess_data, 12);
	if (rc)
		goto out;

	/* Build security blob before we assemble the request */
	pSMB = (SESSION_SETUP_ANDX *)sess_data->iov[0].iov_base;
	smb_buf = (struct smb_hdr *)pSMB;
	rc = build_ntlmssp_auth_blob(&ntlmsspblob,
					&blob_len, ses, sess_data->nls_cp);
	if (rc)
		goto out_free_ntlmsspblob;
	sess_data->iov[1].iov_len = blob_len;
	sess_data->iov[1].iov_base = ntlmsspblob;
	pSMB->req.SecurityBlobLength = cpu_to_le16(blob_len);
	/*
	 * Make sure that we tell the server that we are using
	 * the uid that it just gave us back on the response
	 * (challenge)
	 */
	smb_buf->Uid = ses->Suid;

	rc = _sess_auth_rawntlmssp_assemble_req(sess_data);
	if (rc)
		goto out_free_ntlmsspblob;

	rc = sess_sendreceive(sess_data);
	if (rc)
		goto out_free_ntlmsspblob;

	pSMB = (SESSION_SETUP_ANDX *)sess_data->iov[0].iov_base;
	smb_buf = (struct smb_hdr *)sess_data->iov[0].iov_base;
	if (smb_buf->WordCount != 4) {
		rc = -EIO;
		cifs_dbg(VFS, "bad word count %d\n", smb_buf->WordCount);
		goto out_free_ntlmsspblob;
	}

	if (le16_to_cpu(pSMB->resp.Action) & GUEST_LOGIN)
		cifs_dbg(FYI, "Guest login\n"); /* BB mark SesInfo struct? */

	if (ses->Suid != smb_buf->Uid) {
		ses->Suid = smb_buf->Uid;
		cifs_dbg(FYI, "UID changed! new UID = %llu\n", ses->Suid);
	}

	bytes_remaining = get_bcc(smb_buf);
	bcc_ptr = pByteArea(smb_buf);
	blob_len = le16_to_cpu(pSMB->resp.SecurityBlobLength);
	if (blob_len > bytes_remaining) {
		cifs_dbg(VFS, "bad security blob length %d\n",
				blob_len);
		rc = -EINVAL;
		goto out_free_ntlmsspblob;
	}
	bcc_ptr += blob_len;
	bytes_remaining -= blob_len;


	/* BB check if Unicode and decode strings */
	if (bytes_remaining == 0) {
		/* no string area to decode, do nothing */
	} else if (smb_buf->Flags2 & SMBFLG2_UNICODE) {
		/* unicode string area must be word-aligned */
		if (((unsigned long) bcc_ptr - (unsigned long) smb_buf) % 2) {
			++bcc_ptr;
			--bytes_remaining;
		}
		decode_unicode_ssetup(&bcc_ptr, bytes_remaining, ses,
				      sess_data->nls_cp);
	} else {
		decode_ascii_ssetup(&bcc_ptr, bytes_remaining, ses,
				    sess_data->nls_cp);
	}

out_free_ntlmsspblob:
	kfree(ntlmsspblob);
out:
	sess_free_buffer(sess_data);

	 if (!rc)
		rc = sess_establish_session(sess_data);

	/* Cleanup */
	kfree(ses->auth_key.response);
	ses->auth_key.response = NULL;
	kfree(ses->ntlmssp);
	ses->ntlmssp = NULL;

	sess_data->func = NULL;
	sess_data->result = rc;
}

static int select_sec(struct cifs_ses *ses, struct sess_data *sess_data)
{
	int type;

	type = cifs_select_sectype(ses->server, ses->sectype);
	cifs_dbg(FYI, "sess setup type %d\n", type);
	if (type == Unspecified) {
		cifs_dbg(VFS, "Unable to select appropriate authentication method!\n");
		return -EINVAL;
	}

	switch (type) {
	case NTLMv2:
		sess_data->func = sess_auth_ntlmv2;
		break;
	case Kerberos:
#ifdef CONFIG_CIFS_UPCALL
		sess_data->func = sess_auth_kerberos;
		break;
#else
		cifs_dbg(VFS, "Kerberos negotiated but upcall support disabled!\n");
		return -ENOSYS;
#endif /* CONFIG_CIFS_UPCALL */
	case RawNTLMSSP:
		sess_data->func = sess_auth_rawntlmssp_negotiate;
		break;
	default:
		cifs_dbg(VFS, "secType %d not supported!\n", type);
		return -ENOSYS;
	}

	return 0;
}

int CIFS_SessSetup(const unsigned int xid, struct cifs_ses *ses,
		    const struct nls_table *nls_cp)
{
	int rc = 0;
	struct sess_data *sess_data;

	if (ses == NULL) {
		WARN(1, "%s: ses == NULL!", __func__);
		return -EINVAL;
	}

	sess_data = kzalloc(sizeof(struct sess_data), GFP_KERNEL);
	if (!sess_data)
		return -ENOMEM;

	rc = select_sec(ses, sess_data);
	if (rc)
		goto out;

	sess_data->xid = xid;
	sess_data->ses = ses;
	sess_data->buf0_type = CIFS_NO_BUFFER;
	sess_data->nls_cp = (struct nls_table *) nls_cp;

	while (sess_data->func)
		sess_data->func(sess_data);

	/* Store result before we free sess_data */
	rc = sess_data->result;

out:
	kfree(sess_data);
	return rc;
}<|MERGE_RESOLUTION|>--- conflicted
+++ resolved
@@ -752,10 +752,7 @@
 		flags |= NTLMSSP_NEGOTIATE_KEY_XCH;
 
 	tmp = *pbuffer + sizeof(NEGOTIATE_MESSAGE);
-<<<<<<< HEAD
-=======
 	ses->ntlmssp->client_flags = flags;
->>>>>>> 33a5c279
 	sec_blob->NegotiateFlags = cpu_to_le32(flags);
 
 	/* these fields should be null in negotiate phase MS-NLMP 3.1.5.1.1 */
@@ -807,20 +804,8 @@
 	memcpy(sec_blob->Signature, NTLMSSP_SIGNATURE, 8);
 	sec_blob->MessageType = NtLmAuthenticate;
 
-<<<<<<< HEAD
-	flags = NTLMSSP_NEGOTIATE_56 |
-		NTLMSSP_REQUEST_TARGET | NTLMSSP_NEGOTIATE_TARGET_INFO |
-		NTLMSSP_NEGOTIATE_128 | NTLMSSP_NEGOTIATE_UNICODE |
-		NTLMSSP_NEGOTIATE_NTLM | NTLMSSP_NEGOTIATE_EXTENDED_SEC |
-		NTLMSSP_NEGOTIATE_SEAL | NTLMSSP_NEGOTIATE_WORKSTATION_SUPPLIED;
-	if (ses->server->sign)
-		flags |= NTLMSSP_NEGOTIATE_SIGN;
-	if (!ses->server->session_estab || ses->ntlmssp->sesskey_per_smbsess)
-		flags |= NTLMSSP_NEGOTIATE_KEY_XCH;
-=======
 	flags = ses->ntlmssp->server_flags | NTLMSSP_REQUEST_TARGET |
 		NTLMSSP_NEGOTIATE_TARGET_INFO | NTLMSSP_NEGOTIATE_WORKSTATION_SUPPLIED;
->>>>>>> 33a5c279
 
 	tmp = *pbuffer + sizeof(AUTHENTICATE_MESSAGE);
 	sec_blob->NegotiateFlags = cpu_to_le32(flags);
@@ -867,15 +852,9 @@
 				      *pbuffer, &tmp,
 				      nls_cp);
 
-<<<<<<< HEAD
-	if (((ses->ntlmssp->server_flags & NTLMSSP_NEGOTIATE_KEY_XCH) ||
-		(ses->ntlmssp->server_flags & NTLMSSP_NEGOTIATE_EXTENDED_SEC))
-			&& !calc_seckey(ses)) {
-=======
 	if ((ses->ntlmssp->server_flags & NTLMSSP_NEGOTIATE_KEY_XCH) &&
 	    (!ses->server->session_estab || ses->ntlmssp->sesskey_per_smbsess) &&
 	    !calc_seckey(ses)) {
->>>>>>> 33a5c279
 		memcpy(tmp, ses->ntlmssp->ciphertext, CIFS_CPHTXT_SIZE);
 		sec_blob->SessionKey.BufferOffset = cpu_to_le32(tmp - *pbuffer);
 		sec_blob->SessionKey.Length = cpu_to_le16(CIFS_CPHTXT_SIZE);
