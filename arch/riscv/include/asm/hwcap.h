--- conflicted
+++ resolved
@@ -42,13 +42,10 @@
 #define RISCV_ISA_EXT_ZBB		30
 #define RISCV_ISA_EXT_ZICBOM		31
 #define RISCV_ISA_EXT_ZIHINTPAUSE	32
-<<<<<<< HEAD
 #define RISCV_ISA_EXT_SVNAPOT		33
 #define RISCV_ISA_EXT_ZICBOZ		34
-=======
-#define RISCV_ISA_EXT_SMAIA		33
-#define RISCV_ISA_EXT_SSAIA		34
->>>>>>> 2f4d58f7
+#define RISCV_ISA_EXT_SMAIA		35
+#define RISCV_ISA_EXT_SSAIA		36
 
 #define RISCV_ISA_EXT_MAX		64
 #define RISCV_ISA_EXT_NAME_LEN_MAX	32
