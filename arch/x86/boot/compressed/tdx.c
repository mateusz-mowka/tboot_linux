--- conflicted
+++ resolved
@@ -36,11 +36,7 @@
 	 * The GPA width that comes out of this call is critical. TDX guests
 	 * can not meaningfully run without it.
 	 */
-<<<<<<< HEAD
-	if (__tdx_module_call(TDX_GET_INFO, 0, 0, 0, 0, &out))
-=======
 	if (__tdx_module_call(TDX_GET_INFO, 0, 0, 0, 0, 0, 0, 0, 0, &out))
->>>>>>> 5a8f46b1
 		error("TDCALL GET_INFO failed (Buggy TDX module!)\n");
 
 	gpa_width = out.rcx & GENMASK(5, 0);
