--- conflicted
+++ resolved
@@ -1962,7 +1962,24 @@
 
 	  If unsure, say N.
 
-<<<<<<< HEAD
+config X86_USER_SHADOW_STACK
+	bool "X86 userspace shadow stack"
+	depends on AS_WRUSS
+	depends on X86_64
+	select ARCH_USES_HIGH_VMA_FLAGS
+	select X86_CET
+	help
+	  Shadow stack protection is a hardware feature that detects function
+	  return address corruption.  This helps mitigate ROP attacks.
+	  Applications must be enabled to use it, and old userspace does not
+	  get protection "for free".
+
+	  CPUs supporting shadow stacks were first released in 2020.
+
+	  See Documentation/x86/shstk.rst for more information.
+
+	  If unsure, say N.
+
 config INTEL_TDX_HOST
 	bool "Intel Trust Domain Extensions (TDX) host support"
 	depends on CPU_SUP_INTEL
@@ -2010,26 +2027,6 @@
 	help
 	  This enables kernel to load P-SEAMLDR and TDX module at boot time.
 
-=======
-config X86_USER_SHADOW_STACK
-	bool "X86 userspace shadow stack"
-	depends on AS_WRUSS
-	depends on X86_64
-	select ARCH_USES_HIGH_VMA_FLAGS
-	select X86_CET
-	help
-	  Shadow stack protection is a hardware feature that detects function
-	  return address corruption.  This helps mitigate ROP attacks.
-	  Applications must be enabled to use it, and old userspace does not
-	  get protection "for free".
-
-	  CPUs supporting shadow stacks were first released in 2020.
-
-	  See Documentation/x86/shstk.rst for more information.
-
-	  If unsure, say N.
-
->>>>>>> 957d335e
 config EFI
 	bool "EFI runtime service support"
 	depends on ACPI
