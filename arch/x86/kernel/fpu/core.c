--- conflicted
+++ resolved
@@ -552,14 +552,13 @@
 	}
 }
 
-<<<<<<< HEAD
 static void fpu_reset_fpstate(struct fpstate *fpstate)
 {
 	memcpy(&fpstate->regs, &init_fpstate.regs, init_fpstate_copy_size());
 	if (use_xsave())
 		xstate_init_xcomp_bv(&fpstate->regs.xsave, fpstate->xfeatures);
 }
-=======
+
 #ifdef CONFIG_X86_USER_SHADOW_STACK
 static int update_fpu_shstk(struct task_struct *dst, unsigned long ssp)
 {
@@ -591,7 +590,6 @@
 	return 0;
 }
 #endif
->>>>>>> 957d335e
 
 /* Clone current's FPU state on fork */
 int fpu_clone(struct task_struct *dst, unsigned long clone_flags, bool minimal,
@@ -800,9 +798,6 @@
 }
 EXPORT_SYMBOL_GPL(switch_fpu_return);
 
-<<<<<<< HEAD
-EXPORT_SYMBOL_GPL(fpregs_lock_and_load);
-=======
 void fpregs_lock_and_load(void)
 {
 	/*
@@ -820,7 +815,7 @@
 	if (test_thread_flag(TIF_NEED_FPU_LOAD))
 		fpregs_restore_userregs();
 }
->>>>>>> 957d335e
+EXPORT_SYMBOL_GPL(fpregs_lock_and_load);
 
 #ifdef CONFIG_X86_DEBUG_FPU
 /*
