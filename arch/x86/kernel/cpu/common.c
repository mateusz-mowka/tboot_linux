// SPDX-License-Identifier: GPL-2.0-only
/* cpu_feature_enabled() cannot be used this early */
#define USE_EARLY_PGTABLE_L5

#include <linux/memblock.h>
#include <linux/linkage.h>
#include <linux/bitops.h>
#include <linux/kernel.h>
#include <linux/export.h>
#include <linux/percpu.h>
#include <linux/string.h>
#include <linux/ctype.h>
#include <linux/delay.h>
#include <linux/sched/mm.h>
#include <linux/sched/clock.h>
#include <linux/sched/task.h>
#include <linux/sched/smt.h>
#include <linux/init.h>
#include <linux/kprobes.h>
#include <linux/kgdb.h>
#include <linux/smp.h>
#include <linux/io.h>
#include <linux/syscore_ops.h>
#include <linux/pgtable.h>

#include <asm/cmdline.h>
#include <asm/stackprotector.h>
#include <asm/perf_event.h>
#include <asm/mmu_context.h>
#include <asm/doublefault.h>
#include <asm/archrandom.h>
#include <asm/hypervisor.h>
#include <asm/processor.h>
#include <asm/tlbflush.h>
#include <asm/debugreg.h>
#include <asm/sections.h>
#include <asm/vsyscall.h>
#include <linux/topology.h>
#include <linux/cpumask.h>
#include <linux/atomic.h>
#include <asm/proto.h>
#include <asm/setup.h>
#include <asm/apic.h>
#include <asm/desc.h>
#include <asm/fpu/api.h>
#include <asm/mtrr.h>
#include <asm/hwcap2.h>
#include <linux/numa.h>
#include <asm/numa.h>
#include <asm/asm.h>
#include <asm/bugs.h>
#include <asm/cpu.h>
#include <asm/mce.h>
#include <asm/msr.h>
#include <asm/hreset.h>
#include <asm/memtype.h>
#include <asm/microcode.h>
#include <asm/microcode_intel.h>
#include <asm/intel-family.h>
#include <asm/cpu_device_id.h>
#include <asm/uv/uv.h>
#include <asm/sigframe.h>
#include <asm/traps.h>
#include <asm/sev.h>

#include "cpu.h"

u32 elf_hwcap2 __read_mostly;

/* all of these masks are initialized in setup_cpu_local_masks() */
cpumask_var_t cpu_initialized_mask;
cpumask_var_t cpu_callout_mask;
cpumask_var_t cpu_callin_mask;

/* representing cpus for which sibling maps can be computed */
cpumask_var_t cpu_sibling_setup_mask;

/* Number of siblings per CPU package */
int smp_num_siblings = 1;
EXPORT_SYMBOL(smp_num_siblings);

/* Last level cache ID of each logical CPU */
DEFINE_PER_CPU_READ_MOSTLY(u16, cpu_llc_id) = BAD_APICID;

u16 get_llc_id(unsigned int cpu)
{
	return per_cpu(cpu_llc_id, cpu);
}
EXPORT_SYMBOL_GPL(get_llc_id);

/* L2 cache ID of each logical CPU */
DEFINE_PER_CPU_READ_MOSTLY(u16, cpu_l2c_id) = BAD_APICID;

static struct ppin_info {
	int	feature;
	int	msr_ppin_ctl;
	int	msr_ppin;
} ppin_info[] = {
	[X86_VENDOR_INTEL] = {
		.feature = X86_FEATURE_INTEL_PPIN,
		.msr_ppin_ctl = MSR_PPIN_CTL,
		.msr_ppin = MSR_PPIN
	},
	[X86_VENDOR_AMD] = {
		.feature = X86_FEATURE_AMD_PPIN,
		.msr_ppin_ctl = MSR_AMD_PPIN_CTL,
		.msr_ppin = MSR_AMD_PPIN
	},
};

static const struct x86_cpu_id ppin_cpuids[] = {
	X86_MATCH_FEATURE(X86_FEATURE_AMD_PPIN, &ppin_info[X86_VENDOR_AMD]),
	X86_MATCH_FEATURE(X86_FEATURE_INTEL_PPIN, &ppin_info[X86_VENDOR_INTEL]),

	/* Legacy models without CPUID enumeration */
	X86_MATCH_INTEL_FAM6_MODEL(IVYBRIDGE_X, &ppin_info[X86_VENDOR_INTEL]),
	X86_MATCH_INTEL_FAM6_MODEL(HASWELL_X, &ppin_info[X86_VENDOR_INTEL]),
	X86_MATCH_INTEL_FAM6_MODEL(BROADWELL_D, &ppin_info[X86_VENDOR_INTEL]),
	X86_MATCH_INTEL_FAM6_MODEL(BROADWELL_X, &ppin_info[X86_VENDOR_INTEL]),
	X86_MATCH_INTEL_FAM6_MODEL(SKYLAKE_X, &ppin_info[X86_VENDOR_INTEL]),
	X86_MATCH_INTEL_FAM6_MODEL(ICELAKE_X, &ppin_info[X86_VENDOR_INTEL]),
	X86_MATCH_INTEL_FAM6_MODEL(ICELAKE_D, &ppin_info[X86_VENDOR_INTEL]),
	X86_MATCH_INTEL_FAM6_MODEL(SAPPHIRERAPIDS_X, &ppin_info[X86_VENDOR_INTEL]),
	X86_MATCH_INTEL_FAM6_MODEL(XEON_PHI_KNL, &ppin_info[X86_VENDOR_INTEL]),
	X86_MATCH_INTEL_FAM6_MODEL(XEON_PHI_KNM, &ppin_info[X86_VENDOR_INTEL]),

	{}
};

static void ppin_init(struct cpuinfo_x86 *c)
{
	const struct x86_cpu_id *id;
	unsigned long long val;
	struct ppin_info *info;

	id = x86_match_cpu(ppin_cpuids);
	if (!id)
		return;

	/*
	 * Testing the presence of the MSR is not enough. Need to check
	 * that the PPIN_CTL allows reading of the PPIN.
	 */
	info = (struct ppin_info *)id->driver_data;

	if (rdmsrl_safe(info->msr_ppin_ctl, &val))
		goto clear_ppin;

	if ((val & 3UL) == 1UL) {
		/* PPIN locked in disabled mode */
		goto clear_ppin;
	}

	/* If PPIN is disabled, try to enable */
	if (!(val & 2UL)) {
		wrmsrl_safe(info->msr_ppin_ctl,  val | 2UL);
		rdmsrl_safe(info->msr_ppin_ctl, &val);
	}

	/* Is the enable bit set? */
	if (val & 2UL) {
		c->ppin = __rdmsr(info->msr_ppin);
		set_cpu_cap(c, info->feature);
		return;
	}

clear_ppin:
	clear_cpu_cap(c, info->feature);
}

/* correctly size the local cpu masks */
void __init setup_cpu_local_masks(void)
{
	alloc_bootmem_cpumask_var(&cpu_initialized_mask);
	alloc_bootmem_cpumask_var(&cpu_callin_mask);
	alloc_bootmem_cpumask_var(&cpu_callout_mask);
	alloc_bootmem_cpumask_var(&cpu_sibling_setup_mask);
}

static void default_init(struct cpuinfo_x86 *c)
{
#ifdef CONFIG_X86_64
	cpu_detect_cache_sizes(c);
#else
	/* Not much we can do here... */
	/* Check if at least it has cpuid */
	if (c->cpuid_level == -1) {
		/* No cpuid. It must be an ancient CPU */
		if (c->x86 == 4)
			strcpy(c->x86_model_id, "486");
		else if (c->x86 == 3)
			strcpy(c->x86_model_id, "386");
	}
#endif
}

static const struct cpu_dev default_cpu = {
	.c_init		= default_init,
	.c_vendor	= "Unknown",
	.c_x86_vendor	= X86_VENDOR_UNKNOWN,
};

static const struct cpu_dev *this_cpu = &default_cpu;

DEFINE_PER_CPU_PAGE_ALIGNED(struct gdt_page, gdt_page) = { .gdt = {
#ifdef CONFIG_X86_64
	/*
	 * We need valid kernel segments for data and code in long mode too
	 * IRET will check the segment types  kkeil 2000/10/28
	 * Also sysret mandates a special GDT layout
	 *
	 * TLS descriptors are currently at a different place compared to i386.
	 * Hopefully nobody expects them at a fixed place (Wine?)
	 */
	[GDT_ENTRY_KERNEL32_CS]		= GDT_ENTRY_INIT(0xc09b, 0, 0xfffff),
	[GDT_ENTRY_KERNEL_CS]		= GDT_ENTRY_INIT(0xa09b, 0, 0xfffff),
	[GDT_ENTRY_KERNEL_DS]		= GDT_ENTRY_INIT(0xc093, 0, 0xfffff),
	[GDT_ENTRY_DEFAULT_USER32_CS]	= GDT_ENTRY_INIT(0xc0fb, 0, 0xfffff),
	[GDT_ENTRY_DEFAULT_USER_DS]	= GDT_ENTRY_INIT(0xc0f3, 0, 0xfffff),
	[GDT_ENTRY_DEFAULT_USER_CS]	= GDT_ENTRY_INIT(0xa0fb, 0, 0xfffff),
#else
	[GDT_ENTRY_KERNEL_CS]		= GDT_ENTRY_INIT(0xc09a, 0, 0xfffff),
	[GDT_ENTRY_KERNEL_DS]		= GDT_ENTRY_INIT(0xc092, 0, 0xfffff),
	[GDT_ENTRY_DEFAULT_USER_CS]	= GDT_ENTRY_INIT(0xc0fa, 0, 0xfffff),
	[GDT_ENTRY_DEFAULT_USER_DS]	= GDT_ENTRY_INIT(0xc0f2, 0, 0xfffff),
	/*
	 * Segments used for calling PnP BIOS have byte granularity.
	 * They code segments and data segments have fixed 64k limits,
	 * the transfer segment sizes are set at run time.
	 */
	/* 32-bit code */
	[GDT_ENTRY_PNPBIOS_CS32]	= GDT_ENTRY_INIT(0x409a, 0, 0xffff),
	/* 16-bit code */
	[GDT_ENTRY_PNPBIOS_CS16]	= GDT_ENTRY_INIT(0x009a, 0, 0xffff),
	/* 16-bit data */
	[GDT_ENTRY_PNPBIOS_DS]		= GDT_ENTRY_INIT(0x0092, 0, 0xffff),
	/* 16-bit data */
	[GDT_ENTRY_PNPBIOS_TS1]		= GDT_ENTRY_INIT(0x0092, 0, 0),
	/* 16-bit data */
	[GDT_ENTRY_PNPBIOS_TS2]		= GDT_ENTRY_INIT(0x0092, 0, 0),
	/*
	 * The APM segments have byte granularity and their bases
	 * are set at run time.  All have 64k limits.
	 */
	/* 32-bit code */
	[GDT_ENTRY_APMBIOS_BASE]	= GDT_ENTRY_INIT(0x409a, 0, 0xffff),
	/* 16-bit code */
	[GDT_ENTRY_APMBIOS_BASE+1]	= GDT_ENTRY_INIT(0x009a, 0, 0xffff),
	/* data */
	[GDT_ENTRY_APMBIOS_BASE+2]	= GDT_ENTRY_INIT(0x4092, 0, 0xffff),

	[GDT_ENTRY_ESPFIX_SS]		= GDT_ENTRY_INIT(0xc092, 0, 0xfffff),
	[GDT_ENTRY_PERCPU]		= GDT_ENTRY_INIT(0xc092, 0, 0xfffff),
#endif
} };
EXPORT_PER_CPU_SYMBOL_GPL(gdt_page);

#ifdef CONFIG_X86_64
static int __init x86_nopcid_setup(char *s)
{
	/* nopcid doesn't accept parameters */
	if (s)
		return -EINVAL;

	/* do not emit a message if the feature is not present */
	if (!boot_cpu_has(X86_FEATURE_PCID))
		return 0;

	setup_clear_cpu_cap(X86_FEATURE_PCID);
	pr_info("nopcid: PCID feature disabled\n");
	return 0;
}
early_param("nopcid", x86_nopcid_setup);
#endif

static int __init x86_noinvpcid_setup(char *s)
{
	/* noinvpcid doesn't accept parameters */
	if (s)
		return -EINVAL;

	/* do not emit a message if the feature is not present */
	if (!boot_cpu_has(X86_FEATURE_INVPCID))
		return 0;

	setup_clear_cpu_cap(X86_FEATURE_INVPCID);
	pr_info("noinvpcid: INVPCID feature disabled\n");
	return 0;
}
early_param("noinvpcid", x86_noinvpcid_setup);

#ifdef CONFIG_X86_32
static int cachesize_override = -1;
static int disable_x86_serial_nr = 1;

static int __init cachesize_setup(char *str)
{
	get_option(&str, &cachesize_override);
	return 1;
}
__setup("cachesize=", cachesize_setup);

/* Standard macro to see if a specific flag is changeable */
static inline int flag_is_changeable_p(u32 flag)
{
	u32 f1, f2;

	/*
	 * Cyrix and IDT cpus allow disabling of CPUID
	 * so the code below may return different results
	 * when it is executed before and after enabling
	 * the CPUID. Add "volatile" to not allow gcc to
	 * optimize the subsequent calls to this function.
	 */
	asm volatile ("pushfl		\n\t"
		      "pushfl		\n\t"
		      "popl %0		\n\t"
		      "movl %0, %1	\n\t"
		      "xorl %2, %0	\n\t"
		      "pushl %0		\n\t"
		      "popfl		\n\t"
		      "pushfl		\n\t"
		      "popl %0		\n\t"
		      "popfl		\n\t"

		      : "=&r" (f1), "=&r" (f2)
		      : "ir" (flag));

	return ((f1^f2) & flag) != 0;
}

/* Probe for the CPUID instruction */
int have_cpuid_p(void)
{
	return flag_is_changeable_p(X86_EFLAGS_ID);
}

static void squash_the_stupid_serial_number(struct cpuinfo_x86 *c)
{
	unsigned long lo, hi;

	if (!cpu_has(c, X86_FEATURE_PN) || !disable_x86_serial_nr)
		return;

	/* Disable processor serial number: */

	rdmsr(MSR_IA32_BBL_CR_CTL, lo, hi);
	lo |= 0x200000;
	wrmsr(MSR_IA32_BBL_CR_CTL, lo, hi);

	pr_notice("CPU serial number disabled.\n");
	clear_cpu_cap(c, X86_FEATURE_PN);

	/* Disabling the serial number may affect the cpuid level */
	c->cpuid_level = cpuid_eax(0);
}

static int __init x86_serial_nr_setup(char *s)
{
	disable_x86_serial_nr = 0;
	return 1;
}
__setup("serialnumber", x86_serial_nr_setup);
#else
static inline int flag_is_changeable_p(u32 flag)
{
	return 1;
}
static inline void squash_the_stupid_serial_number(struct cpuinfo_x86 *c)
{
}
#endif

static __always_inline void setup_smep(struct cpuinfo_x86 *c)
{
	if (cpu_has(c, X86_FEATURE_SMEP))
		cr4_set_bits(X86_CR4_SMEP);
}

static int lass_enabled __ro_after_init;
bool is_lass_enabled(void)
{
	return lass_enabled;
}

static int __init setup_enable_lass(char *arg)
{
	lass_enabled = cpu_feature_enabled(X86_FEATURE_LASS);
	return 0;
}

/* apply lass before kernel maps vsyscall which is done ahead __setup() */
early_param("lass", setup_enable_lass);

static __always_inline void setup_smap(struct cpuinfo_x86 *c)
{
	unsigned long eflags = native_save_fl();

	/* This should have been cleared long ago */
	BUG_ON(eflags & X86_EFLAGS_AC);

	if (cpu_has(c, X86_FEATURE_SMAP))
		cr4_set_bits(X86_CR4_SMAP);
}

static __always_inline void setup_umip(struct cpuinfo_x86 *c)
{
	/* Check the boot processor, plus build option for UMIP. */
	if (!cpu_feature_enabled(X86_FEATURE_UMIP))
		goto out;

	/* Check the current processor's cpuid bits. */
	if (!cpu_has(c, X86_FEATURE_UMIP))
		goto out;

	cr4_set_bits(X86_CR4_UMIP);

	pr_info_once("x86/cpu: User Mode Instruction Prevention (UMIP) activated\n");

	return;

out:
	/*
	 * Make sure UMIP is disabled in case it was enabled in a
	 * previous boot (e.g., via kexec).
	 */
	cr4_clear_bits(X86_CR4_UMIP);
}

<<<<<<< HEAD
static u32 hardware_history_features __read_mostly;

void reset_hardware_history(void)
{
	if (!static_cpu_has(X86_FEATURE_HRESET))
		return;

	asm volatile("mov %0, %%eax;" __ASM_HRESET "\n" : :
		     "r" (hardware_history_features) : "%rax");
}

static __always_inline void setup_hreset(struct cpuinfo_x86 *c)
{
	if (!cpu_feature_enabled(X86_FEATURE_HRESET))
		return;

	/*
	 * Use on all CPUs the hardware history features that the boot
	 * CPU supports.
	 */
	if (c == &boot_cpu_data)
		hardware_history_features = cpuid_ebx(0x20);

	if (!hardware_history_features)
		return;

	wrmsrl(MSR_IA32_HW_HRESET_ENABLE, hardware_history_features);

	pr_info_once("x86/cpu: Intel History Reset (HRESET) activated\n");
}

void hreset_reload(void)
{
	if (hardware_history_features)
		wrmsrl(MSR_IA32_HW_HRESET_ENABLE, hardware_history_features);
=======
static __always_inline void setup_lass(struct cpuinfo_x86 *c)
{
	if (lass_enabled) {
		cr4_set_bits(X86_CR4_LASS);
	} else {
		/*
		 * Only clear the cr4 bit when hardware supports LASS
		 * in case it was enabled in a previous boot (e.g.,
		 * via kexec)
		 */
		if (cpu_has(c, X86_FEATURE_LASS))
			cr4_clear_bits(X86_CR4_LASS);
	}
>>>>>>> 7f8a6a8d
}

/* These bits should not change their value after CPU init is finished. */
static const unsigned long cr4_pinned_mask =
	X86_CR4_SMEP | X86_CR4_SMAP | X86_CR4_UMIP |
	X86_CR4_FSGSBASE | X86_CR4_CET | X86_CR4_LASS;
static DEFINE_STATIC_KEY_FALSE_RO(cr_pinning);
static unsigned long cr4_pinned_bits __ro_after_init;

void native_write_cr0(unsigned long val)
{
	unsigned long bits_missing = 0;

set_register:
	asm volatile("mov %0,%%cr0": "+r" (val) : : "memory");

	if (static_branch_likely(&cr_pinning)) {
		if (unlikely((val & X86_CR0_WP) != X86_CR0_WP)) {
			bits_missing = X86_CR0_WP;
			val |= bits_missing;
			goto set_register;
		}
		/* Warn after we've set the missing bits. */
		WARN_ONCE(bits_missing, "CR0 WP bit went missing!?\n");
	}
}
EXPORT_SYMBOL(native_write_cr0);

void __no_profile native_write_cr4(unsigned long val)
{
	unsigned long bits_changed = 0;

set_register:
	asm volatile("mov %0,%%cr4": "+r" (val) : : "memory");

	if (static_branch_likely(&cr_pinning)) {
		if (unlikely((val & cr4_pinned_mask) != cr4_pinned_bits)) {
			bits_changed = (val & cr4_pinned_mask) ^ cr4_pinned_bits;
			val = (val & ~cr4_pinned_mask) | cr4_pinned_bits;
			goto set_register;
		}
		/* Warn after we've corrected the changed bits. */
		WARN_ONCE(bits_changed, "pinned CR4 bits changed: 0x%lx!?\n",
			  bits_changed);
	}
}
#if IS_MODULE(CONFIG_LKDTM)
EXPORT_SYMBOL_GPL(native_write_cr4);
#endif

void cr4_update_irqsoff(unsigned long set, unsigned long clear)
{
	unsigned long newval, cr4 = this_cpu_read(cpu_tlbstate.cr4);

	lockdep_assert_irqs_disabled();

	newval = (cr4 & ~clear) | set;
	if (newval != cr4) {
		this_cpu_write(cpu_tlbstate.cr4, newval);
		__write_cr4(newval);
	}
}
EXPORT_SYMBOL(cr4_update_irqsoff);

/* Read the CR4 shadow. */
unsigned long cr4_read_shadow(void)
{
	return this_cpu_read(cpu_tlbstate.cr4);
}
EXPORT_SYMBOL_GPL(cr4_read_shadow);

void cr4_init(void)
{
	unsigned long cr4 = __read_cr4();

	if (boot_cpu_has(X86_FEATURE_PCID))
		cr4 |= X86_CR4_PCIDE;
	if (static_branch_likely(&cr_pinning))
		cr4 = (cr4 & ~cr4_pinned_mask) | cr4_pinned_bits;

	__write_cr4(cr4);

	/* Initialize cr4 shadow for this CPU. */
	this_cpu_write(cpu_tlbstate.cr4, cr4);
}

/*
 * Once CPU feature detection is finished (and boot params have been
 * parsed), record any of the sensitive CR bits that are set, and
 * enable CR pinning.
 */
static void __init setup_cr_pinning(void)
{
	cr4_pinned_bits = this_cpu_read(cpu_tlbstate.cr4) & cr4_pinned_mask;
	static_key_enable(&cr_pinning.key);
}

static __init int x86_nofsgsbase_setup(char *arg)
{
	/* Require an exact match without trailing characters. */
	if (strlen(arg))
		return 0;

	/* Do not emit a message if the feature is not present. */
	if (!boot_cpu_has(X86_FEATURE_FSGSBASE))
		return 1;

	setup_clear_cpu_cap(X86_FEATURE_FSGSBASE);
	pr_info("FSGSBASE disabled via kernel command line\n");
	return 1;
}
__setup("nofsgsbase", x86_nofsgsbase_setup);

/*
 * Protection Keys are not available in 32-bit mode.
 */
static bool pku_disabled;

static __always_inline void setup_pku(struct cpuinfo_x86 *c)
{
	if (c == &boot_cpu_data) {
		if (pku_disabled || !cpu_feature_enabled(X86_FEATURE_PKU))
			return;
		/*
		 * Setting CR4.PKE will cause the X86_FEATURE_OSPKE cpuid
		 * bit to be set.  Enforce it.
		 */
		setup_force_cpu_cap(X86_FEATURE_OSPKE);

	} else if (!cpu_feature_enabled(X86_FEATURE_OSPKE)) {
		return;
	}

	cr4_set_bits(X86_CR4_PKE);
	/* Load the default PKRU value */
	pkru_write_default();
}

#ifdef CONFIG_X86_INTEL_MEMORY_PROTECTION_KEYS
static __init int setup_disable_pku(char *arg)
{
	/*
	 * Do not clear the X86_FEATURE_PKU bit.  All of the
	 * runtime checks are against OSPKE so clearing the
	 * bit does nothing.
	 *
	 * This way, we will see "pku" in cpuinfo, but not
	 * "ospke", which is exactly what we want.  It shows
	 * that the CPU has PKU, but the OS has not enabled it.
	 * This happens to be exactly how a system would look
	 * if we disabled the config option.
	 */
	pr_info("x86: 'nopku' specified, disabling Memory Protection Keys\n");
	pku_disabled = true;
	return 1;
}
__setup("nopku", setup_disable_pku);
#endif /* CONFIG_X86_64 */

#ifdef CONFIG_X86_KERNEL_IBT

__noendbr u64 ibt_save(void)
{
	u64 msr = 0;

	if (cpu_feature_enabled(X86_FEATURE_IBT)) {
		rdmsrl(MSR_IA32_S_CET, msr);
		wrmsrl(MSR_IA32_S_CET, msr & ~CET_ENDBR_EN);
	}

	return msr;
}

__noendbr void ibt_restore(u64 save)
{
	u64 msr;

	if (cpu_feature_enabled(X86_FEATURE_IBT)) {
		rdmsrl(MSR_IA32_S_CET, msr);
		msr &= ~CET_ENDBR_EN;
		msr |= (save & CET_ENDBR_EN);
		wrmsrl(MSR_IA32_S_CET, msr);
	}
}

#endif

static __always_inline void setup_cet(struct cpuinfo_x86 *c)
{
	u64 msr = CET_ENDBR_EN;

	if (!HAS_KERNEL_IBT ||
	    !cpu_feature_enabled(X86_FEATURE_IBT))
		return;

	wrmsrl(MSR_IA32_S_CET, msr);
	cr4_set_bits(X86_CR4_CET);

	if (!ibt_selftest()) {
		pr_err("IBT selftest: Failed!\n");
		setup_clear_cpu_cap(X86_FEATURE_IBT);
		return;
	}
}

__noendbr void cet_disable(void)
{
	if (cpu_feature_enabled(X86_FEATURE_IBT))
		wrmsrl(MSR_IA32_S_CET, 0);
}

/*
 * Some CPU features depend on higher CPUID levels, which may not always
 * be available due to CPUID level capping or broken virtualization
 * software.  Add those features to this table to auto-disable them.
 */
struct cpuid_dependent_feature {
	u32 feature;
	u32 level;
};

static const struct cpuid_dependent_feature
cpuid_dependent_features[] = {
	{ X86_FEATURE_MWAIT,		0x00000005 },
	{ X86_FEATURE_DCA,		0x00000009 },
	{ X86_FEATURE_XSAVE,		0x0000000d },
	{ 0, 0 }
};

static void filter_cpuid_features(struct cpuinfo_x86 *c, bool warn)
{
	const struct cpuid_dependent_feature *df;

	for (df = cpuid_dependent_features; df->feature; df++) {

		if (!cpu_has(c, df->feature))
			continue;
		/*
		 * Note: cpuid_level is set to -1 if unavailable, but
		 * extended_extended_level is set to 0 if unavailable
		 * and the legitimate extended levels are all negative
		 * when signed; hence the weird messing around with
		 * signs here...
		 */
		if (!((s32)df->level < 0 ?
		     (u32)df->level > (u32)c->extended_cpuid_level :
		     (s32)df->level > (s32)c->cpuid_level))
			continue;

		clear_cpu_cap(c, df->feature);
		if (!warn)
			continue;

		pr_warn("CPU: CPU feature " X86_CAP_FMT " disabled, no CPUID level 0x%x\n",
			x86_cap_flag(df->feature), df->level);
	}
}

/*
 * Naming convention should be: <Name> [(<Codename>)]
 * This table only is used unless init_<vendor>() below doesn't set it;
 * in particular, if CPUID levels 0x80000002..4 are supported, this
 * isn't used
 */

/* Look up CPU names by table lookup. */
static const char *table_lookup_model(struct cpuinfo_x86 *c)
{
#ifdef CONFIG_X86_32
	const struct legacy_cpu_model_info *info;

	if (c->x86_model >= 16)
		return NULL;	/* Range check */

	if (!this_cpu)
		return NULL;

	info = this_cpu->legacy_models;

	while (info->family) {
		if (info->family == c->x86)
			return info->model_names[c->x86_model];
		info++;
	}
#endif
	return NULL;		/* Not found */
}

/* Aligned to unsigned long to avoid split lock in atomic bitmap ops */
__u32 cpu_caps_cleared[NCAPINTS + NBUGINTS] __aligned(sizeof(unsigned long));
__u32 cpu_caps_set[NCAPINTS + NBUGINTS] __aligned(sizeof(unsigned long));

void load_percpu_segment(int cpu)
{
#ifdef CONFIG_X86_32
	loadsegment(fs, __KERNEL_PERCPU);
#else
	__loadsegment_simple(gs, 0);
	wrmsrl(MSR_GS_BASE, cpu_kernelmode_gs_base(cpu));
#endif
}

#ifdef CONFIG_X86_32
/* The 32-bit entry code needs to find cpu_entry_area. */
DEFINE_PER_CPU(struct cpu_entry_area *, cpu_entry_area);
#endif

/* Load the original GDT from the per-cpu structure */
void load_direct_gdt(int cpu)
{
	struct desc_ptr gdt_descr;

	gdt_descr.address = (long)get_cpu_gdt_rw(cpu);
	gdt_descr.size = GDT_SIZE - 1;
	load_gdt(&gdt_descr);
}
EXPORT_SYMBOL_GPL(load_direct_gdt);

/* Load a fixmap remapping of the per-cpu GDT */
void load_fixmap_gdt(int cpu)
{
	struct desc_ptr gdt_descr;

	gdt_descr.address = (long)get_cpu_gdt_ro(cpu);
	gdt_descr.size = GDT_SIZE - 1;
	load_gdt(&gdt_descr);
}
EXPORT_SYMBOL_GPL(load_fixmap_gdt);

/*
 * Current gdt points %fs at the "master" per-cpu area: after this,
 * it's on the real one.
 */
void switch_to_new_gdt(int cpu)
{
	/* Load the original GDT */
	load_direct_gdt(cpu);
	/* Reload the per-cpu base */
	load_percpu_segment(cpu);
}

static const struct cpu_dev *cpu_devs[X86_VENDOR_NUM] = {};

static void get_model_name(struct cpuinfo_x86 *c)
{
	unsigned int *v;
	char *p, *q, *s;

	if (c->extended_cpuid_level < 0x80000004)
		return;

	v = (unsigned int *)c->x86_model_id;
	cpuid(0x80000002, &v[0], &v[1], &v[2], &v[3]);
	cpuid(0x80000003, &v[4], &v[5], &v[6], &v[7]);
	cpuid(0x80000004, &v[8], &v[9], &v[10], &v[11]);
	c->x86_model_id[48] = 0;

	/* Trim whitespace */
	p = q = s = &c->x86_model_id[0];

	while (*p == ' ')
		p++;

	while (*p) {
		/* Note the last non-whitespace index */
		if (!isspace(*p))
			s = q;

		*q++ = *p++;
	}

	*(s + 1) = '\0';
}

void detect_num_cpu_cores(struct cpuinfo_x86 *c)
{
	unsigned int eax, ebx, ecx, edx;

	c->x86_max_cores = 1;
	if (!IS_ENABLED(CONFIG_SMP) || c->cpuid_level < 4)
		return;

	cpuid_count(4, 0, &eax, &ebx, &ecx, &edx);
	if (eax & 0x1f)
		c->x86_max_cores = (eax >> 26) + 1;
}

void cpu_detect_cache_sizes(struct cpuinfo_x86 *c)
{
	unsigned int n, dummy, ebx, ecx, edx, l2size;

	n = c->extended_cpuid_level;

	if (n >= 0x80000005) {
		cpuid(0x80000005, &dummy, &ebx, &ecx, &edx);
		c->x86_cache_size = (ecx>>24) + (edx>>24);
#ifdef CONFIG_X86_64
		/* On K8 L1 TLB is inclusive, so don't count it */
		c->x86_tlbsize = 0;
#endif
	}

	if (n < 0x80000006)	/* Some chips just has a large L1. */
		return;

	cpuid(0x80000006, &dummy, &ebx, &ecx, &edx);
	l2size = ecx >> 16;

#ifdef CONFIG_X86_64
	c->x86_tlbsize += ((ebx >> 16) & 0xfff) + (ebx & 0xfff);
#else
	/* do processor-specific cache resizing */
	if (this_cpu->legacy_cache_size)
		l2size = this_cpu->legacy_cache_size(c, l2size);

	/* Allow user to override all this if necessary. */
	if (cachesize_override != -1)
		l2size = cachesize_override;

	if (l2size == 0)
		return;		/* Again, no L2 cache is possible */
#endif

	c->x86_cache_size = l2size;
}

u16 __read_mostly tlb_lli_4k[NR_INFO];
u16 __read_mostly tlb_lli_2m[NR_INFO];
u16 __read_mostly tlb_lli_4m[NR_INFO];
u16 __read_mostly tlb_lld_4k[NR_INFO];
u16 __read_mostly tlb_lld_2m[NR_INFO];
u16 __read_mostly tlb_lld_4m[NR_INFO];
u16 __read_mostly tlb_lld_1g[NR_INFO];

static void cpu_detect_tlb(struct cpuinfo_x86 *c)
{
	if (this_cpu->c_detect_tlb)
		this_cpu->c_detect_tlb(c);

	pr_info("Last level iTLB entries: 4KB %d, 2MB %d, 4MB %d\n",
		tlb_lli_4k[ENTRIES], tlb_lli_2m[ENTRIES],
		tlb_lli_4m[ENTRIES]);

	pr_info("Last level dTLB entries: 4KB %d, 2MB %d, 4MB %d, 1GB %d\n",
		tlb_lld_4k[ENTRIES], tlb_lld_2m[ENTRIES],
		tlb_lld_4m[ENTRIES], tlb_lld_1g[ENTRIES]);
}

int detect_ht_early(struct cpuinfo_x86 *c)
{
#ifdef CONFIG_SMP
	u32 eax, ebx, ecx, edx;

	if (!cpu_has(c, X86_FEATURE_HT))
		return -1;

	if (cpu_has(c, X86_FEATURE_CMP_LEGACY))
		return -1;

	if (cpu_has(c, X86_FEATURE_XTOPOLOGY))
		return -1;

	cpuid(1, &eax, &ebx, &ecx, &edx);

	smp_num_siblings = (ebx & 0xff0000) >> 16;
	if (smp_num_siblings == 1)
		pr_info_once("CPU0: Hyper-Threading is disabled\n");
#endif
	return 0;
}

void detect_ht(struct cpuinfo_x86 *c)
{
#ifdef CONFIG_SMP
	int index_msb, core_bits;

	if (detect_ht_early(c) < 0)
		return;

	index_msb = get_count_order(smp_num_siblings);
	c->phys_proc_id = apic->phys_pkg_id(c->initial_apicid, index_msb);

	smp_num_siblings = smp_num_siblings / c->x86_max_cores;

	index_msb = get_count_order(smp_num_siblings);

	core_bits = get_count_order(c->x86_max_cores);

	c->cpu_core_id = apic->phys_pkg_id(c->initial_apicid, index_msb) &
				       ((1 << core_bits) - 1);
#endif
}

static void get_cpu_vendor(struct cpuinfo_x86 *c)
{
	char *v = c->x86_vendor_id;
	int i;

	for (i = 0; i < X86_VENDOR_NUM; i++) {
		if (!cpu_devs[i])
			break;

		if (!strcmp(v, cpu_devs[i]->c_ident[0]) ||
		    (cpu_devs[i]->c_ident[1] &&
		     !strcmp(v, cpu_devs[i]->c_ident[1]))) {

			this_cpu = cpu_devs[i];
			c->x86_vendor = this_cpu->c_x86_vendor;
			return;
		}
	}

	pr_err_once("CPU: vendor_id '%s' unknown, using generic init.\n" \
		    "CPU: Your system may be unstable.\n", v);

	c->x86_vendor = X86_VENDOR_UNKNOWN;
	this_cpu = &default_cpu;
}

void cpu_detect(struct cpuinfo_x86 *c)
{
	/* Get vendor name */
	cpuid(0x00000000, (unsigned int *)&c->cpuid_level,
	      (unsigned int *)&c->x86_vendor_id[0],
	      (unsigned int *)&c->x86_vendor_id[8],
	      (unsigned int *)&c->x86_vendor_id[4]);

	c->x86 = 4;
	/* Intel-defined flags: level 0x00000001 */
	if (c->cpuid_level >= 0x00000001) {
		u32 junk, tfms, cap0, misc;

		cpuid(0x00000001, &tfms, &misc, &junk, &cap0);
		c->x86		= x86_family(tfms);
		c->x86_model	= x86_model(tfms);
		c->x86_stepping	= x86_stepping(tfms);

		if (cap0 & (1<<19)) {
			c->x86_clflush_size = ((misc >> 8) & 0xff) * 8;
			c->x86_cache_alignment = c->x86_clflush_size;
		}
	}
}

static void apply_forced_caps(struct cpuinfo_x86 *c)
{
	int i;

	for (i = 0; i < NCAPINTS + NBUGINTS; i++) {
		c->x86_capability[i] &= ~cpu_caps_cleared[i];
		c->x86_capability[i] |= cpu_caps_set[i];
	}
}

static void init_speculation_control(struct cpuinfo_x86 *c)
{
	/*
	 * The Intel SPEC_CTRL CPUID bit implies IBRS and IBPB support,
	 * and they also have a different bit for STIBP support. Also,
	 * a hypervisor might have set the individual AMD bits even on
	 * Intel CPUs, for finer-grained selection of what's available.
	 */
	if (cpu_has(c, X86_FEATURE_SPEC_CTRL)) {
		set_cpu_cap(c, X86_FEATURE_IBRS);
		set_cpu_cap(c, X86_FEATURE_IBPB);
		set_cpu_cap(c, X86_FEATURE_MSR_SPEC_CTRL);
	}

	if (cpu_has(c, X86_FEATURE_INTEL_STIBP))
		set_cpu_cap(c, X86_FEATURE_STIBP);

	if (cpu_has(c, X86_FEATURE_SPEC_CTRL_SSBD) ||
	    cpu_has(c, X86_FEATURE_VIRT_SSBD))
		set_cpu_cap(c, X86_FEATURE_SSBD);

	if (cpu_has(c, X86_FEATURE_AMD_IBRS)) {
		set_cpu_cap(c, X86_FEATURE_IBRS);
		set_cpu_cap(c, X86_FEATURE_MSR_SPEC_CTRL);
	}

	if (cpu_has(c, X86_FEATURE_AMD_IBPB))
		set_cpu_cap(c, X86_FEATURE_IBPB);

	if (cpu_has(c, X86_FEATURE_AMD_STIBP)) {
		set_cpu_cap(c, X86_FEATURE_STIBP);
		set_cpu_cap(c, X86_FEATURE_MSR_SPEC_CTRL);
	}

	if (cpu_has(c, X86_FEATURE_AMD_SSBD)) {
		set_cpu_cap(c, X86_FEATURE_SSBD);
		set_cpu_cap(c, X86_FEATURE_MSR_SPEC_CTRL);
		clear_cpu_cap(c, X86_FEATURE_VIRT_SSBD);
	}
}

void get_cpu_cap(struct cpuinfo_x86 *c)
{
	u32 eax, ebx, ecx, edx;

	/* Intel-defined flags: level 0x00000001 */
	if (c->cpuid_level >= 0x00000001) {
		cpuid(0x00000001, &eax, &ebx, &ecx, &edx);

		c->x86_capability[CPUID_1_ECX] = ecx;
		c->x86_capability[CPUID_1_EDX] = edx;
	}

	/* Thermal and Power Management Leaf: level 0x00000006 (eax) */
	if (c->cpuid_level >= 0x00000006)
		c->x86_capability[CPUID_6_EAX] = cpuid_eax(0x00000006);

	/* Additional Intel-defined flags: level 0x00000007 */
	if (c->cpuid_level >= 0x00000007) {
		cpuid_count(0x00000007, 0, &eax, &ebx, &ecx, &edx);
		c->x86_capability[CPUID_7_0_EBX] = ebx;
		c->x86_capability[CPUID_7_ECX] = ecx;
		c->x86_capability[CPUID_7_EDX] = edx;

		/* Check valid sub-leaf index before accessing it */
		if (eax >= 1) {
			cpuid_count(0x00000007, 1, &eax, &ebx, &ecx, &edx);
			c->x86_capability[CPUID_7_1_EAX] = eax;
		}
	}

	/* Extended state features: level 0x0000000d */
	if (c->cpuid_level >= 0x0000000d) {
		cpuid_count(0x0000000d, 1, &eax, &ebx, &ecx, &edx);

		c->x86_capability[CPUID_D_1_EAX] = eax;
	}

	/* AMD-defined flags: level 0x80000001 */
	eax = cpuid_eax(0x80000000);
	c->extended_cpuid_level = eax;

	if ((eax & 0xffff0000) == 0x80000000) {
		if (eax >= 0x80000001) {
			cpuid(0x80000001, &eax, &ebx, &ecx, &edx);

			c->x86_capability[CPUID_8000_0001_ECX] = ecx;
			c->x86_capability[CPUID_8000_0001_EDX] = edx;
		}
	}

	if (c->extended_cpuid_level >= 0x80000007) {
		cpuid(0x80000007, &eax, &ebx, &ecx, &edx);

		c->x86_capability[CPUID_8000_0007_EBX] = ebx;
		c->x86_power = edx;
	}

	if (c->extended_cpuid_level >= 0x80000008) {
		cpuid(0x80000008, &eax, &ebx, &ecx, &edx);
		c->x86_capability[CPUID_8000_0008_EBX] = ebx;
	}

	if (c->extended_cpuid_level >= 0x8000000a)
		c->x86_capability[CPUID_8000_000A_EDX] = cpuid_edx(0x8000000a);

	if (c->extended_cpuid_level >= 0x8000001f)
		c->x86_capability[CPUID_8000_001F_EAX] = cpuid_eax(0x8000001f);

	init_scattered_cpuid_features(c);
	init_speculation_control(c);

	/*
	 * Clear/Set all flags overridden by options, after probe.
	 * This needs to happen each time we re-probe, which may happen
	 * several times during CPU initialization.
	 */
	apply_forced_caps(c);
}

void get_cpu_address_sizes(struct cpuinfo_x86 *c)
{
	u32 eax, ebx, ecx, edx;

	if (c->extended_cpuid_level >= 0x80000008) {
		cpuid(0x80000008, &eax, &ebx, &ecx, &edx);

		c->x86_virt_bits = (eax >> 8) & 0xff;
		c->x86_phys_bits = eax & 0xff;
	}
#ifdef CONFIG_X86_32
	else if (cpu_has(c, X86_FEATURE_PAE) || cpu_has(c, X86_FEATURE_PSE36))
		c->x86_phys_bits = 36;
#endif
	c->x86_cache_bits = c->x86_phys_bits;
}

static void identify_cpu_without_cpuid(struct cpuinfo_x86 *c)
{
#ifdef CONFIG_X86_32
	int i;

	/*
	 * First of all, decide if this is a 486 or higher
	 * It's a 486 if we can modify the AC flag
	 */
	if (flag_is_changeable_p(X86_EFLAGS_AC))
		c->x86 = 4;
	else
		c->x86 = 3;

	for (i = 0; i < X86_VENDOR_NUM; i++)
		if (cpu_devs[i] && cpu_devs[i]->c_identify) {
			c->x86_vendor_id[0] = 0;
			cpu_devs[i]->c_identify(c);
			if (c->x86_vendor_id[0]) {
				get_cpu_vendor(c);
				break;
			}
		}
#endif
}

#define NO_SPECULATION		BIT(0)
#define NO_MELTDOWN		BIT(1)
#define NO_SSB			BIT(2)
#define NO_L1TF			BIT(3)
#define NO_MDS			BIT(4)
#define MSBDS_ONLY		BIT(5)
#define NO_SWAPGS		BIT(6)
#define NO_ITLB_MULTIHIT	BIT(7)
#define NO_SPECTRE_V2		BIT(8)

#define VULNWL(vendor, family, model, whitelist)	\
	X86_MATCH_VENDOR_FAM_MODEL(vendor, family, model, whitelist)

#define VULNWL_INTEL(model, whitelist)		\
	VULNWL(INTEL, 6, INTEL_FAM6_##model, whitelist)

#define VULNWL_AMD(family, whitelist)		\
	VULNWL(AMD, family, X86_MODEL_ANY, whitelist)

#define VULNWL_HYGON(family, whitelist)		\
	VULNWL(HYGON, family, X86_MODEL_ANY, whitelist)

static const __initconst struct x86_cpu_id cpu_vuln_whitelist[] = {
	VULNWL(ANY,	4, X86_MODEL_ANY,	NO_SPECULATION),
	VULNWL(CENTAUR,	5, X86_MODEL_ANY,	NO_SPECULATION),
	VULNWL(INTEL,	5, X86_MODEL_ANY,	NO_SPECULATION),
	VULNWL(NSC,	5, X86_MODEL_ANY,	NO_SPECULATION),
	VULNWL(VORTEX,	5, X86_MODEL_ANY,	NO_SPECULATION),
	VULNWL(VORTEX,	6, X86_MODEL_ANY,	NO_SPECULATION),

	/* Intel Family 6 */
	VULNWL_INTEL(ATOM_SALTWELL,		NO_SPECULATION | NO_ITLB_MULTIHIT),
	VULNWL_INTEL(ATOM_SALTWELL_TABLET,	NO_SPECULATION | NO_ITLB_MULTIHIT),
	VULNWL_INTEL(ATOM_SALTWELL_MID,		NO_SPECULATION | NO_ITLB_MULTIHIT),
	VULNWL_INTEL(ATOM_BONNELL,		NO_SPECULATION | NO_ITLB_MULTIHIT),
	VULNWL_INTEL(ATOM_BONNELL_MID,		NO_SPECULATION | NO_ITLB_MULTIHIT),

	VULNWL_INTEL(ATOM_SILVERMONT,		NO_SSB | NO_L1TF | MSBDS_ONLY | NO_SWAPGS | NO_ITLB_MULTIHIT),
	VULNWL_INTEL(ATOM_SILVERMONT_D,		NO_SSB | NO_L1TF | MSBDS_ONLY | NO_SWAPGS | NO_ITLB_MULTIHIT),
	VULNWL_INTEL(ATOM_SILVERMONT_MID,	NO_SSB | NO_L1TF | MSBDS_ONLY | NO_SWAPGS | NO_ITLB_MULTIHIT),
	VULNWL_INTEL(ATOM_AIRMONT,		NO_SSB | NO_L1TF | MSBDS_ONLY | NO_SWAPGS | NO_ITLB_MULTIHIT),
	VULNWL_INTEL(XEON_PHI_KNL,		NO_SSB | NO_L1TF | MSBDS_ONLY | NO_SWAPGS | NO_ITLB_MULTIHIT),
	VULNWL_INTEL(XEON_PHI_KNM,		NO_SSB | NO_L1TF | MSBDS_ONLY | NO_SWAPGS | NO_ITLB_MULTIHIT),

	VULNWL_INTEL(CORE_YONAH,		NO_SSB),

	VULNWL_INTEL(ATOM_AIRMONT_MID,		NO_L1TF | MSBDS_ONLY | NO_SWAPGS | NO_ITLB_MULTIHIT),
	VULNWL_INTEL(ATOM_AIRMONT_NP,		NO_L1TF | NO_SWAPGS | NO_ITLB_MULTIHIT),

	VULNWL_INTEL(ATOM_GOLDMONT,		NO_MDS | NO_L1TF | NO_SWAPGS | NO_ITLB_MULTIHIT),
	VULNWL_INTEL(ATOM_GOLDMONT_D,		NO_MDS | NO_L1TF | NO_SWAPGS | NO_ITLB_MULTIHIT),
	VULNWL_INTEL(ATOM_GOLDMONT_PLUS,	NO_MDS | NO_L1TF | NO_SWAPGS | NO_ITLB_MULTIHIT),

	/*
	 * Technically, swapgs isn't serializing on AMD (despite it previously
	 * being documented as such in the APM).  But according to AMD, %gs is
	 * updated non-speculatively, and the issuing of %gs-relative memory
	 * operands will be blocked until the %gs update completes, which is
	 * good enough for our purposes.
	 */

	VULNWL_INTEL(ATOM_TREMONT_D,		NO_ITLB_MULTIHIT),

	/* AMD Family 0xf - 0x12 */
	VULNWL_AMD(0x0f,	NO_MELTDOWN | NO_SSB | NO_L1TF | NO_MDS | NO_SWAPGS | NO_ITLB_MULTIHIT),
	VULNWL_AMD(0x10,	NO_MELTDOWN | NO_SSB | NO_L1TF | NO_MDS | NO_SWAPGS | NO_ITLB_MULTIHIT),
	VULNWL_AMD(0x11,	NO_MELTDOWN | NO_SSB | NO_L1TF | NO_MDS | NO_SWAPGS | NO_ITLB_MULTIHIT),
	VULNWL_AMD(0x12,	NO_MELTDOWN | NO_SSB | NO_L1TF | NO_MDS | NO_SWAPGS | NO_ITLB_MULTIHIT),

	/* FAMILY_ANY must be last, otherwise 0x0f - 0x12 matches won't work */
	VULNWL_AMD(X86_FAMILY_ANY,	NO_MELTDOWN | NO_L1TF | NO_MDS | NO_SWAPGS | NO_ITLB_MULTIHIT),
	VULNWL_HYGON(X86_FAMILY_ANY,	NO_MELTDOWN | NO_L1TF | NO_MDS | NO_SWAPGS | NO_ITLB_MULTIHIT),

	/* Zhaoxin Family 7 */
	VULNWL(CENTAUR,	7, X86_MODEL_ANY,	NO_SPECTRE_V2 | NO_SWAPGS),
	VULNWL(ZHAOXIN,	7, X86_MODEL_ANY,	NO_SPECTRE_V2 | NO_SWAPGS),
	{}
};

#define VULNBL(vendor, family, model, blacklist)	\
	X86_MATCH_VENDOR_FAM_MODEL(vendor, family, model, blacklist)

#define VULNBL_INTEL_STEPPINGS(model, steppings, issues)		   \
	X86_MATCH_VENDOR_FAM_MODEL_STEPPINGS_FEATURE(INTEL, 6,		   \
					    INTEL_FAM6_##model, steppings, \
					    X86_FEATURE_ANY, issues)

#define VULNBL_AMD(family, blacklist)		\
	VULNBL(AMD, family, X86_MODEL_ANY, blacklist)

#define VULNBL_HYGON(family, blacklist)		\
	VULNBL(HYGON, family, X86_MODEL_ANY, blacklist)

#define SRBDS		BIT(0)
/* CPU is affected by X86_BUG_MMIO_STALE_DATA */
#define MMIO		BIT(1)
/* CPU is affected by Shared Buffers Data Sampling (SBDS), a variant of X86_BUG_MMIO_STALE_DATA */
#define MMIO_SBDS	BIT(2)
/* CPU is affected by RETbleed, speculating where you would not expect it */
#define RETBLEED	BIT(3)

static const struct x86_cpu_id cpu_vuln_blacklist[] __initconst = {
	VULNBL_INTEL_STEPPINGS(IVYBRIDGE,	X86_STEPPING_ANY,		SRBDS),
	VULNBL_INTEL_STEPPINGS(HASWELL,		X86_STEPPING_ANY,		SRBDS),
	VULNBL_INTEL_STEPPINGS(HASWELL_L,	X86_STEPPING_ANY,		SRBDS),
	VULNBL_INTEL_STEPPINGS(HASWELL_G,	X86_STEPPING_ANY,		SRBDS),
	VULNBL_INTEL_STEPPINGS(HASWELL_X,	X86_STEPPING_ANY,		MMIO),
	VULNBL_INTEL_STEPPINGS(BROADWELL_D,	X86_STEPPING_ANY,		MMIO),
	VULNBL_INTEL_STEPPINGS(BROADWELL_G,	X86_STEPPING_ANY,		SRBDS),
	VULNBL_INTEL_STEPPINGS(BROADWELL_X,	X86_STEPPING_ANY,		MMIO),
	VULNBL_INTEL_STEPPINGS(BROADWELL,	X86_STEPPING_ANY,		SRBDS),
	VULNBL_INTEL_STEPPINGS(SKYLAKE_L,	X86_STEPPING_ANY,		SRBDS | MMIO | RETBLEED),
	VULNBL_INTEL_STEPPINGS(SKYLAKE_X,	X86_STEPPING_ANY,		MMIO | RETBLEED),
	VULNBL_INTEL_STEPPINGS(SKYLAKE,		X86_STEPPING_ANY,		SRBDS | MMIO | RETBLEED),
	VULNBL_INTEL_STEPPINGS(KABYLAKE_L,	X86_STEPPING_ANY,		SRBDS | MMIO | RETBLEED),
	VULNBL_INTEL_STEPPINGS(KABYLAKE,	X86_STEPPING_ANY,		SRBDS | MMIO | RETBLEED),
	VULNBL_INTEL_STEPPINGS(CANNONLAKE_L,	X86_STEPPING_ANY,		RETBLEED),
	VULNBL_INTEL_STEPPINGS(ICELAKE_L,	X86_STEPPING_ANY,		MMIO | MMIO_SBDS | RETBLEED),
	VULNBL_INTEL_STEPPINGS(ICELAKE_D,	X86_STEPPING_ANY,		MMIO),
	VULNBL_INTEL_STEPPINGS(ICELAKE_X,	X86_STEPPING_ANY,		MMIO),
	VULNBL_INTEL_STEPPINGS(COMETLAKE,	X86_STEPPING_ANY,		MMIO | MMIO_SBDS | RETBLEED),
	VULNBL_INTEL_STEPPINGS(COMETLAKE_L,	X86_STEPPINGS(0x0, 0x0),	MMIO | RETBLEED),
	VULNBL_INTEL_STEPPINGS(COMETLAKE_L,	X86_STEPPING_ANY,		MMIO | MMIO_SBDS | RETBLEED),
	VULNBL_INTEL_STEPPINGS(LAKEFIELD,	X86_STEPPING_ANY,		MMIO | MMIO_SBDS | RETBLEED),
	VULNBL_INTEL_STEPPINGS(ROCKETLAKE,	X86_STEPPING_ANY,		MMIO | RETBLEED),
	VULNBL_INTEL_STEPPINGS(ATOM_TREMONT,	X86_STEPPING_ANY,		MMIO | MMIO_SBDS),
	VULNBL_INTEL_STEPPINGS(ATOM_TREMONT_D,	X86_STEPPING_ANY,		MMIO),
	VULNBL_INTEL_STEPPINGS(ATOM_TREMONT_L,	X86_STEPPING_ANY,		MMIO | MMIO_SBDS),

	VULNBL_AMD(0x15, RETBLEED),
	VULNBL_AMD(0x16, RETBLEED),
	VULNBL_AMD(0x17, RETBLEED),
	VULNBL_HYGON(0x18, RETBLEED),
	{}
};

static bool __init cpu_matches(const struct x86_cpu_id *table, unsigned long which)
{
	const struct x86_cpu_id *m = x86_match_cpu(table);

	return m && !!(m->driver_data & which);
}

u64 x86_read_arch_cap_msr(void)
{
	u64 ia32_cap = 0;

	if (boot_cpu_has(X86_FEATURE_ARCH_CAPABILITIES))
		rdmsrl(MSR_IA32_ARCH_CAPABILITIES, ia32_cap);

	return ia32_cap;
}

static bool arch_cap_mmio_immune(u64 ia32_cap)
{
	return (ia32_cap & ARCH_CAP_FBSDP_NO &&
		ia32_cap & ARCH_CAP_PSDP_NO &&
		ia32_cap & ARCH_CAP_SBDR_SSDP_NO);
}

static void __init cpu_set_bug_bits(struct cpuinfo_x86 *c)
{
	u64 ia32_cap = x86_read_arch_cap_msr();

	/* Set ITLB_MULTIHIT bug if cpu is not in the whitelist and not mitigated */
	if (!cpu_matches(cpu_vuln_whitelist, NO_ITLB_MULTIHIT) &&
	    !(ia32_cap & ARCH_CAP_PSCHANGE_MC_NO))
		setup_force_cpu_bug(X86_BUG_ITLB_MULTIHIT);

	if (cpu_matches(cpu_vuln_whitelist, NO_SPECULATION))
		return;

	setup_force_cpu_bug(X86_BUG_SPECTRE_V1);

	if (!cpu_matches(cpu_vuln_whitelist, NO_SPECTRE_V2))
		setup_force_cpu_bug(X86_BUG_SPECTRE_V2);

	if (!cpu_matches(cpu_vuln_whitelist, NO_SSB) &&
	    !(ia32_cap & ARCH_CAP_SSB_NO) &&
	   !cpu_has(c, X86_FEATURE_AMD_SSB_NO))
		setup_force_cpu_bug(X86_BUG_SPEC_STORE_BYPASS);

	if (ia32_cap & ARCH_CAP_IBRS_ALL)
		setup_force_cpu_cap(X86_FEATURE_IBRS_ENHANCED);

	if (!cpu_matches(cpu_vuln_whitelist, NO_MDS) &&
	    !(ia32_cap & ARCH_CAP_MDS_NO)) {
		setup_force_cpu_bug(X86_BUG_MDS);
		if (cpu_matches(cpu_vuln_whitelist, MSBDS_ONLY))
			setup_force_cpu_bug(X86_BUG_MSBDS_ONLY);
	}

	if (!cpu_matches(cpu_vuln_whitelist, NO_SWAPGS))
		setup_force_cpu_bug(X86_BUG_SWAPGS);

	/*
	 * When the CPU is not mitigated for TAA (TAA_NO=0) set TAA bug when:
	 *	- TSX is supported or
	 *	- TSX_CTRL is present
	 *
	 * TSX_CTRL check is needed for cases when TSX could be disabled before
	 * the kernel boot e.g. kexec.
	 * TSX_CTRL check alone is not sufficient for cases when the microcode
	 * update is not present or running as guest that don't get TSX_CTRL.
	 */
	if (!(ia32_cap & ARCH_CAP_TAA_NO) &&
	    (cpu_has(c, X86_FEATURE_RTM) ||
	     (ia32_cap & ARCH_CAP_TSX_CTRL_MSR)))
		setup_force_cpu_bug(X86_BUG_TAA);

	/*
	 * SRBDS affects CPUs which support RDRAND or RDSEED and are listed
	 * in the vulnerability blacklist.
	 *
	 * Some of the implications and mitigation of Shared Buffers Data
	 * Sampling (SBDS) are similar to SRBDS. Give SBDS same treatment as
	 * SRBDS.
	 */
	if ((cpu_has(c, X86_FEATURE_RDRAND) ||
	     cpu_has(c, X86_FEATURE_RDSEED)) &&
	    cpu_matches(cpu_vuln_blacklist, SRBDS | MMIO_SBDS))
		    setup_force_cpu_bug(X86_BUG_SRBDS);

	/*
	 * Processor MMIO Stale Data bug enumeration
	 *
	 * Affected CPU list is generally enough to enumerate the vulnerability,
	 * but for virtualization case check for ARCH_CAP MSR bits also, VMM may
	 * not want the guest to enumerate the bug.
	 */
	if (cpu_matches(cpu_vuln_blacklist, MMIO) &&
	    !arch_cap_mmio_immune(ia32_cap))
		setup_force_cpu_bug(X86_BUG_MMIO_STALE_DATA);

	if (!cpu_has(c, X86_FEATURE_BTC_NO)) {
		if (cpu_matches(cpu_vuln_blacklist, RETBLEED) || (ia32_cap & ARCH_CAP_RSBA))
			setup_force_cpu_bug(X86_BUG_RETBLEED);
	}

	if (cpu_matches(cpu_vuln_whitelist, NO_MELTDOWN))
		return;

	/* Rogue Data Cache Load? No! */
	if (ia32_cap & ARCH_CAP_RDCL_NO)
		return;

	setup_force_cpu_bug(X86_BUG_CPU_MELTDOWN);

	if (cpu_matches(cpu_vuln_whitelist, NO_L1TF))
		return;

	setup_force_cpu_bug(X86_BUG_L1TF);
}

/*
 * The NOPL instruction is supposed to exist on all CPUs of family >= 6;
 * unfortunately, that's not true in practice because of early VIA
 * chips and (more importantly) broken virtualizers that are not easy
 * to detect. In the latter case it doesn't even *fail* reliably, so
 * probing for it doesn't even work. Disable it completely on 32-bit
 * unless we can find a reliable way to detect all the broken cases.
 * Enable it explicitly on 64-bit for non-constant inputs of cpu_has().
 */
static void detect_nopl(void)
{
#ifdef CONFIG_X86_32
	setup_clear_cpu_cap(X86_FEATURE_NOPL);
#else
	setup_force_cpu_cap(X86_FEATURE_NOPL);
#endif
}

/*
 * We parse cpu parameters early because fpu__init_system() is executed
 * before parse_early_param().
 */
static void __init cpu_parse_early_param(void)
{
	char arg[128];
	char *argptr = arg, *opt;
	int arglen, taint = 0;

#ifdef CONFIG_X86_32
	if (cmdline_find_option_bool(boot_command_line, "no387"))
#ifdef CONFIG_MATH_EMULATION
		setup_clear_cpu_cap(X86_FEATURE_FPU);
#else
		pr_err("Option 'no387' required CONFIG_MATH_EMULATION enabled.\n");
#endif

	if (cmdline_find_option_bool(boot_command_line, "nofxsr"))
		setup_clear_cpu_cap(X86_FEATURE_FXSR);
#endif

	if (cmdline_find_option_bool(boot_command_line, "noxsave"))
		setup_clear_cpu_cap(X86_FEATURE_XSAVE);

	if (cmdline_find_option_bool(boot_command_line, "noxsaveopt"))
		setup_clear_cpu_cap(X86_FEATURE_XSAVEOPT);

	if (cmdline_find_option_bool(boot_command_line, "noxsaves"))
		setup_clear_cpu_cap(X86_FEATURE_XSAVES);

	arglen = cmdline_find_option(boot_command_line, "clearcpuid", arg, sizeof(arg));
	if (arglen <= 0)
		return;

	pr_info("Clearing CPUID bits:");

	while (argptr) {
		bool found __maybe_unused = false;
		unsigned int bit;

		opt = strsep(&argptr, ",");

		/*
		 * Handle naked numbers first for feature flags which don't
		 * have names.
		 */
		if (!kstrtouint(opt, 10, &bit)) {
			if (bit < NCAPINTS * 32) {

#ifdef CONFIG_X86_FEATURE_NAMES
				/* empty-string, i.e., ""-defined feature flags */
				if (!x86_cap_flags[bit])
					pr_cont(" " X86_CAP_FMT_NUM, x86_cap_flag_num(bit));
				else
#endif
					pr_cont(" " X86_CAP_FMT, x86_cap_flag(bit));

				setup_clear_cpu_cap(bit);
				taint++;
			}
			/*
			 * The assumption is that there are no feature names with only
			 * numbers in the name thus go to the next argument.
			 */
			continue;
		}

#ifdef CONFIG_X86_FEATURE_NAMES
		for (bit = 0; bit < 32 * NCAPINTS; bit++) {
			if (!x86_cap_flag(bit))
				continue;

			if (strcmp(x86_cap_flag(bit), opt))
				continue;

			pr_cont(" %s", opt);
			setup_clear_cpu_cap(bit);
			taint++;
			found = true;
			break;
		}

		if (!found)
			pr_cont(" (unknown: %s)", opt);
#endif
	}
	pr_cont("\n");

	if (taint)
		add_taint(TAINT_CPU_OUT_OF_SPEC, LOCKDEP_STILL_OK);
}

/*
 * Do minimum CPU detection early.
 * Fields really needed: vendor, cpuid_level, family, model, mask,
 * cache alignment.
 * The others are not touched to avoid unwanted side effects.
 *
 * WARNING: this function is only called on the boot CPU.  Don't add code
 * here that is supposed to run on all CPUs.
 */
static void __init early_identify_cpu(struct cpuinfo_x86 *c)
{
#ifdef CONFIG_X86_64
	c->x86_clflush_size = 64;
	c->x86_phys_bits = 36;
	c->x86_virt_bits = 48;
#else
	c->x86_clflush_size = 32;
	c->x86_phys_bits = 32;
	c->x86_virt_bits = 32;
#endif
	c->x86_cache_alignment = c->x86_clflush_size;

	memset(&c->x86_capability, 0, sizeof(c->x86_capability));
	c->extended_cpuid_level = 0;

	if (!have_cpuid_p())
		identify_cpu_without_cpuid(c);

	/* cyrix could have cpuid enabled via c_identify()*/
	if (have_cpuid_p()) {
		cpu_detect(c);
		get_cpu_vendor(c);
		get_cpu_cap(c);
		get_cpu_address_sizes(c);
		setup_force_cpu_cap(X86_FEATURE_CPUID);
		cpu_parse_early_param();

		if (this_cpu->c_early_init)
			this_cpu->c_early_init(c);

		c->cpu_index = 0;
		filter_cpuid_features(c, false);

		if (this_cpu->c_bsp_init)
			this_cpu->c_bsp_init(c);
	} else {
		setup_clear_cpu_cap(X86_FEATURE_CPUID);
	}

	setup_force_cpu_cap(X86_FEATURE_ALWAYS);

	cpu_set_bug_bits(c);

	sld_setup(c);

	fpu__init_system(c);

	init_sigframe_size();

#ifdef CONFIG_X86_32
	/*
	 * Regardless of whether PCID is enumerated, the SDM says
	 * that it can't be enabled in 32-bit mode.
	 */
	setup_clear_cpu_cap(X86_FEATURE_PCID);
#endif

	/*
	 * Later in the boot process pgtable_l5_enabled() relies on
	 * cpu_feature_enabled(X86_FEATURE_LA57). If 5-level paging is not
	 * enabled by this point we need to clear the feature bit to avoid
	 * false-positives at the later stage.
	 *
	 * pgtable_l5_enabled() can be false here for several reasons:
	 *  - 5-level paging is disabled compile-time;
	 *  - it's 32-bit kernel;
	 *  - machine doesn't support 5-level paging;
	 *  - user specified 'no5lvl' in kernel command line.
	 */
	if (!pgtable_l5_enabled())
		setup_clear_cpu_cap(X86_FEATURE_LA57);

	detect_nopl();
}

void __init early_cpu_init(void)
{
	const struct cpu_dev *const *cdev;
	int count = 0;

#ifdef CONFIG_PROCESSOR_SELECT
	pr_info("KERNEL supported cpus:\n");
#endif

	for (cdev = __x86_cpu_dev_start; cdev < __x86_cpu_dev_end; cdev++) {
		const struct cpu_dev *cpudev = *cdev;

		if (count >= X86_VENDOR_NUM)
			break;
		cpu_devs[count] = cpudev;
		count++;

#ifdef CONFIG_PROCESSOR_SELECT
		{
			unsigned int j;

			for (j = 0; j < 2; j++) {
				if (!cpudev->c_ident[j])
					continue;
				pr_info("  %s %s\n", cpudev->c_vendor,
					cpudev->c_ident[j]);
			}
		}
#endif
	}
	early_identify_cpu(&boot_cpu_data);
}

static bool detect_null_seg_behavior(void)
{
	/*
	 * Empirically, writing zero to a segment selector on AMD does
	 * not clear the base, whereas writing zero to a segment
	 * selector on Intel does clear the base.  Intel's behavior
	 * allows slightly faster context switches in the common case
	 * where GS is unused by the prev and next threads.
	 *
	 * Since neither vendor documents this anywhere that I can see,
	 * detect it directly instead of hard-coding the choice by
	 * vendor.
	 *
	 * I've designated AMD's behavior as the "bug" because it's
	 * counterintuitive and less friendly.
	 */

	unsigned long old_base, tmp;
	rdmsrl(MSR_FS_BASE, old_base);
	wrmsrl(MSR_FS_BASE, 1);
	loadsegment(fs, 0);
	rdmsrl(MSR_FS_BASE, tmp);
	wrmsrl(MSR_FS_BASE, old_base);
	return tmp == 0;
}

void check_null_seg_clears_base(struct cpuinfo_x86 *c)
{
	/* BUG_NULL_SEG is only relevant with 64bit userspace */
	if (!IS_ENABLED(CONFIG_X86_64))
		return;

	/* Zen3 CPUs advertise Null Selector Clears Base in CPUID. */
	if (c->extended_cpuid_level >= 0x80000021 &&
	    cpuid_eax(0x80000021) & BIT(6))
		return;

	/*
	 * CPUID bit above wasn't set. If this kernel is still running
	 * as a HV guest, then the HV has decided not to advertize
	 * that CPUID bit for whatever reason.	For example, one
	 * member of the migration pool might be vulnerable.  Which
	 * means, the bug is present: set the BUG flag and return.
	 */
	if (cpu_has(c, X86_FEATURE_HYPERVISOR)) {
		set_cpu_bug(c, X86_BUG_NULL_SEG);
		return;
	}

	/*
	 * Zen2 CPUs also have this behaviour, but no CPUID bit.
	 * 0x18 is the respective family for Hygon.
	 */
	if ((c->x86 == 0x17 || c->x86 == 0x18) &&
	    detect_null_seg_behavior())
		return;

	/* All the remaining ones are affected */
	set_cpu_bug(c, X86_BUG_NULL_SEG);
}

static void generic_identify(struct cpuinfo_x86 *c)
{
	c->extended_cpuid_level = 0;

	if (!have_cpuid_p())
		identify_cpu_without_cpuid(c);

	/* cyrix could have cpuid enabled via c_identify()*/
	if (!have_cpuid_p())
		return;

	cpu_detect(c);

	get_cpu_vendor(c);

	get_cpu_cap(c);

	get_cpu_address_sizes(c);

	if (c->cpuid_level >= 0x00000001) {
		c->initial_apicid = (cpuid_ebx(1) >> 24) & 0xFF;
#ifdef CONFIG_X86_32
# ifdef CONFIG_SMP
		c->apicid = apic->phys_pkg_id(c->initial_apicid, 0);
# else
		c->apicid = c->initial_apicid;
# endif
#endif
		c->phys_proc_id = c->initial_apicid;
	}

	get_model_name(c); /* Default name */

	/*
	 * ESPFIX is a strange bug.  All real CPUs have it.  Paravirt
	 * systems that run Linux at CPL > 0 may or may not have the
	 * issue, but, even if they have the issue, there's absolutely
	 * nothing we can do about it because we can't use the real IRET
	 * instruction.
	 *
	 * NB: For the time being, only 32-bit kernels support
	 * X86_BUG_ESPFIX as such.  64-bit kernels directly choose
	 * whether to apply espfix using paravirt hooks.  If any
	 * non-paravirt system ever shows up that does *not* have the
	 * ESPFIX issue, we can change this.
	 */
#ifdef CONFIG_X86_32
	set_cpu_bug(c, X86_BUG_ESPFIX);
#endif
}

/*
 * Validate that ACPI/mptables have the same information about the
 * effective APIC id and update the package map.
 */
static void validate_apic_and_package_id(struct cpuinfo_x86 *c)
{
#ifdef CONFIG_SMP
	unsigned int apicid, cpu = smp_processor_id();

	apicid = apic->cpu_present_to_apicid(cpu);

	if (apicid != c->apicid) {
		pr_err(FW_BUG "CPU%u: APIC id mismatch. Firmware: %x APIC: %x\n",
		       cpu, apicid, c->initial_apicid);
	}
	BUG_ON(topology_update_package_map(c->phys_proc_id, cpu));
	BUG_ON(topology_update_die_map(c->cpu_die_id, cpu));
#else
	c->logical_proc_id = 0;
#endif
}

/*
 * This does the hard work of actually picking apart the CPU stuff...
 */
static void identify_cpu(struct cpuinfo_x86 *c)
{
	int i;

	c->loops_per_jiffy = loops_per_jiffy;
	c->x86_cache_size = 0;
	c->x86_vendor = X86_VENDOR_UNKNOWN;
	c->x86_model = c->x86_stepping = 0;	/* So far unknown... */
	c->x86_vendor_id[0] = '\0'; /* Unset */
	c->x86_model_id[0] = '\0';  /* Unset */
	c->x86_max_cores = 1;
	c->x86_coreid_bits = 0;
	c->cu_id = 0xff;
#ifdef CONFIG_X86_64
	c->x86_clflush_size = 64;
	c->x86_phys_bits = 36;
	c->x86_virt_bits = 48;
#else
	c->cpuid_level = -1;	/* CPUID not detected */
	c->x86_clflush_size = 32;
	c->x86_phys_bits = 32;
	c->x86_virt_bits = 32;
#endif
	c->x86_cache_alignment = c->x86_clflush_size;
	memset(&c->x86_capability, 0, sizeof(c->x86_capability));
#ifdef CONFIG_X86_VMX_FEATURE_NAMES
	memset(&c->vmx_capability, 0, sizeof(c->vmx_capability));
#endif

	generic_identify(c);

	if (this_cpu->c_identify)
		this_cpu->c_identify(c);

	/* Clear/Set all flags overridden by options, after probe */
	apply_forced_caps(c);

#ifdef CONFIG_X86_64
	c->apicid = apic->phys_pkg_id(c->initial_apicid, 0);
#endif

	/*
	 * Vendor-specific initialization.  In this section we
	 * canonicalize the feature flags, meaning if there are
	 * features a certain CPU supports which CPUID doesn't
	 * tell us, CPUID claiming incorrect flags, or other bugs,
	 * we handle them here.
	 *
	 * At the end of this section, c->x86_capability better
	 * indicate the features this CPU genuinely supports!
	 */
	if (this_cpu->c_init)
		this_cpu->c_init(c);

	/* Disable the PN if appropriate */
	squash_the_stupid_serial_number(c);

	/* Set up SMEP/SMAP/UMIP/HRESET */
	setup_smep(c);
	setup_smap(c);
	setup_umip(c);
<<<<<<< HEAD
	setup_hreset(c);
=======
	setup_lass(c);
>>>>>>> 7f8a6a8d

	/* Enable FSGSBASE instructions if available. */
	if (cpu_has(c, X86_FEATURE_FSGSBASE)) {
		cr4_set_bits(X86_CR4_FSGSBASE);
		elf_hwcap2 |= HWCAP2_FSGSBASE;
	}

	/*
	 * The vendor-specific functions might have changed features.
	 * Now we do "generic changes."
	 */

	/* Filter out anything that depends on CPUID levels we don't have */
	filter_cpuid_features(c, true);

	/* If the model name is still unset, do table lookup. */
	if (!c->x86_model_id[0]) {
		const char *p;
		p = table_lookup_model(c);
		if (p)
			strcpy(c->x86_model_id, p);
		else
			/* Last resort... */
			sprintf(c->x86_model_id, "%02x/%02x",
				c->x86, c->x86_model);
	}

#ifdef CONFIG_X86_64
	detect_ht(c);
#endif

	x86_init_rdrand(c);
	setup_pku(c);
	setup_cet(c);

	/*
	 * Clear/Set all flags overridden by options, need do it
	 * before following smp all cpus cap AND.
	 */
	apply_forced_caps(c);

	/*
	 * On SMP, boot_cpu_data holds the common feature set between
	 * all CPUs; so make sure that we indicate which features are
	 * common between the CPUs.  The first time this routine gets
	 * executed, c == &boot_cpu_data.
	 */
	if (c != &boot_cpu_data) {
		/* AND the already accumulated flags with these */
		for (i = 0; i < NCAPINTS; i++)
			boot_cpu_data.x86_capability[i] &= c->x86_capability[i];

		/* OR, i.e. replicate the bug flags */
		for (i = NCAPINTS; i < NCAPINTS + NBUGINTS; i++)
			c->x86_capability[i] |= boot_cpu_data.x86_capability[i];
	}

	ppin_init(c);

	/* Init Machine Check Exception if available. */
	mcheck_cpu_init(c);

	select_idle_routine(c);

#ifdef CONFIG_NUMA
	numa_add_cpu(smp_processor_id());
#endif
}

/*
 * Set up the CPU state needed to execute SYSENTER/SYSEXIT instructions
 * on 32-bit kernels:
 */
#ifdef CONFIG_X86_32
void enable_sep_cpu(void)
{
	struct tss_struct *tss;
	int cpu;

	if (!boot_cpu_has(X86_FEATURE_SEP))
		return;

	cpu = get_cpu();
	tss = &per_cpu(cpu_tss_rw, cpu);

	/*
	 * We cache MSR_IA32_SYSENTER_CS's value in the TSS's ss1 field --
	 * see the big comment in struct x86_hw_tss's definition.
	 */

	tss->x86_tss.ss1 = __KERNEL_CS;
	wrmsr(MSR_IA32_SYSENTER_CS, tss->x86_tss.ss1, 0);
	wrmsr(MSR_IA32_SYSENTER_ESP, (unsigned long)(cpu_entry_stack(cpu) + 1), 0);
	wrmsr(MSR_IA32_SYSENTER_EIP, (unsigned long)entry_SYSENTER_32, 0);

	put_cpu();
}
#endif

void __init identify_boot_cpu(void)
{
	identify_cpu(&boot_cpu_data);
	if (HAS_KERNEL_IBT && cpu_feature_enabled(X86_FEATURE_IBT))
		pr_info("CET detected: Indirect Branch Tracking enabled\n");
#ifdef CONFIG_X86_32
	sysenter_setup();
	enable_sep_cpu();
#endif
	cpu_detect_tlb(&boot_cpu_data);
	setup_cr_pinning();

	tsx_init();
}

void identify_secondary_cpu(struct cpuinfo_x86 *c)
{
	BUG_ON(c == &boot_cpu_data);
	identify_cpu(c);
#ifdef CONFIG_X86_32
	enable_sep_cpu();
#endif
	mtrr_ap_init();
	validate_apic_and_package_id(c);
	x86_spec_ctrl_setup_ap();
	update_srbds_msr();

	tsx_ap_init();
}

void print_cpu_info(struct cpuinfo_x86 *c)
{
	const char *vendor = NULL;

	if (c->x86_vendor < X86_VENDOR_NUM) {
		vendor = this_cpu->c_vendor;
	} else {
		if (c->cpuid_level >= 0)
			vendor = c->x86_vendor_id;
	}

	if (vendor && !strstr(c->x86_model_id, vendor))
		pr_cont("%s ", vendor);

	if (c->x86_model_id[0])
		pr_cont("%s", c->x86_model_id);
	else
		pr_cont("%d86", c->x86);

	pr_cont(" (family: 0x%x, model: 0x%x", c->x86, c->x86_model);

	if (c->x86_stepping || c->cpuid_level >= 0)
		pr_cont(", stepping: 0x%x)\n", c->x86_stepping);
	else
		pr_cont(")\n");
}

/*
 * clearcpuid= was already parsed in cpu_parse_early_param().  This dummy
 * function prevents it from becoming an environment variable for init.
 */
static __init int setup_clearcpuid(char *arg)
{
	return 1;
}
__setup("clearcpuid=", setup_clearcpuid);

#ifdef CONFIG_X86_64
DEFINE_PER_CPU_FIRST(struct fixed_percpu_data,
		     fixed_percpu_data) __aligned(PAGE_SIZE) __visible;
EXPORT_PER_CPU_SYMBOL_GPL(fixed_percpu_data);

/*
 * The following percpu variables are hot.  Align current_task to
 * cacheline size such that they fall in the same cacheline.
 */
DEFINE_PER_CPU(struct task_struct *, current_task) ____cacheline_aligned =
	&init_task;
EXPORT_PER_CPU_SYMBOL(current_task);

DEFINE_PER_CPU(void *, hardirq_stack_ptr);
DEFINE_PER_CPU(bool, hardirq_stack_inuse);

DEFINE_PER_CPU(int, __preempt_count) = INIT_PREEMPT_COUNT;
EXPORT_PER_CPU_SYMBOL(__preempt_count);

DEFINE_PER_CPU(unsigned long, cpu_current_top_of_stack) = TOP_OF_INIT_STACK;

static void wrmsrl_cstar(unsigned long val)
{
	/*
	 * Intel CPUs do not support 32-bit SYSCALL. Writing to MSR_CSTAR
	 * is so far ignored by the CPU, but raises a #VE trap in a TDX
	 * guest. Avoid the pointless write on all Intel CPUs.
	 */
	if (boot_cpu_data.x86_vendor != X86_VENDOR_INTEL)
		wrmsrl(MSR_CSTAR, val);
}

/* May not be marked __init: used by software suspend */
void syscall_init(void)
{
	wrmsr(MSR_STAR, 0, (__USER32_CS << 16) | __KERNEL_CS);
	wrmsrl(MSR_LSTAR, (unsigned long)entry_SYSCALL_64);

#ifdef CONFIG_IA32_EMULATION
	wrmsrl_cstar((unsigned long)entry_SYSCALL_compat);
	/*
	 * This only works on Intel CPUs.
	 * On AMD CPUs these MSRs are 32-bit, CPU truncates MSR_IA32_SYSENTER_EIP.
	 * This does not cause SYSENTER to jump to the wrong location, because
	 * AMD doesn't allow SYSENTER in long mode (either 32- or 64-bit).
	 */
	wrmsrl_safe(MSR_IA32_SYSENTER_CS, (u64)__KERNEL_CS);
	wrmsrl_safe(MSR_IA32_SYSENTER_ESP,
		    (unsigned long)(cpu_entry_stack(smp_processor_id()) + 1));
	wrmsrl_safe(MSR_IA32_SYSENTER_EIP, (u64)entry_SYSENTER_compat);
#else
	wrmsrl_cstar((unsigned long)ignore_sysret);
	wrmsrl_safe(MSR_IA32_SYSENTER_CS, (u64)GDT_ENTRY_INVALID_SEG);
	wrmsrl_safe(MSR_IA32_SYSENTER_ESP, 0ULL);
	wrmsrl_safe(MSR_IA32_SYSENTER_EIP, 0ULL);
#endif

	/*
	 * Flags to clear on syscall; clear as much as possible
	 * to minimize user space-kernel interference.
	 */
	wrmsrl(MSR_SYSCALL_MASK,
	       X86_EFLAGS_CF|X86_EFLAGS_PF|X86_EFLAGS_AF|
	       X86_EFLAGS_ZF|X86_EFLAGS_SF|X86_EFLAGS_TF|
	       X86_EFLAGS_IF|X86_EFLAGS_DF|X86_EFLAGS_OF|
	       X86_EFLAGS_IOPL|X86_EFLAGS_NT|X86_EFLAGS_RF|
	       X86_EFLAGS_AC|X86_EFLAGS_ID);
}

#else	/* CONFIG_X86_64 */

DEFINE_PER_CPU(struct task_struct *, current_task) = &init_task;
EXPORT_PER_CPU_SYMBOL(current_task);
DEFINE_PER_CPU(int, __preempt_count) = INIT_PREEMPT_COUNT;
EXPORT_PER_CPU_SYMBOL(__preempt_count);

/*
 * On x86_32, vm86 modifies tss.sp0, so sp0 isn't a reliable way to find
 * the top of the kernel stack.  Use an extra percpu variable to track the
 * top of the kernel stack directly.
 */
DEFINE_PER_CPU(unsigned long, cpu_current_top_of_stack) =
	(unsigned long)&init_thread_union + THREAD_SIZE;
EXPORT_PER_CPU_SYMBOL(cpu_current_top_of_stack);

#ifdef CONFIG_STACKPROTECTOR
DEFINE_PER_CPU(unsigned long, __stack_chk_guard);
EXPORT_PER_CPU_SYMBOL(__stack_chk_guard);
#endif

#endif	/* CONFIG_X86_64 */

/*
 * Clear all 6 debug registers:
 */
static void clear_all_debug_regs(void)
{
	int i;

	for (i = 0; i < 8; i++) {
		/* Ignore db4, db5 */
		if ((i == 4) || (i == 5))
			continue;

		set_debugreg(0, i);
	}
}

#ifdef CONFIG_KGDB
/*
 * Restore debug regs if using kgdbwait and you have a kernel debugger
 * connection established.
 */
static void dbg_restore_debug_regs(void)
{
	if (unlikely(kgdb_connected && arch_kgdb_ops.correct_hw_break))
		arch_kgdb_ops.correct_hw_break();
}
#else /* ! CONFIG_KGDB */
#define dbg_restore_debug_regs()
#endif /* ! CONFIG_KGDB */

static void wait_for_master_cpu(int cpu)
{
#ifdef CONFIG_SMP
	/*
	 * wait for ACK from master CPU before continuing
	 * with AP initialization
	 */
	WARN_ON(cpumask_test_and_set_cpu(cpu, cpu_initialized_mask));
	while (!cpumask_test_cpu(cpu, cpu_callout_mask))
		cpu_relax();
#endif
}

#ifdef CONFIG_X86_64
static inline void setup_getcpu(int cpu)
{
	unsigned long cpudata = vdso_encode_cpunode(cpu, early_cpu_to_node(cpu));
	struct desc_struct d = { };

	if (boot_cpu_has(X86_FEATURE_RDTSCP) || boot_cpu_has(X86_FEATURE_RDPID))
		wrmsr(MSR_TSC_AUX, cpudata, 0);

	/* Store CPU and node number in limit. */
	d.limit0 = cpudata;
	d.limit1 = cpudata >> 16;

	d.type = 5;		/* RO data, expand down, accessed */
	d.dpl = 3;		/* Visible to user code */
	d.s = 1;		/* Not a system segment */
	d.p = 1;		/* Present */
	d.d = 1;		/* 32-bit */

	write_gdt_entry(get_cpu_gdt_rw(cpu), GDT_ENTRY_CPUNODE, &d, DESCTYPE_S);
}

static inline void ucode_cpu_init(int cpu)
{
	if (cpu)
		load_ucode_ap();
}

static inline void tss_setup_ist(struct tss_struct *tss)
{
	/* Set up the per-CPU TSS IST stacks */
	tss->x86_tss.ist[IST_INDEX_DF] = __this_cpu_ist_top_va(DF);
	tss->x86_tss.ist[IST_INDEX_NMI] = __this_cpu_ist_top_va(NMI);
	tss->x86_tss.ist[IST_INDEX_DB] = __this_cpu_ist_top_va(DB);
	tss->x86_tss.ist[IST_INDEX_MCE] = __this_cpu_ist_top_va(MCE);
	/* Only mapped when SEV-ES is active */
	tss->x86_tss.ist[IST_INDEX_VC] = __this_cpu_ist_top_va(VC);
}

#else /* CONFIG_X86_64 */

static inline void setup_getcpu(int cpu) { }

static inline void ucode_cpu_init(int cpu)
{
	show_ucode_info_early();
}

static inline void tss_setup_ist(struct tss_struct *tss) { }

#endif /* !CONFIG_X86_64 */

static inline void tss_setup_io_bitmap(struct tss_struct *tss)
{
	tss->x86_tss.io_bitmap_base = IO_BITMAP_OFFSET_INVALID;

#ifdef CONFIG_X86_IOPL_IOPERM
	tss->io_bitmap.prev_max = 0;
	tss->io_bitmap.prev_sequence = 0;
	memset(tss->io_bitmap.bitmap, 0xff, sizeof(tss->io_bitmap.bitmap));
	/*
	 * Invalidate the extra array entry past the end of the all
	 * permission bitmap as required by the hardware.
	 */
	tss->io_bitmap.mapall[IO_BITMAP_LONGS] = ~0UL;
#endif
}

/*
 * Setup everything needed to handle exceptions from the IDT, including the IST
 * exceptions which use paranoid_entry().
 */
void cpu_init_exception_handling(void)
{
	struct tss_struct *tss = this_cpu_ptr(&cpu_tss_rw);
	int cpu = raw_smp_processor_id();

	/* paranoid_entry() gets the CPU number from the GDT */
	setup_getcpu(cpu);

	/* IST vectors need TSS to be set up. */
	tss_setup_ist(tss);
	tss_setup_io_bitmap(tss);
	set_tss_desc(cpu, &get_cpu_entry_area(cpu)->tss.x86_tss);

	load_TR_desc();

	/* GHCB needs to be setup to handle #VC. */
	setup_ghcb();

	/* Finally load the IDT */
	load_current_idt();
}

/*
 * cpu_init() initializes state that is per-CPU. Some data is already
 * initialized (naturally) in the bootstrap process, such as the GDT.  We
 * reload it nevertheless, this function acts as a 'CPU state barrier',
 * nothing should get across.
 */
void cpu_init(void)
{
	struct task_struct *cur = current;
	int cpu = raw_smp_processor_id();

	wait_for_master_cpu(cpu);

	ucode_cpu_init(cpu);

#ifdef CONFIG_NUMA
	if (this_cpu_read(numa_node) == 0 &&
	    early_cpu_to_node(cpu) != NUMA_NO_NODE)
		set_numa_node(early_cpu_to_node(cpu));
#endif
	pr_debug("Initializing CPU#%d\n", cpu);

	if (IS_ENABLED(CONFIG_X86_64) || cpu_feature_enabled(X86_FEATURE_VME) ||
	    boot_cpu_has(X86_FEATURE_TSC) || boot_cpu_has(X86_FEATURE_DE))
		cr4_clear_bits(X86_CR4_VME|X86_CR4_PVI|X86_CR4_TSD|X86_CR4_DE);

	/*
	 * Initialize the per-CPU GDT with the boot GDT,
	 * and set up the GDT descriptor:
	 */
	switch_to_new_gdt(cpu);

	if (IS_ENABLED(CONFIG_X86_64)) {
		loadsegment(fs, 0);
		memset(cur->thread.tls_array, 0, GDT_ENTRY_TLS_ENTRIES * 8);
		syscall_init();

		wrmsrl(MSR_FS_BASE, 0);
		wrmsrl(MSR_KERNEL_GS_BASE, 0);
		barrier();

		x2apic_setup();
	}

	mmgrab(&init_mm);
	cur->active_mm = &init_mm;
	BUG_ON(cur->mm);
	initialize_tlbstate_and_flush();
	enter_lazy_tlb(&init_mm, cur);

	/*
	 * sp0 points to the entry trampoline stack regardless of what task
	 * is running.
	 */
	load_sp0((unsigned long)(cpu_entry_stack(cpu) + 1));

	load_mm_ldt(&init_mm);

	clear_all_debug_regs();
	dbg_restore_debug_regs();

	doublefault_init_cpu_tss();

	fpu__init_cpu();

	if (is_uv_system())
		uv_cpu_init();

	load_fixmap_gdt(cpu);
}

#ifdef CONFIG_SMP
void cpu_init_secondary(void)
{
	/*
	 * Relies on the BP having set-up the IDT tables, which are loaded
	 * on this CPU in cpu_init_exception_handling().
	 */
	cpu_init_exception_handling();
	cpu_init();
}
#endif

#ifdef CONFIG_MICROCODE_LATE_LOADING
/*
 * The microcode loader calls this upon late microcode load to recheck features,
 * only when microcode has been updated. Caller holds microcode_mutex and CPU
 * hotplug lock.
 */
void microcode_check(void)
{
	struct cpuinfo_x86 info;

	perf_check_microcode();

	/* Reload CPUID max function as it might've changed. */
	info.cpuid_level = cpuid_eax(0);

	/*
	 * Copy all capability leafs to pick up the synthetic ones so that
	 * memcmp() below doesn't fail on that. The ones coming from CPUID will
	 * get overwritten in get_cpu_cap().
	 */
	memcpy(&info.x86_capability, &boot_cpu_data.x86_capability, sizeof(info.x86_capability));

	get_cpu_cap(&info);

	if (!memcmp(&info.x86_capability, &boot_cpu_data.x86_capability, sizeof(info.x86_capability)))
		return;

	pr_warn("x86/CPU: CPU features have changed after loading microcode, but might not take effect.\n");
	pr_warn("x86/CPU: Please consider either early loading through initrd/built-in or a potential BIOS update.\n");
}
#endif

/*
 * Invoked from core CPU hotplug code after hotplug operations
 */
void arch_smt_update(void)
{
	/* Handle the speculative execution misfeatures */
	cpu_bugs_smt_update();
	/* Check whether IPI broadcasting can be enabled */
	apic_smt_update();
}<|MERGE_RESOLUTION|>--- conflicted
+++ resolved
@@ -427,7 +427,6 @@
 	cr4_clear_bits(X86_CR4_UMIP);
 }
 
-<<<<<<< HEAD
 static u32 hardware_history_features __read_mostly;
 
 void reset_hardware_history(void)
@@ -463,7 +462,8 @@
 {
 	if (hardware_history_features)
 		wrmsrl(MSR_IA32_HW_HRESET_ENABLE, hardware_history_features);
-=======
+}
+
 static __always_inline void setup_lass(struct cpuinfo_x86 *c)
 {
 	if (lass_enabled) {
@@ -477,7 +477,6 @@
 		if (cpu_has(c, X86_FEATURE_LASS))
 			cr4_clear_bits(X86_CR4_LASS);
 	}
->>>>>>> 7f8a6a8d
 }
 
 /* These bits should not change their value after CPU init is finished. */
@@ -1876,11 +1875,8 @@
 	setup_smep(c);
 	setup_smap(c);
 	setup_umip(c);
-<<<<<<< HEAD
 	setup_hreset(c);
-=======
 	setup_lass(c);
->>>>>>> 7f8a6a8d
 
 	/* Enable FSGSBASE instructions if available. */
 	if (cpu_has(c, X86_FEATURE_FSGSBASE)) {
