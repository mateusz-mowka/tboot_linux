--- conflicted
+++ resolved
@@ -414,7 +414,6 @@
 	cr4_clear_bits(X86_CR4_UMIP);
 }
 
-<<<<<<< HEAD
 static u32 hardware_history_features __ro_after_init;
 
 void reset_hardware_history(void)
@@ -445,7 +444,8 @@
 {
 	if (hardware_history_features)
 		wrmsrl(MSR_IA32_HW_HRESET_ENABLE, hardware_history_features);
-=======
+}
+
 static __always_inline void setup_lass(struct cpuinfo_x86 *c)
 {
 	if (cpu_feature_enabled(X86_FEATURE_LASS)) {
@@ -461,7 +461,6 @@
 			clear_cpu_cap(c, X86_FEATURE_LASS);
 		}
 	}
->>>>>>> e037e956
 }
 
 /* These bits should not change their value after CPU init is finished. */
@@ -1924,11 +1923,8 @@
 	setup_smep(c);
 	setup_smap(c);
 	setup_umip(c);
-<<<<<<< HEAD
 	setup_hreset(c);
-=======
 	setup_lass(c);
->>>>>>> e037e956
 
 	/* Enable FSGSBASE instructions if available. */
 	if (cpu_has(c, X86_FEATURE_FSGSBASE)) {
