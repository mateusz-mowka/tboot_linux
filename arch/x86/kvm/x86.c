--- conflicted
+++ resolved
@@ -9538,6 +9538,9 @@
 
 	if (!kvm_cpu_cap_has(X86_FEATURE_XSAVES))
 		kvm_caps.supported_xss = 0;
+        
+	if (!kvm_pasid_supported())
+                kvm_cpu_cap_clear(X86_FEATURE_ENQCMD);
 
 #define __kvm_cpu_cap_has(UNUSED_, f) kvm_cpu_cap_has(f)
 	cr4_reserved_bits = __cr4_reserved_bits(__kvm_cpu_cap_has, UNUSED_);
@@ -12286,91 +12289,7 @@
 
 int kvm_arch_offline_cpu(unsigned int cpu)
 {
-<<<<<<< HEAD
 	return static_call(kvm_x86_offline_cpu)();
-=======
-	memcpy(&kvm_x86_ops, ops->runtime_ops, sizeof(kvm_x86_ops));
-
-#define __KVM_X86_OP(func) \
-	static_call_update(kvm_x86_##func, kvm_x86_ops.func);
-#define KVM_X86_OP(func) \
-	WARN_ON(!kvm_x86_ops.func); __KVM_X86_OP(func)
-#define KVM_X86_OP_OPTIONAL __KVM_X86_OP
-#define KVM_X86_OP_OPTIONAL_RET0(func) \
-	static_call_update(kvm_x86_##func, (void *)kvm_x86_ops.func ? : \
-					   (void *)__static_call_return0);
-#include <asm/kvm-x86-ops.h>
-#undef __KVM_X86_OP
-
-	kvm_pmu_ops_update(ops->pmu_ops);
-}
-
-int kvm_arch_hardware_setup(void *opaque)
-{
-	struct kvm_x86_init_ops *ops = opaque;
-	int r;
-
-	rdmsrl_safe(MSR_EFER, &host_efer);
-
-	if (boot_cpu_has(X86_FEATURE_XSAVES))
-		rdmsrl(MSR_IA32_XSS, host_xss);
-
-	kvm_init_pmu_capability();
-
-	r = ops->hardware_setup();
-	if (r != 0)
-		return r;
-
-	kvm_ops_update(ops);
-
-	kvm_register_perf_callbacks(ops->handle_intel_pt_intr);
-
-	if (!kvm_cpu_cap_has(X86_FEATURE_XSAVES))
-		kvm_caps.supported_xss = 0;
-
-	if (!kvm_pasid_supported())
-		kvm_cpu_cap_clear(X86_FEATURE_ENQCMD);
-
-#define __kvm_cpu_cap_has(UNUSED_, f) kvm_cpu_cap_has(f)
-	cr4_reserved_bits = __cr4_reserved_bits(__kvm_cpu_cap_has, UNUSED_);
-#undef __kvm_cpu_cap_has
-
-	if (kvm_caps.has_tsc_control) {
-		/*
-		 * Make sure the user can only configure tsc_khz values that
-		 * fit into a signed integer.
-		 * A min value is not calculated because it will always
-		 * be 1 on all machines.
-		 */
-		u64 max = min(0x7fffffffULL,
-			      __scale_tsc(kvm_caps.max_tsc_scaling_ratio, tsc_khz));
-		kvm_caps.max_guest_tsc_khz = max;
-	}
-	kvm_caps.default_tsc_scaling_ratio = 1ULL << kvm_caps.tsc_scaling_ratio_frac_bits;
-	kvm_init_msr_list();
-	return 0;
-}
-
-void kvm_arch_hardware_unsetup(void)
-{
-	kvm_unregister_perf_callbacks();
-
-	static_call(kvm_x86_hardware_unsetup)();
-}
-
-int kvm_arch_check_processor_compat(void *opaque)
-{
-	struct cpuinfo_x86 *c = &cpu_data(smp_processor_id());
-	struct kvm_x86_init_ops *ops = opaque;
-
-	WARN_ON(!irqs_disabled());
-
-	if (__cr4_reserved_bits(cpu_has, c) !=
-	    __cr4_reserved_bits(cpu_has, &boot_cpu_data))
-		return -EIO;
-
-	return ops->check_processor_compatibility();
->>>>>>> 2a921601
 }
 
 bool kvm_vcpu_is_reset_bsp(struct kvm_vcpu *vcpu)
