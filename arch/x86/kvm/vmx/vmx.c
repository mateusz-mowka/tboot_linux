// SPDX-License-Identifier: GPL-2.0-only
/*
 * Kernel-based Virtual Machine driver for Linux
 *
 * This module enables machines with Intel VT-x extensions to run virtual
 * machines without emulation or binary translation.
 *
 * Copyright (C) 2006 Qumranet, Inc.
 * Copyright 2010 Red Hat, Inc. and/or its affiliates.
 *
 * Authors:
 *   Avi Kivity   <avi@qumranet.com>
 *   Yaniv Kamay  <yaniv@qumranet.com>
 */
#define pr_fmt(fmt) KBUILD_MODNAME ": " fmt

#include <linux/highmem.h>
#include <linux/hrtimer.h>
#include <linux/ioasid.h>
#include <linux/kernel.h>
#include <linux/kvm_host.h>
#include <linux/module.h>
#include <linux/moduleparam.h>
#include <linux/mod_devicetable.h>
#include <linux/mm.h>
#include <linux/objtool.h>
#include <linux/sched.h>
#include <linux/sched/mm.h>
#include <linux/sched/smt.h>
#include <linux/slab.h>
#include <linux/tboot.h>
#include <linux/trace_events.h>
#include <linux/entry-kvm.h>

#include <asm/apic.h>
#include <asm/asm.h>
#include <asm/cpu.h>
#include <asm/cpu_device_id.h>
#include <asm/debugreg.h>
#include <asm/desc.h>
#include <asm/fpu/api.h>
#include <asm/fpu/xstate.h>
#include <asm/idtentry.h>
#include <asm/io.h>
#include <asm/irq_remapping.h>
#include <asm/kexec.h>
#include <asm/perf_event.h>
#include <asm/mmu_context.h>
#include <asm/mshyperv.h>
#include <asm/mwait.h>
#include <asm/spec-ctrl.h>
#include <asm/sgx.h>
#include <asm/virtext.h>
#include <asm/vmx.h>

#include "capabilities.h"
#include "common.h"
#include "cpuid.h"
#include "hyperv.h"
#include "kvm_onhyperv.h"
#include "irq.h"
#include "kvm_cache_regs.h"
#include "lapic.h"
#include "mmu.h"
#include "nested.h"
#include "pmu.h"
#include "sgx.h"
#include "trace.h"
#include "vmcs.h"
#include "vmcs12.h"
#include "vmx.h"
#include "x86.h"
#include "x86_ops.h"
#include "smm.h"

MODULE_AUTHOR("Qumranet");
MODULE_LICENSE("GPL");

#ifdef MODULE
static const struct x86_cpu_id vmx_cpu_id[] = {
	X86_MATCH_FEATURE(X86_FEATURE_VMX, NULL),
	{}
};
MODULE_DEVICE_TABLE(x86cpu, vmx_cpu_id);
#endif

bool __read_mostly enable_vpid = 1;
module_param_named(vpid, enable_vpid, bool, 0444);

static bool __read_mostly enable_vnmi = 1;
module_param_named(vnmi, enable_vnmi, bool, S_IRUGO);

bool __read_mostly flexpriority_enabled = 1;
module_param_named(flexpriority, flexpriority_enabled, bool, S_IRUGO);

bool __read_mostly enable_ept = 1;
module_param_named(ept, enable_ept, bool, S_IRUGO);

bool __read_mostly enable_unrestricted_guest = 1;
module_param_named(unrestricted_guest,
			enable_unrestricted_guest, bool, S_IRUGO);

bool __read_mostly enable_ept_ad_bits = 1;
module_param_named(eptad, enable_ept_ad_bits, bool, S_IRUGO);

static bool __read_mostly emulate_invalid_guest_state = true;
module_param(emulate_invalid_guest_state, bool, S_IRUGO);

static bool __read_mostly fasteoi = 1;
module_param(fasteoi, bool, S_IRUGO);

module_param(enable_apicv, bool, S_IRUGO);

bool __read_mostly enable_ipiv = true;
module_param(enable_ipiv, bool, 0444);

/*
 * If nested=1, nested virtualization is supported, i.e., guests may use
 * VMX and be a hypervisor for its own guests. If nested=0, guests may not
 * use VMX instructions.
 */
static bool __read_mostly nested = 1;
module_param(nested, bool, S_IRUGO);

bool __read_mostly enable_pml = 1;
module_param_named(pml, enable_pml, bool, S_IRUGO);

static bool __read_mostly error_on_inconsistent_vmcs_config = true;
module_param(error_on_inconsistent_vmcs_config, bool, 0444);

static bool __read_mostly dump_invalid_vmcs = 0;
module_param(dump_invalid_vmcs, bool, 0644);

static bool __read_mostly ept_violation_ve_test;
module_param(ept_violation_ve_test, bool, 0444);

#define MSR_BITMAP_MODE_X2APIC		1
#define MSR_BITMAP_MODE_X2APIC_APICV	2

#define KVM_VMX_TSC_MULTIPLIER_MAX     0xffffffffffffffffULL

/* Guest_tsc -> host_tsc conversion requires 64-bit division.  */
static int __read_mostly cpu_preemption_timer_multi;
static bool __read_mostly enable_preemption_timer = 1;
#ifdef CONFIG_X86_64
module_param_named(preemption_timer, enable_preemption_timer, bool, S_IRUGO);
#endif

extern bool __read_mostly allow_smaller_maxphyaddr;
module_param(allow_smaller_maxphyaddr, bool, S_IRUGO);

#define KVM_VM_CR0_ALWAYS_OFF (X86_CR0_NW | X86_CR0_CD)
#define KVM_VM_CR0_ALWAYS_ON_UNRESTRICTED_GUEST X86_CR0_NE
#define KVM_VM_CR0_ALWAYS_ON				\
	(KVM_VM_CR0_ALWAYS_ON_UNRESTRICTED_GUEST | X86_CR0_PG | X86_CR0_PE)

#define KVM_VM_CR4_ALWAYS_ON_UNRESTRICTED_GUEST X86_CR4_VMXE
#define KVM_PMODE_VM_CR4_ALWAYS_ON (X86_CR4_PAE | X86_CR4_VMXE)
#define KVM_RMODE_VM_CR4_ALWAYS_ON (X86_CR4_VME | X86_CR4_PAE | X86_CR4_VMXE)

#define RMODE_GUEST_OWNED_EFLAGS_BITS (~(X86_EFLAGS_IOPL | X86_EFLAGS_VM))

#define MSR_IA32_RTIT_STATUS_MASK (~(RTIT_STATUS_FILTEREN | \
	RTIT_STATUS_CONTEXTEN | RTIT_STATUS_TRIGGEREN | \
	RTIT_STATUS_ERROR | RTIT_STATUS_STOPPED | \
	RTIT_STATUS_BYTECNT))

/*
 * List of MSRs that can be directly passed to the guest.
 * In addition to these x2apic and PT MSRs are handled specially.
 */
static u32 vmx_possible_passthrough_msrs[MAX_POSSIBLE_PASSTHROUGH_MSRS] = {
	MSR_IA32_SPEC_CTRL,
	MSR_IA32_PRED_CMD,
	MSR_IA32_TSC,
#ifdef CONFIG_X86_64
	MSR_FS_BASE,
	MSR_GS_BASE,
	MSR_KERNEL_GS_BASE,
	MSR_IA32_XFD,
	MSR_IA32_XFD_ERR,
#endif
	MSR_IA32_SYSENTER_CS,
	MSR_IA32_SYSENTER_ESP,
	MSR_IA32_SYSENTER_EIP,
	MSR_CORE_C1_RES,
	MSR_CORE_C3_RESIDENCY,
	MSR_CORE_C6_RESIDENCY,
	MSR_CORE_C7_RESIDENCY,
	MSR_IA32_PASID,
};

/*
 * These 2 parameters are used to config the controls for Pause-Loop Exiting:
 * ple_gap:    upper bound on the amount of time between two successive
 *             executions of PAUSE in a loop. Also indicate if ple enabled.
 *             According to test, this time is usually smaller than 128 cycles.
 * ple_window: upper bound on the amount of time a guest is allowed to execute
 *             in a PAUSE loop. Tests indicate that most spinlocks are held for
 *             less than 2^12 cycles
 * Time is measured based on a counter that runs at the same rate as the TSC,
 * refer SDM volume 3b section 21.6.13 & 22.1.3.
 */
static unsigned int ple_gap = KVM_DEFAULT_PLE_GAP;
module_param(ple_gap, uint, 0444);

static unsigned int ple_window = KVM_VMX_DEFAULT_PLE_WINDOW;
module_param(ple_window, uint, 0444);

/* Default doubles per-vcpu window every exit. */
static unsigned int ple_window_grow = KVM_DEFAULT_PLE_WINDOW_GROW;
module_param(ple_window_grow, uint, 0444);

/* Default resets per-vcpu window every exit to ple_window. */
static unsigned int ple_window_shrink = KVM_DEFAULT_PLE_WINDOW_SHRINK;
module_param(ple_window_shrink, uint, 0444);

/* Default is to compute the maximum so we can never overflow. */
static unsigned int ple_window_max        = KVM_VMX_DEFAULT_PLE_WINDOW_MAX;
module_param(ple_window_max, uint, 0444);

/* Default is SYSTEM mode, 1 for host-guest mode */
int __read_mostly pt_mode = PT_MODE_SYSTEM;
module_param(pt_mode, int, S_IRUGO);

static DEFINE_STATIC_KEY_FALSE(vmx_l1d_should_flush);
static DEFINE_STATIC_KEY_FALSE(vmx_l1d_flush_cond);
static DEFINE_MUTEX(vmx_l1d_flush_mutex);

/* Storage for pre module init parameter parsing */
static enum vmx_l1d_flush_state __read_mostly vmentry_l1d_flush_param = VMENTER_L1D_FLUSH_AUTO;

static const struct {
	const char *option;
	bool for_parse;
} vmentry_l1d_param[] = {
	[VMENTER_L1D_FLUSH_AUTO]	 = {"auto", true},
	[VMENTER_L1D_FLUSH_NEVER]	 = {"never", true},
	[VMENTER_L1D_FLUSH_COND]	 = {"cond", true},
	[VMENTER_L1D_FLUSH_ALWAYS]	 = {"always", true},
	[VMENTER_L1D_FLUSH_EPT_DISABLED] = {"EPT disabled", false},
	[VMENTER_L1D_FLUSH_NOT_REQUIRED] = {"not required", false},
};

#define L1D_CACHE_ORDER 4
static void *vmx_l1d_flush_pages;

/* Control for disabling CPU Fill buffer clear */
static bool __read_mostly vmx_fb_clear_ctrl_available;

static int vmx_setup_l1d_flush(enum vmx_l1d_flush_state l1tf)
{
	struct page *page;
	unsigned int i;

	if (!boot_cpu_has_bug(X86_BUG_L1TF)) {
		l1tf_vmx_mitigation = VMENTER_L1D_FLUSH_NOT_REQUIRED;
		return 0;
	}

	if (!enable_ept) {
		l1tf_vmx_mitigation = VMENTER_L1D_FLUSH_EPT_DISABLED;
		return 0;
	}

	if (boot_cpu_has(X86_FEATURE_ARCH_CAPABILITIES)) {
		u64 msr;

		rdmsrl(MSR_IA32_ARCH_CAPABILITIES, msr);
		if (msr & ARCH_CAP_SKIP_VMENTRY_L1DFLUSH) {
			l1tf_vmx_mitigation = VMENTER_L1D_FLUSH_NOT_REQUIRED;
			return 0;
		}
	}

	/* If set to auto use the default l1tf mitigation method */
	if (l1tf == VMENTER_L1D_FLUSH_AUTO) {
		switch (l1tf_mitigation) {
		case L1TF_MITIGATION_OFF:
			l1tf = VMENTER_L1D_FLUSH_NEVER;
			break;
		case L1TF_MITIGATION_FLUSH_NOWARN:
		case L1TF_MITIGATION_FLUSH:
		case L1TF_MITIGATION_FLUSH_NOSMT:
			l1tf = VMENTER_L1D_FLUSH_COND;
			break;
		case L1TF_MITIGATION_FULL:
		case L1TF_MITIGATION_FULL_FORCE:
			l1tf = VMENTER_L1D_FLUSH_ALWAYS;
			break;
		}
	} else if (l1tf_mitigation == L1TF_MITIGATION_FULL_FORCE) {
		l1tf = VMENTER_L1D_FLUSH_ALWAYS;
	}

	if (l1tf != VMENTER_L1D_FLUSH_NEVER && !vmx_l1d_flush_pages &&
	    !boot_cpu_has(X86_FEATURE_FLUSH_L1D)) {
		/*
		 * This allocation for vmx_l1d_flush_pages is not tied to a VM
		 * lifetime and so should not be charged to a memcg.
		 */
		page = alloc_pages(GFP_KERNEL, L1D_CACHE_ORDER);
		if (!page)
			return -ENOMEM;
		vmx_l1d_flush_pages = page_address(page);

		/*
		 * Initialize each page with a different pattern in
		 * order to protect against KSM in the nested
		 * virtualization case.
		 */
		for (i = 0; i < 1u << L1D_CACHE_ORDER; ++i) {
			memset(vmx_l1d_flush_pages + i * PAGE_SIZE, i + 1,
			       PAGE_SIZE);
		}
	}

	l1tf_vmx_mitigation = l1tf;

	if (l1tf != VMENTER_L1D_FLUSH_NEVER)
		static_branch_enable(&vmx_l1d_should_flush);
	else
		static_branch_disable(&vmx_l1d_should_flush);

	if (l1tf == VMENTER_L1D_FLUSH_COND)
		static_branch_enable(&vmx_l1d_flush_cond);
	else
		static_branch_disable(&vmx_l1d_flush_cond);
	return 0;
}

static int vmentry_l1d_flush_parse(const char *s)
{
	unsigned int i;

	if (s) {
		for (i = 0; i < ARRAY_SIZE(vmentry_l1d_param); i++) {
			if (vmentry_l1d_param[i].for_parse &&
			    sysfs_streq(s, vmentry_l1d_param[i].option))
				return i;
		}
	}
	return -EINVAL;
}

static int vmentry_l1d_flush_set(const char *s, const struct kernel_param *kp)
{
	int l1tf, ret;

	l1tf = vmentry_l1d_flush_parse(s);
	if (l1tf < 0)
		return l1tf;

	if (!boot_cpu_has(X86_BUG_L1TF))
		return 0;

	/*
	 * Has vmx_init() run already? If not then this is the pre init
	 * parameter parsing. In that case just store the value and let
	 * vmx_init() do the proper setup after enable_ept has been
	 * established.
	 */
	if (l1tf_vmx_mitigation == VMENTER_L1D_FLUSH_AUTO) {
		vmentry_l1d_flush_param = l1tf;
		return 0;
	}

	mutex_lock(&vmx_l1d_flush_mutex);
	ret = vmx_setup_l1d_flush(l1tf);
	mutex_unlock(&vmx_l1d_flush_mutex);
	return ret;
}

static int vmentry_l1d_flush_get(char *s, const struct kernel_param *kp)
{
	if (WARN_ON_ONCE(l1tf_vmx_mitigation >= ARRAY_SIZE(vmentry_l1d_param)))
		return sprintf(s, "???\n");

	return sprintf(s, "%s\n", vmentry_l1d_param[l1tf_vmx_mitigation].option);
}

static void vmx_setup_fb_clear_ctrl(void)
{
	u64 msr;

	if (boot_cpu_has(X86_FEATURE_ARCH_CAPABILITIES) &&
	    !boot_cpu_has_bug(X86_BUG_MDS) &&
	    !boot_cpu_has_bug(X86_BUG_TAA)) {
		rdmsrl(MSR_IA32_ARCH_CAPABILITIES, msr);
		if (msr & ARCH_CAP_FB_CLEAR_CTRL)
			vmx_fb_clear_ctrl_available = true;
	}
}

static __always_inline void vmx_disable_fb_clear(struct vcpu_vmx *vmx)
{
	u64 msr;

	if (!vmx->disable_fb_clear)
		return;

	msr = __rdmsr(MSR_IA32_MCU_OPT_CTRL);
	msr |= FB_CLEAR_DIS;
	native_wrmsrl(MSR_IA32_MCU_OPT_CTRL, msr);
	/* Cache the MSR value to avoid reading it later */
	vmx->msr_ia32_mcu_opt_ctrl = msr;
}

static __always_inline void vmx_enable_fb_clear(struct vcpu_vmx *vmx)
{
	if (!vmx->disable_fb_clear)
		return;

	vmx->msr_ia32_mcu_opt_ctrl &= ~FB_CLEAR_DIS;
	native_wrmsrl(MSR_IA32_MCU_OPT_CTRL, vmx->msr_ia32_mcu_opt_ctrl);
}

static void vmx_update_fb_clear_dis(struct kvm_vcpu *vcpu, struct vcpu_vmx *vmx)
{
	vmx->disable_fb_clear = vmx_fb_clear_ctrl_available;

	/*
	 * If guest will not execute VERW, there is no need to set FB_CLEAR_DIS
	 * at VMEntry. Skip the MSR read/write when a guest has no use case to
	 * execute VERW.
	 */
	if ((vcpu->arch.arch_capabilities & ARCH_CAP_FB_CLEAR) ||
	   ((vcpu->arch.arch_capabilities & ARCH_CAP_MDS_NO) &&
	    (vcpu->arch.arch_capabilities & ARCH_CAP_TAA_NO) &&
	    (vcpu->arch.arch_capabilities & ARCH_CAP_PSDP_NO) &&
	    (vcpu->arch.arch_capabilities & ARCH_CAP_FBSDP_NO) &&
	    (vcpu->arch.arch_capabilities & ARCH_CAP_SBDR_SSDP_NO)))
		vmx->disable_fb_clear = false;
}

static const struct kernel_param_ops vmentry_l1d_flush_ops = {
	.set = vmentry_l1d_flush_set,
	.get = vmentry_l1d_flush_get,
};
module_param_cb(vmentry_l1d_flush, &vmentry_l1d_flush_ops, NULL, 0644);

static u32 vmx_segment_access_rights(struct kvm_segment *var);

void vmx_vmexit(void);

#define vmx_insn_failed(fmt...)		\
do {					\
	WARN_ONCE(1, fmt);		\
	pr_warn_ratelimited(fmt);	\
} while (0)

void vmread_error(unsigned long field, bool fault)
{
	if (fault)
		kvm_spurious_fault();
	else
		vmx_insn_failed("vmread failed: field=%lx\n", field);
}

noinline void vmwrite_error(unsigned long field, unsigned long value)
{
	vmx_insn_failed("vmwrite failed: field=%lx val=%lx err=%u\n",
			field, value, vmcs_read32(VM_INSTRUCTION_ERROR));
}

noinline void vmclear_error(struct vmcs *vmcs, u64 phys_addr)
{
	vmx_insn_failed("vmclear failed: %p/%llx err=%u\n",
			vmcs, phys_addr, vmcs_read32(VM_INSTRUCTION_ERROR));
}

noinline void vmptrld_error(struct vmcs *vmcs, u64 phys_addr)
{
	vmx_insn_failed("vmptrld failed: %p/%llx err=%u\n",
			vmcs, phys_addr, vmcs_read32(VM_INSTRUCTION_ERROR));
}

noinline void invvpid_error(unsigned long ext, u16 vpid, gva_t gva)
{
	vmx_insn_failed("invvpid failed: ext=0x%lx vpid=%u gva=0x%lx\n",
			ext, vpid, gva);
}

noinline void invept_error(unsigned long ext, u64 eptp, gpa_t gpa)
{
	vmx_insn_failed("invept failed: ext=0x%lx eptp=%llx gpa=0x%llx\n",
			ext, eptp, gpa);
}

static DEFINE_PER_CPU(struct vmcs *, vmxarea);
DEFINE_PER_CPU(struct vmcs *, current_vmcs);
/*
 * We maintain a per-CPU linked-list of VMCS loaded on that CPU. This is needed
 * when a CPU is brought down, and we need to VMCLEAR all VMCSs loaded on it.
 */
static DEFINE_PER_CPU(struct list_head, loaded_vmcss_on_cpu);

static DECLARE_BITMAP(vmx_vpid_bitmap, VMX_NR_VPIDS);
static DEFINE_SPINLOCK(vmx_vpid_lock);

struct vmcs_config vmcs_config __ro_after_init;
struct vmx_capability vmx_capability __ro_after_init;

#define VMX_SEGMENT_FIELD(seg)					\
	[VCPU_SREG_##seg] = {                                   \
		.selector = GUEST_##seg##_SELECTOR,		\
		.base = GUEST_##seg##_BASE,		   	\
		.limit = GUEST_##seg##_LIMIT,		   	\
		.ar_bytes = GUEST_##seg##_AR_BYTES,	   	\
	}

const struct kvm_vmx_segment_field kvm_vmx_segment_fields[] = {
	VMX_SEGMENT_FIELD(CS),
	VMX_SEGMENT_FIELD(DS),
	VMX_SEGMENT_FIELD(ES),
	VMX_SEGMENT_FIELD(FS),
	VMX_SEGMENT_FIELD(GS),
	VMX_SEGMENT_FIELD(SS),
	VMX_SEGMENT_FIELD(TR),
	VMX_SEGMENT_FIELD(LDTR),
};

static inline void vmx_segment_cache_clear(struct vcpu_vmx *vmx)
{
	vmx->segment_cache.bitmask = 0;
}

unsigned long vmx_host_idt_base;

#if IS_ENABLED(CONFIG_HYPERV)
static bool __read_mostly enlightened_vmcs = true;
module_param(enlightened_vmcs, bool, 0444);

static int hv_enable_l2_tlb_flush(struct kvm_vcpu *vcpu)
{
	struct hv_enlightened_vmcs *evmcs;
	struct hv_partition_assist_pg **p_hv_pa_pg =
			&to_kvm_hv(vcpu->kvm)->hv_pa_pg;
	/*
	 * Synthetic VM-Exit is not enabled in current code and so All
	 * evmcs in singe VM shares same assist page.
	 */
	if (!*p_hv_pa_pg)
		*p_hv_pa_pg = kzalloc(PAGE_SIZE, GFP_KERNEL_ACCOUNT);

	if (!*p_hv_pa_pg)
		return -ENOMEM;

	evmcs = (struct hv_enlightened_vmcs *)to_vmx(vcpu)->loaded_vmcs->vmcs;

	evmcs->partition_assist_page =
		__pa(*p_hv_pa_pg);
	evmcs->hv_vm_id = (unsigned long)vcpu->kvm;
	evmcs->hv_enlightenments_control.nested_flush_hypercall = 1;

	return 0;
}

__init void hv_init_evmcs(void)
{
	int cpu;

	if (!enlightened_vmcs)
		return;

	/*
	 * Enlightened VMCS usage should be recommended and the host needs
	 * to support eVMCS v1 or above.
	 */
	if (ms_hyperv.hints & HV_X64_ENLIGHTENED_VMCS_RECOMMENDED &&
	    (ms_hyperv.nested_features & HV_X64_ENLIGHTENED_VMCS_VERSION) >=
	     KVM_EVMCS_VERSION) {

		/* Check that we have assist pages on all online CPUs */
		for_each_online_cpu(cpu) {
			if (!hv_get_vp_assist_page(cpu)) {
				enlightened_vmcs = false;
				break;
			}
		}

		if (enlightened_vmcs) {
			pr_info("Using Hyper-V Enlightened VMCS\n");
			static_branch_enable(&enable_evmcs);
		}

		if (ms_hyperv.nested_features & HV_X64_NESTED_DIRECT_FLUSH)
			vt_x86_ops.enable_l2_tlb_flush
				= hv_enable_l2_tlb_flush;
	} else {
		enlightened_vmcs = false;
	}
}

void hv_reset_evmcs(void)
{
	struct hv_vp_assist_page *vp_ap;

	if (!static_branch_unlikely(&enable_evmcs))
		return;

	/*
	 * KVM should enable eVMCS if and only if all CPUs have a VP assist
	 * page, and should reject CPU onlining if eVMCS is enabled the CPU
	 * doesn't have a VP assist page allocated.
	 */
	vp_ap = hv_get_vp_assist_page(smp_processor_id());
	if (WARN_ON_ONCE(!vp_ap))
		return;

	/*
	 * Reset everything to support using non-enlightened VMCS access later
	 * (e.g. when we reload the module with enlightened_vmcs=0)
	 */
	vp_ap->nested_control.features.directhypercall = 0;
	vp_ap->current_nested_vmcs = 0;
	vp_ap->enlighten_vmentry = 0;
}
#endif /* IS_ENABLED(CONFIG_HYPERV) */

/*
 * Comment's format: document - errata name - stepping - processor name.
 * Refer from
 * https://www.virtualbox.org/svn/vbox/trunk/src/VBox/VMM/VMMR0/HMR0.cpp
 */
static u32 vmx_preemption_cpu_tfms[] = {
/* 323344.pdf - BA86   - D0 - Xeon 7500 Series */
0x000206E6,
/* 323056.pdf - AAX65  - C2 - Xeon L3406 */
/* 322814.pdf - AAT59  - C2 - i7-600, i5-500, i5-400 and i3-300 Mobile */
/* 322911.pdf - AAU65  - C2 - i5-600, i3-500 Desktop and Pentium G6950 */
0x00020652,
/* 322911.pdf - AAU65  - K0 - i5-600, i3-500 Desktop and Pentium G6950 */
0x00020655,
/* 322373.pdf - AAO95  - B1 - Xeon 3400 Series */
/* 322166.pdf - AAN92  - B1 - i7-800 and i5-700 Desktop */
/*
 * 320767.pdf - AAP86  - B1 -
 * i7-900 Mobile Extreme, i7-800 and i7-700 Mobile
 */
0x000106E5,
/* 321333.pdf - AAM126 - C0 - Xeon 3500 */
0x000106A0,
/* 321333.pdf - AAM126 - C1 - Xeon 3500 */
0x000106A1,
/* 320836.pdf - AAJ124 - C0 - i7-900 Desktop Extreme and i7-900 Desktop */
0x000106A4,
 /* 321333.pdf - AAM126 - D0 - Xeon 3500 */
 /* 321324.pdf - AAK139 - D0 - Xeon 5500 */
 /* 320836.pdf - AAJ124 - D0 - i7-900 Extreme and i7-900 Desktop */
0x000106A5,
 /* Xeon E3-1220 V2 */
0x000306A8,
};

static inline bool cpu_has_broken_vmx_preemption_timer(void)
{
	u32 eax = cpuid_eax(0x00000001), i;

	/* Clear the reserved bits */
	eax &= ~(0x3U << 14 | 0xfU << 28);
	for (i = 0; i < ARRAY_SIZE(vmx_preemption_cpu_tfms); i++)
		if (eax == vmx_preemption_cpu_tfms[i])
			return true;

	return false;
}

static inline bool cpu_need_virtualize_apic_accesses(struct kvm_vcpu *vcpu)
{
	return flexpriority_enabled && lapic_in_kernel(vcpu);
}

static int possible_passthrough_msr_slot(u32 msr)
{
	u32 i;

	for (i = 0; i < ARRAY_SIZE(vmx_possible_passthrough_msrs); i++)
		if (vmx_possible_passthrough_msrs[i] == msr)
			return i;

	return -ENOENT;
}

static bool is_valid_passthrough_msr(u32 msr)
{
	bool r;

	switch (msr) {
	case 0x800 ... 0x8ff:
		/* x2APIC MSRs. These are handled in vmx_update_msr_bitmap_x2apic() */
		return true;
	case MSR_IA32_RTIT_STATUS:
	case MSR_IA32_RTIT_OUTPUT_BASE:
	case MSR_IA32_RTIT_OUTPUT_MASK:
	case MSR_IA32_RTIT_CR3_MATCH:
	case MSR_IA32_RTIT_ADDR0_A ... MSR_IA32_RTIT_ADDR3_B:
		/* PT MSRs. These are handled in pt_update_intercept_for_msr() */
	case MSR_LBR_SELECT:
	case MSR_LBR_TOS:
	case MSR_LBR_INFO_0 ... MSR_LBR_INFO_0 + 31:
	case MSR_LBR_NHM_FROM ... MSR_LBR_NHM_FROM + 31:
	case MSR_LBR_NHM_TO ... MSR_LBR_NHM_TO + 31:
	case MSR_LBR_CORE_FROM ... MSR_LBR_CORE_FROM + 8:
	case MSR_LBR_CORE_TO ... MSR_LBR_CORE_TO + 8:
	case MSR_ARCH_LBR_FROM_0 ... MSR_ARCH_LBR_FROM_0 + 31:
	case MSR_ARCH_LBR_TO_0 ... MSR_ARCH_LBR_TO_0 + 31:
	case MSR_ARCH_LBR_INFO_0 ... MSR_ARCH_LBR_INFO_0 + 31:
		/* LBR MSRs. These are handled in vmx_update_intercept_for_lbr_msrs() */
		return true;
	case MSR_IA32_U_CET:
	case MSR_IA32_PL3_SSP:
	case MSR_IA32_S_CET:
		return true;
	}

	r = possible_passthrough_msr_slot(msr) != -ENOENT;

	//WARN(!r, "Invalid MSR %x, please adapt vmx_possible_passthrough_msrs[]", msr);

	return r;
}

struct vmx_uret_msr *vmx_find_uret_msr(struct vcpu_vmx *vmx, u32 msr)
{
	int i;

	i = kvm_find_user_return_msr(msr);
	if (i >= 0)
		return &vmx->guest_uret_msrs[i];
	return NULL;
}

static int vmx_set_guest_uret_msr(struct vcpu_vmx *vmx,
				  struct vmx_uret_msr *msr, u64 data)
{
	unsigned int slot = msr - vmx->guest_uret_msrs;
	int ret = 0;

	if (msr->load_into_hardware) {
		preempt_disable();
		ret = kvm_set_user_return_msr(slot, data, msr->mask);
		preempt_enable();
	}
	if (!ret)
		msr->data = data;
	return ret;
}

#ifdef CONFIG_KEXEC_CORE
static void crash_vmclear_local_loaded_vmcss(void)
{
	int cpu = raw_smp_processor_id();
	struct loaded_vmcs *v;

	list_for_each_entry(v, &per_cpu(loaded_vmcss_on_cpu, cpu),
			    loaded_vmcss_on_cpu_link)
		vmcs_clear(v->vmcs);
}
#endif /* CONFIG_KEXEC_CORE */

static void __loaded_vmcs_clear(void *arg)
{
	struct loaded_vmcs *loaded_vmcs = arg;
	int cpu = raw_smp_processor_id();

	if (loaded_vmcs->cpu != cpu)
		return; /* vcpu migration can race with cpu offline */
	if (per_cpu(current_vmcs, cpu) == loaded_vmcs->vmcs)
		per_cpu(current_vmcs, cpu) = NULL;

	vmcs_clear(loaded_vmcs->vmcs);
	if (loaded_vmcs->shadow_vmcs && loaded_vmcs->launched)
		vmcs_clear(loaded_vmcs->shadow_vmcs);

	list_del(&loaded_vmcs->loaded_vmcss_on_cpu_link);

	/*
	 * Ensure all writes to loaded_vmcs, including deleting it from its
	 * current percpu list, complete before setting loaded_vmcs->cpu to
	 * -1, otherwise a different cpu can see loaded_vmcs->cpu == -1 first
	 * and add loaded_vmcs to its percpu list before it's deleted from this
	 * cpu's list. Pairs with the smp_rmb() in vmx_vcpu_load_vmcs().
	 */
	smp_wmb();

	loaded_vmcs->cpu = -1;
	loaded_vmcs->launched = 0;
}

void loaded_vmcs_clear(struct loaded_vmcs *loaded_vmcs)
{
	int cpu = loaded_vmcs->cpu;

	if (cpu != -1)
		smp_call_function_single(cpu,
			 __loaded_vmcs_clear, loaded_vmcs, 1);
}

static bool vmx_segment_cache_test_set(struct vcpu_vmx *vmx, unsigned seg,
				       unsigned field)
{
	bool ret;
	u32 mask = 1 << (seg * SEG_FIELD_NR + field);

	if (!kvm_register_is_available(&vmx->vcpu, VCPU_EXREG_SEGMENTS)) {
		kvm_register_mark_available(&vmx->vcpu, VCPU_EXREG_SEGMENTS);
		vmx->segment_cache.bitmask = 0;
	}
	ret = vmx->segment_cache.bitmask & mask;
	vmx->segment_cache.bitmask |= mask;
	return ret;
}

static u16 vmx_read_guest_seg_selector(struct vcpu_vmx *vmx, unsigned seg)
{
	u16 *p = &vmx->segment_cache.seg[seg].selector;

	if (!vmx_segment_cache_test_set(vmx, seg, SEG_FIELD_SEL))
		*p = vmcs_read16(kvm_vmx_segment_fields[seg].selector);
	return *p;
}

static ulong vmx_read_guest_seg_base(struct vcpu_vmx *vmx, unsigned seg)
{
	ulong *p = &vmx->segment_cache.seg[seg].base;

	if (!vmx_segment_cache_test_set(vmx, seg, SEG_FIELD_BASE))
		*p = vmcs_readl(kvm_vmx_segment_fields[seg].base);
	return *p;
}

static u32 vmx_read_guest_seg_limit(struct vcpu_vmx *vmx, unsigned seg)
{
	u32 *p = &vmx->segment_cache.seg[seg].limit;

	if (!vmx_segment_cache_test_set(vmx, seg, SEG_FIELD_LIMIT))
		*p = vmcs_read32(kvm_vmx_segment_fields[seg].limit);
	return *p;
}

static u32 vmx_read_guest_seg_ar(struct vcpu_vmx *vmx, unsigned seg)
{
	u32 *p = &vmx->segment_cache.seg[seg].ar;

	if (!vmx_segment_cache_test_set(vmx, seg, SEG_FIELD_AR))
		*p = vmcs_read32(kvm_vmx_segment_fields[seg].ar_bytes);
	return *p;
}

void vmx_update_exception_bitmap(struct kvm_vcpu *vcpu)
{
	u32 eb;

	eb = (1u << PF_VECTOR) | (1u << UD_VECTOR) | (1u << MC_VECTOR) |
	     (1u << DB_VECTOR) | (1u << AC_VECTOR);
	/*
	 * #VE isn't used for VMX, but for TDX.  To test against unexpected
	 * change related to #VE for VMX, intercept unexpected #VE and warn on
	 * it.
	 */
	if (ept_violation_ve_test)
		eb |= 1u << VE_VECTOR;
	/*
	 * Guest access to VMware backdoor ports could legitimately
	 * trigger #GP because of TSS I/O permission bitmap.
	 * We intercept those #GP and allow access to them anyway
	 * as VMware does.
	 */
	if (enable_vmware_backdoor)
		eb |= (1u << GP_VECTOR);
	if ((vcpu->guest_debug &
	     (KVM_GUESTDBG_ENABLE | KVM_GUESTDBG_USE_SW_BP)) ==
	    (KVM_GUESTDBG_ENABLE | KVM_GUESTDBG_USE_SW_BP))
		eb |= 1u << BP_VECTOR;
	if (to_vmx(vcpu)->rmode.vm86_active)
		eb = ~0;
	if (!vmx_need_pf_intercept(vcpu))
		eb &= ~(1u << PF_VECTOR);

	/* When we are running a nested L2 guest and L1 specified for it a
	 * certain exception bitmap, we must trap the same exceptions and pass
	 * them to L1. When running L2, we will only handle the exceptions
	 * specified above if L1 did not want them.
	 */
	if (is_guest_mode(vcpu))
		eb |= get_vmcs12(vcpu)->exception_bitmap;
        else {
		int mask = 0, match = 0;

		if (enable_ept && (eb & (1u << PF_VECTOR))) {
			/*
			 * If EPT is enabled, #PF is currently only intercepted
			 * if MAXPHYADDR is smaller on the guest than on the
			 * host.  In that case we only care about present,
			 * non-reserved faults.  For vmcs02, however, PFEC_MASK
			 * and PFEC_MATCH are set in prepare_vmcs02_rare.
			 */
			mask = PFERR_PRESENT_MASK | PFERR_RSVD_MASK;
			match = PFERR_PRESENT_MASK;
		}
		vmcs_write32(PAGE_FAULT_ERROR_CODE_MASK, mask);
		vmcs_write32(PAGE_FAULT_ERROR_CODE_MATCH, match);
	}

	/*
	 * Disabling xfd interception indicates that dynamic xfeatures
	 * might be used in the guest. Always trap #NM in this case
	 * to save guest xfd_err timely.
	 */
	if (vcpu->arch.xfd_no_write_intercept)
		eb |= (1u << NM_VECTOR);

	vmcs_write32(EXCEPTION_BITMAP, eb);
}

/*
 * Check if MSR is intercepted for currently loaded MSR bitmap.
 */
static bool msr_write_intercepted(struct vcpu_vmx *vmx, u32 msr)
{
	if (!(exec_controls_get(vmx) & CPU_BASED_USE_MSR_BITMAPS))
		return true;

	return vmx_test_msr_bitmap_write(vmx->loaded_vmcs->msr_bitmap, msr);
}

unsigned int __vmx_vcpu_run_flags(struct vcpu_vmx *vmx)
{
	unsigned int flags = 0;

	if (vmx->loaded_vmcs->launched)
		flags |= VMX_RUN_VMRESUME;

	/*
	 * If writes to the SPEC_CTRL MSR aren't intercepted, the guest is free
	 * to change it directly without causing a vmexit.  In that case read
	 * it after vmexit and store it in vmx->spec_ctrl.
	 */
	if (!msr_write_intercepted(vmx, MSR_IA32_SPEC_CTRL))
		flags |= VMX_RUN_SAVE_SPEC_CTRL;

	return flags;
}

static __always_inline void clear_atomic_switch_msr_special(struct vcpu_vmx *vmx,
		unsigned long entry, unsigned long exit)
{
	vm_entry_controls_clearbit(vmx, entry);
	vm_exit_controls_clearbit(vmx, exit);
}

int vmx_find_loadstore_msr_slot(struct vmx_msrs *m, u32 msr)
{
	unsigned int i;

	for (i = 0; i < m->nr; ++i) {
		if (m->val[i].index == msr)
			return i;
	}
	return -ENOENT;
}

static void clear_atomic_switch_msr(struct vcpu_vmx *vmx, unsigned msr)
{
	int i;
	struct msr_autoload *m = &vmx->msr_autoload;

	switch (msr) {
	case MSR_EFER:
		if (cpu_has_load_ia32_efer()) {
			clear_atomic_switch_msr_special(vmx,
					VM_ENTRY_LOAD_IA32_EFER,
					VM_EXIT_LOAD_IA32_EFER);
			return;
		}
		break;
	case MSR_CORE_PERF_GLOBAL_CTRL:
		if (cpu_has_load_perf_global_ctrl()) {
			clear_atomic_switch_msr_special(vmx,
					VM_ENTRY_LOAD_IA32_PERF_GLOBAL_CTRL,
					VM_EXIT_LOAD_IA32_PERF_GLOBAL_CTRL);
			return;
		}
		break;
	}
	i = vmx_find_loadstore_msr_slot(&m->guest, msr);
	if (i < 0)
		goto skip_guest;
	--m->guest.nr;
	m->guest.val[i] = m->guest.val[m->guest.nr];
	vmcs_write32(VM_ENTRY_MSR_LOAD_COUNT, m->guest.nr);

skip_guest:
	i = vmx_find_loadstore_msr_slot(&m->host, msr);
	if (i < 0)
		return;

	--m->host.nr;
	m->host.val[i] = m->host.val[m->host.nr];
	vmcs_write32(VM_EXIT_MSR_LOAD_COUNT, m->host.nr);
}

static __always_inline void add_atomic_switch_msr_special(struct vcpu_vmx *vmx,
		unsigned long entry, unsigned long exit,
		unsigned long guest_val_vmcs, unsigned long host_val_vmcs,
		u64 guest_val, u64 host_val)
{
	vmcs_write64(guest_val_vmcs, guest_val);
	if (host_val_vmcs != HOST_IA32_EFER)
		vmcs_write64(host_val_vmcs, host_val);
	vm_entry_controls_setbit(vmx, entry);
	vm_exit_controls_setbit(vmx, exit);
}

static void add_atomic_switch_msr(struct vcpu_vmx *vmx, unsigned msr,
				  u64 guest_val, u64 host_val, bool entry_only)
{
	int i, j = 0;
	struct msr_autoload *m = &vmx->msr_autoload;

	switch (msr) {
	case MSR_EFER:
		if (cpu_has_load_ia32_efer()) {
			add_atomic_switch_msr_special(vmx,
					VM_ENTRY_LOAD_IA32_EFER,
					VM_EXIT_LOAD_IA32_EFER,
					GUEST_IA32_EFER,
					HOST_IA32_EFER,
					guest_val, host_val);
			return;
		}
		break;
	case MSR_CORE_PERF_GLOBAL_CTRL:
		if (cpu_has_load_perf_global_ctrl()) {
			add_atomic_switch_msr_special(vmx,
					VM_ENTRY_LOAD_IA32_PERF_GLOBAL_CTRL,
					VM_EXIT_LOAD_IA32_PERF_GLOBAL_CTRL,
					GUEST_IA32_PERF_GLOBAL_CTRL,
					HOST_IA32_PERF_GLOBAL_CTRL,
					guest_val, host_val);
			return;
		}
		break;
	case MSR_IA32_PEBS_ENABLE:
		/* PEBS needs a quiescent period after being disabled (to write
		 * a record).  Disabling PEBS through VMX MSR swapping doesn't
		 * provide that period, so a CPU could write host's record into
		 * guest's memory.
		 */
		wrmsrl(MSR_IA32_PEBS_ENABLE, 0);
	}

	i = vmx_find_loadstore_msr_slot(&m->guest, msr);
	if (!entry_only)
		j = vmx_find_loadstore_msr_slot(&m->host, msr);

	if ((i < 0 && m->guest.nr == MAX_NR_LOADSTORE_MSRS) ||
	    (j < 0 &&  m->host.nr == MAX_NR_LOADSTORE_MSRS)) {
		printk_once(KERN_WARNING "Not enough msr switch entries. "
				"Can't add msr %x\n", msr);
		return;
	}
	if (i < 0) {
		i = m->guest.nr++;
		vmcs_write32(VM_ENTRY_MSR_LOAD_COUNT, m->guest.nr);
	}
	m->guest.val[i].index = msr;
	m->guest.val[i].value = guest_val;

	if (entry_only)
		return;

	if (j < 0) {
		j = m->host.nr++;
		vmcs_write32(VM_EXIT_MSR_LOAD_COUNT, m->host.nr);
	}
	m->host.val[j].index = msr;
	m->host.val[j].value = host_val;
}

static bool update_transition_efer(struct vcpu_vmx *vmx)
{
	u64 guest_efer = vmx->vcpu.arch.efer;
	u64 ignore_bits = 0;
	int i;

	/* Shadow paging assumes NX to be available.  */
	if (!enable_ept)
		guest_efer |= EFER_NX;

	/*
	 * LMA and LME handled by hardware; SCE meaningless outside long mode.
	 */
	ignore_bits |= EFER_SCE;
#ifdef CONFIG_X86_64
	ignore_bits |= EFER_LMA | EFER_LME;
	/* SCE is meaningful only in long mode on Intel */
	if (guest_efer & EFER_LMA)
		ignore_bits &= ~(u64)EFER_SCE;
#endif

	/*
	 * On EPT, we can't emulate NX, so we must switch EFER atomically.
	 * On CPUs that support "load IA32_EFER", always switch EFER
	 * atomically, since it's faster than switching it manually.
	 */
	if (cpu_has_load_ia32_efer() ||
	    (enable_ept && ((vmx->vcpu.arch.efer ^ host_efer) & EFER_NX))) {
		if (!(guest_efer & EFER_LMA))
			guest_efer &= ~EFER_LME;
		if (guest_efer != host_efer)
			add_atomic_switch_msr(vmx, MSR_EFER,
					      guest_efer, host_efer, false);
		else
			clear_atomic_switch_msr(vmx, MSR_EFER);
		return false;
	}

	i = kvm_find_user_return_msr(MSR_EFER);
	if (i < 0)
		return false;

	clear_atomic_switch_msr(vmx, MSR_EFER);

	guest_efer &= ~ignore_bits;
	guest_efer |= host_efer & ignore_bits;

	vmx->guest_uret_msrs[i].data = guest_efer;
	vmx->guest_uret_msrs[i].mask = ~ignore_bits;

	return true;
}

#ifdef CONFIG_X86_32
/*
 * On 32-bit kernels, VM exits still load the FS and GS bases from the
 * VMCS rather than the segment table.  KVM uses this helper to figure
 * out the current bases to poke them into the VMCS before entry.
 */
static unsigned long segment_base(u16 selector)
{
	struct desc_struct *table;
	unsigned long v;

	if (!(selector & ~SEGMENT_RPL_MASK))
		return 0;

	table = get_current_gdt_ro();

	if ((selector & SEGMENT_TI_MASK) == SEGMENT_LDT) {
		u16 ldt_selector = kvm_read_ldt();

		if (!(ldt_selector & ~SEGMENT_RPL_MASK))
			return 0;

		table = (struct desc_struct *)segment_base(ldt_selector);
	}
	v = get_desc_base(&table[selector >> 3]);
	return v;
}
#endif

static inline bool pt_can_write_msr(struct vcpu_vmx *vmx)
{
	return vmx_pt_mode_is_host_guest() &&
	       !(vmx->pt_desc.guest.ctl & RTIT_CTL_TRACEEN);
}

static inline bool pt_output_base_valid(struct kvm_vcpu *vcpu, u64 base)
{
	/* The base must be 128-byte aligned and a legal physical address. */
	return kvm_vcpu_is_legal_aligned_gpa(vcpu, base, 128);
}

static inline void pt_load_msr(struct pt_ctx *ctx, u32 addr_range)
{
	u32 i;

	wrmsrl(MSR_IA32_RTIT_STATUS, ctx->status);
	wrmsrl(MSR_IA32_RTIT_OUTPUT_BASE, ctx->output_base);
	wrmsrl(MSR_IA32_RTIT_OUTPUT_MASK, ctx->output_mask);
	wrmsrl(MSR_IA32_RTIT_CR3_MATCH, ctx->cr3_match);
	for (i = 0; i < addr_range; i++) {
		wrmsrl(MSR_IA32_RTIT_ADDR0_A + i * 2, ctx->addr_a[i]);
		wrmsrl(MSR_IA32_RTIT_ADDR0_B + i * 2, ctx->addr_b[i]);
	}
}

static inline void pt_save_msr(struct pt_ctx *ctx, u32 addr_range)
{
	u32 i;

	rdmsrl(MSR_IA32_RTIT_STATUS, ctx->status);
	rdmsrl(MSR_IA32_RTIT_OUTPUT_BASE, ctx->output_base);
	rdmsrl(MSR_IA32_RTIT_OUTPUT_MASK, ctx->output_mask);
	rdmsrl(MSR_IA32_RTIT_CR3_MATCH, ctx->cr3_match);
	for (i = 0; i < addr_range; i++) {
		rdmsrl(MSR_IA32_RTIT_ADDR0_A + i * 2, ctx->addr_a[i]);
		rdmsrl(MSR_IA32_RTIT_ADDR0_B + i * 2, ctx->addr_b[i]);
	}
}

static void pt_guest_enter(struct vcpu_vmx *vmx)
{
	if (vmx_pt_mode_is_system())
		return;

	/*
	 * GUEST_IA32_RTIT_CTL is already set in the VMCS.
	 * Save host state before VM entry.
	 */
	rdmsrl(MSR_IA32_RTIT_CTL, vmx->pt_desc.host.ctl);
	if (vmx->pt_desc.guest.ctl & RTIT_CTL_TRACEEN) {
		wrmsrl(MSR_IA32_RTIT_CTL, 0);
		pt_save_msr(&vmx->pt_desc.host, vmx->pt_desc.num_address_ranges);
		pt_load_msr(&vmx->pt_desc.guest, vmx->pt_desc.num_address_ranges);
	}
}

static void pt_guest_exit(struct vcpu_vmx *vmx)
{
	if (vmx_pt_mode_is_system())
		return;

	if (vmx->pt_desc.guest.ctl & RTIT_CTL_TRACEEN) {
		pt_save_msr(&vmx->pt_desc.guest, vmx->pt_desc.num_address_ranges);
		pt_load_msr(&vmx->pt_desc.host, vmx->pt_desc.num_address_ranges);
	}

	/*
	 * KVM requires VM_EXIT_CLEAR_IA32_RTIT_CTL to expose PT to the guest,
	 * i.e. RTIT_CTL is always cleared on VM-Exit.  Restore it if necessary.
	 */
	if (vmx->pt_desc.host.ctl)
		wrmsrl(MSR_IA32_RTIT_CTL, vmx->pt_desc.host.ctl);
}

void vmx_set_host_fs_gs(struct vmcs_host_state *host, u16 fs_sel, u16 gs_sel,
			unsigned long fs_base, unsigned long gs_base)
{
	if (unlikely(fs_sel != host->fs_sel)) {
		if (!(fs_sel & 7))
			vmcs_write16(HOST_FS_SELECTOR, fs_sel);
		else
			vmcs_write16(HOST_FS_SELECTOR, 0);
		host->fs_sel = fs_sel;
	}
	if (unlikely(gs_sel != host->gs_sel)) {
		if (!(gs_sel & 7))
			vmcs_write16(HOST_GS_SELECTOR, gs_sel);
		else
			vmcs_write16(HOST_GS_SELECTOR, 0);
		host->gs_sel = gs_sel;
	}
	if (unlikely(fs_base != host->fs_base)) {
		vmcs_writel(HOST_FS_BASE, fs_base);
		host->fs_base = fs_base;
	}
	if (unlikely(gs_base != host->gs_base)) {
		vmcs_writel(HOST_GS_BASE, gs_base);
		host->gs_base = gs_base;
	}
}

void vmx_prepare_switch_to_guest(struct kvm_vcpu *vcpu)
{
	struct vcpu_vmx *vmx = to_vmx(vcpu);
	struct vmcs_host_state *host_state;
#ifdef CONFIG_X86_64
	int cpu = raw_smp_processor_id();
#endif
	unsigned long fs_base, gs_base;
	u16 fs_sel, gs_sel;
	int i;

	vmx->req_immediate_exit = false;

	/*
	 * Note that guest MSRs to be saved/restored can also be changed
	 * when guest state is loaded. This happens when guest transitions
	 * to/from long-mode by setting MSR_EFER.LMA.
	 */
	if (!vmx->guest_uret_msrs_loaded) {
		vmx->guest_uret_msrs_loaded = true;
		for (i = 0; i < kvm_nr_uret_msrs; ++i) {
			if (!vmx->guest_uret_msrs[i].load_into_hardware)
				continue;

			kvm_set_user_return_msr(i,
						vmx->guest_uret_msrs[i].data,
						vmx->guest_uret_msrs[i].mask);
		}
	}

    	if (vmx->nested.need_vmcs12_to_shadow_sync)
		nested_sync_vmcs12_to_shadow(vcpu);

	if (vmx->guest_state_loaded)
		return;

	host_state = &vmx->loaded_vmcs->host_state;

	/*
	 * Set host fs and gs selectors.  Unfortunately, 22.2.3 does not
	 * allow segment selectors with cpl > 0 or ti == 1.
	 */
	host_state->ldt_sel = kvm_read_ldt();

#ifdef CONFIG_X86_64
	savesegment(ds, host_state->ds_sel);
	savesegment(es, host_state->es_sel);

	gs_base = cpu_kernelmode_gs_base(cpu);
	if (likely(is_64bit_mm(current->mm))) {
		current_save_fsgs();
		fs_sel = current->thread.fsindex;
		gs_sel = current->thread.gsindex;
		fs_base = current->thread.fsbase;
		vmx->msr_host_kernel_gs_base = current->thread.gsbase;
	} else {
		savesegment(fs, fs_sel);
		savesegment(gs, gs_sel);
		fs_base = read_msr(MSR_FS_BASE);
		vmx->msr_host_kernel_gs_base = read_msr(MSR_KERNEL_GS_BASE);
	}

	wrmsrl(MSR_KERNEL_GS_BASE, vmx->msr_guest_kernel_gs_base);
#else
	savesegment(fs, fs_sel);
	savesegment(gs, gs_sel);
	fs_base = segment_base(fs_sel);
	gs_base = segment_base(gs_sel);
#endif

	vmx_set_host_fs_gs(host_state, fs_sel, gs_sel, fs_base, gs_base);
	vmx->guest_state_loaded = true;
}

static void vmx_prepare_switch_to_host(struct vcpu_vmx *vmx)
{
	struct vmcs_host_state *host_state;

	if (!vmx->guest_state_loaded)
		return;

	host_state = &vmx->loaded_vmcs->host_state;

	++vmx->vcpu.stat.host_state_reload;

#ifdef CONFIG_X86_64
	rdmsrl(MSR_KERNEL_GS_BASE, vmx->msr_guest_kernel_gs_base);
#endif
	if (host_state->ldt_sel || (host_state->gs_sel & 7)) {
		kvm_load_ldt(host_state->ldt_sel);
#ifdef CONFIG_X86_64
		load_gs_index(host_state->gs_sel);
#else
		loadsegment(gs, host_state->gs_sel);
#endif
	}
	if (host_state->fs_sel & 7)
		loadsegment(fs, host_state->fs_sel);
#ifdef CONFIG_X86_64
	if (unlikely(host_state->ds_sel | host_state->es_sel)) {
		loadsegment(ds, host_state->ds_sel);
		loadsegment(es, host_state->es_sel);
	}
#endif
	invalidate_tss_limit();
#ifdef CONFIG_X86_64
	wrmsrl(MSR_KERNEL_GS_BASE, vmx->msr_host_kernel_gs_base);
#endif
	load_fixmap_gdt(raw_smp_processor_id());
	vmx->guest_state_loaded = false;
	vmx->guest_uret_msrs_loaded = false;
}

#ifdef CONFIG_X86_64
static u64 vmx_read_guest_kernel_gs_base(struct vcpu_vmx *vmx)
{
	preempt_disable();
	if (vmx->guest_state_loaded)
		rdmsrl(MSR_KERNEL_GS_BASE, vmx->msr_guest_kernel_gs_base);
	preempt_enable();
	return vmx->msr_guest_kernel_gs_base;
}

static void vmx_write_guest_kernel_gs_base(struct vcpu_vmx *vmx, u64 data)
{
	preempt_disable();
	if (vmx->guest_state_loaded)
		wrmsrl(MSR_KERNEL_GS_BASE, data);
	preempt_enable();
	vmx->msr_guest_kernel_gs_base = data;
}
#endif

void vmx_vcpu_load_vmcs(struct kvm_vcpu *vcpu, int cpu,
			struct loaded_vmcs *buddy)
{
	struct vcpu_vmx *vmx = to_vmx(vcpu);
	bool already_loaded = vmx->loaded_vmcs->cpu == cpu;
	struct vmcs *prev;

	if (!already_loaded) {
		loaded_vmcs_clear(vmx->loaded_vmcs);
		local_irq_disable();

		/*
		 * Ensure loaded_vmcs->cpu is read before adding loaded_vmcs to
		 * this cpu's percpu list, otherwise it may not yet be deleted
		 * from its previous cpu's percpu list.  Pairs with the
		 * smb_wmb() in __loaded_vmcs_clear().
		 */
		smp_rmb();

		list_add(&vmx->loaded_vmcs->loaded_vmcss_on_cpu_link,
			 &per_cpu(loaded_vmcss_on_cpu, cpu));
		local_irq_enable();
	}

	prev = per_cpu(current_vmcs, cpu);
	if (prev != vmx->loaded_vmcs->vmcs) {
		per_cpu(current_vmcs, cpu) = vmx->loaded_vmcs->vmcs;
		vmcs_load(vmx->loaded_vmcs->vmcs);

		/*
		 * No indirect branch prediction barrier needed when switching
		 * the active VMCS within a vCPU, unless IBRS is advertised to
		 * the vCPU.  To minimize the number of IBPBs executed, KVM
		 * performs IBPB on nested VM-Exit (a single nested transition
		 * may switch the active VMCS multiple times).
		 */
		if (!buddy || WARN_ON_ONCE(buddy->vmcs != prev))
			indirect_branch_prediction_barrier();
	}

	if (!already_loaded) {
		void *gdt = get_current_gdt_ro();

		/*
		 * Flush all EPTP/VPID contexts, the new pCPU may have stale
		 * TLB entries from its previous association with the vCPU.
		 */
		kvm_make_request(KVM_REQ_TLB_FLUSH, vcpu);

		/*
		 * Linux uses per-cpu TSS and GDT, so set these when switching
		 * processors.  See 22.2.4.
		 */
		vmcs_writel(HOST_TR_BASE,
			    (unsigned long)&get_cpu_entry_area(cpu)->tss.x86_tss);
		vmcs_writel(HOST_GDTR_BASE, (unsigned long)gdt);   /* 22.2.4 */

		if (IS_ENABLED(CONFIG_IA32_EMULATION) || IS_ENABLED(CONFIG_X86_32)) {
			/* 22.2.3 */
			vmcs_writel(HOST_IA32_SYSENTER_ESP,
				    (unsigned long)(cpu_entry_stack(cpu) + 1));
		}

		vmx->loaded_vmcs->cpu = cpu;
	}
}

/*
 * Switches to specified vcpu, until a matching vcpu_put(), but assumes
 * vcpu mutex is already taken.
 */
void vmx_vcpu_load(struct kvm_vcpu *vcpu, int cpu)
{
	struct vcpu_vmx *vmx = to_vmx(vcpu);

	vmx_vcpu_load_vmcs(vcpu, cpu, NULL);

	vmx_vcpu_pi_load(vcpu, cpu);

	vmx->host_debugctlmsr = get_debugctlmsr();
}

void vmx_vcpu_put(struct kvm_vcpu *vcpu)
{
	vmx_vcpu_pi_put(vcpu);

	vmx_prepare_switch_to_host(to_vmx(vcpu));
}

bool vmx_emulation_required(struct kvm_vcpu *vcpu)
{
	return emulate_invalid_guest_state && !vmx_guest_state_valid(vcpu);
}

unsigned long vmx_get_rflags(struct kvm_vcpu *vcpu)
{
	struct vcpu_vmx *vmx = to_vmx(vcpu);
	unsigned long rflags, save_rflags;

	if (!kvm_register_is_available(vcpu, VCPU_EXREG_RFLAGS)) {
		kvm_register_mark_available(vcpu, VCPU_EXREG_RFLAGS);
		rflags = vmcs_readl(GUEST_RFLAGS);
		if (vmx->rmode.vm86_active) {
			rflags &= RMODE_GUEST_OWNED_EFLAGS_BITS;
			save_rflags = vmx->rmode.save_rflags;
			rflags |= save_rflags & ~RMODE_GUEST_OWNED_EFLAGS_BITS;
		}
		vmx->rflags = rflags;
	}
	return vmx->rflags;
}

void vmx_set_rflags(struct kvm_vcpu *vcpu, unsigned long rflags)
{
	struct vcpu_vmx *vmx = to_vmx(vcpu);
	unsigned long old_rflags;

	if (is_unrestricted_guest(vcpu)) {
		kvm_register_mark_available(vcpu, VCPU_EXREG_RFLAGS);
		vmx->rflags = rflags;
		vmcs_writel(GUEST_RFLAGS, rflags);
		return;
	}

	old_rflags = vmx_get_rflags(vcpu);
	vmx->rflags = rflags;
	if (vmx->rmode.vm86_active) {
		vmx->rmode.save_rflags = rflags;
		rflags |= X86_EFLAGS_IOPL | X86_EFLAGS_VM;
	}
	vmcs_writel(GUEST_RFLAGS, rflags);

	if ((old_rflags ^ vmx->rflags) & X86_EFLAGS_VM)
		vmx->emulation_required = vmx_emulation_required(vcpu);
}

bool vmx_get_if_flag(struct kvm_vcpu *vcpu)
{
	return vmx_get_rflags(vcpu) & X86_EFLAGS_IF;
}

void vmx_set_interrupt_shadow(struct kvm_vcpu *vcpu, int mask)
{
	u32 interruptibility_old = vmread32(vcpu,
					    GUEST_INTERRUPTIBILITY_INFO);
	u32 interruptibility = interruptibility_old;

	interruptibility &= ~(GUEST_INTR_STATE_STI | GUEST_INTR_STATE_MOV_SS);

	if (mask & KVM_X86_SHADOW_INT_MOV_SS)
		interruptibility |= GUEST_INTR_STATE_MOV_SS;
	else if (mask & KVM_X86_SHADOW_INT_STI)
		interruptibility |= GUEST_INTR_STATE_STI;

	if ((interruptibility != interruptibility_old))
		vmwrite32(vcpu, GUEST_INTERRUPTIBILITY_INFO,
			  interruptibility);
}

static int vmx_rtit_ctl_check(struct kvm_vcpu *vcpu, u64 data)
{
	struct vcpu_vmx *vmx = to_vmx(vcpu);
	unsigned long value;

	/*
	 * Any MSR write that attempts to change bits marked reserved will
	 * case a #GP fault.
	 */
	if (data & vmx->pt_desc.ctl_bitmask)
		return 1;

	/*
	 * Any attempt to modify IA32_RTIT_CTL while TraceEn is set will
	 * result in a #GP unless the same write also clears TraceEn.
	 */
	if ((vmx->pt_desc.guest.ctl & RTIT_CTL_TRACEEN) &&
		((vmx->pt_desc.guest.ctl ^ data) & ~RTIT_CTL_TRACEEN))
		return 1;

	/*
	 * WRMSR to IA32_RTIT_CTL that sets TraceEn but clears this bit
	 * and FabricEn would cause #GP, if
	 * CPUID.(EAX=14H, ECX=0):ECX.SNGLRGNOUT[bit 2] = 0
	 */
	if ((data & RTIT_CTL_TRACEEN) && !(data & RTIT_CTL_TOPA) &&
		!(data & RTIT_CTL_FABRIC_EN) &&
		!intel_pt_validate_cap(vmx->pt_desc.caps,
					PT_CAP_single_range_output))
		return 1;

	/*
	 * MTCFreq, CycThresh and PSBFreq encodings check, any MSR write that
	 * utilize encodings marked reserved will cause a #GP fault.
	 */
	value = intel_pt_validate_cap(vmx->pt_desc.caps, PT_CAP_mtc_periods);
	if (intel_pt_validate_cap(vmx->pt_desc.caps, PT_CAP_mtc) &&
			!test_bit((data & RTIT_CTL_MTC_RANGE) >>
			RTIT_CTL_MTC_RANGE_OFFSET, &value))
		return 1;
	value = intel_pt_validate_cap(vmx->pt_desc.caps,
						PT_CAP_cycle_thresholds);
	if (intel_pt_validate_cap(vmx->pt_desc.caps, PT_CAP_psb_cyc) &&
			!test_bit((data & RTIT_CTL_CYC_THRESH) >>
			RTIT_CTL_CYC_THRESH_OFFSET, &value))
		return 1;
	value = intel_pt_validate_cap(vmx->pt_desc.caps, PT_CAP_psb_periods);
	if (intel_pt_validate_cap(vmx->pt_desc.caps, PT_CAP_psb_cyc) &&
			!test_bit((data & RTIT_CTL_PSB_FREQ) >>
			RTIT_CTL_PSB_FREQ_OFFSET, &value))
		return 1;

	/*
	 * If ADDRx_CFG is reserved or the encodings is >2 will
	 * cause a #GP fault.
	 */
	value = (data & RTIT_CTL_ADDR0) >> RTIT_CTL_ADDR0_OFFSET;
	if ((value && (vmx->pt_desc.num_address_ranges < 1)) || (value > 2))
		return 1;
	value = (data & RTIT_CTL_ADDR1) >> RTIT_CTL_ADDR1_OFFSET;
	if ((value && (vmx->pt_desc.num_address_ranges < 2)) || (value > 2))
		return 1;
	value = (data & RTIT_CTL_ADDR2) >> RTIT_CTL_ADDR2_OFFSET;
	if ((value && (vmx->pt_desc.num_address_ranges < 3)) || (value > 2))
		return 1;
	value = (data & RTIT_CTL_ADDR3) >> RTIT_CTL_ADDR3_OFFSET;
	if ((value && (vmx->pt_desc.num_address_ranges < 4)) || (value > 2))
		return 1;

	return 0;
}

bool vmx_can_emulate_instruction(struct kvm_vcpu *vcpu, int emul_type,
				void *insn, int insn_len)
{
	/*
	 * Emulation of instructions in SGX enclaves is impossible as RIP does
	 * not point at the failing instruction, and even if it did, the code
	 * stream is inaccessible.  Inject #UD instead of exiting to userspace
	 * so that guest userspace can't DoS the guest simply by triggering
	 * emulation (enclaves are CPL3 only).
	 */
	if (to_vmx(vcpu)->exit_reason.enclave_mode) {
		kvm_queue_exception(vcpu, UD_VECTOR);
		return false;
	}
	return true;
}

static int skip_emulated_instruction(struct kvm_vcpu *vcpu)
{
	union vmx_exit_reason exit_reason = to_vmx(vcpu)->exit_reason;
	unsigned long rip, orig_rip;
	u32 instr_len;

	/*
	 * Using VMCS.VM_EXIT_INSTRUCTION_LEN on EPT misconfig depends on
	 * undefined behavior: Intel's SDM doesn't mandate the VMCS field be
	 * set when EPT misconfig occurs.  In practice, real hardware updates
	 * VM_EXIT_INSTRUCTION_LEN on EPT misconfig, but other hypervisors
	 * (namely Hyper-V) don't set it due to it being undefined behavior,
	 * i.e. we end up advancing IP with some random value.
	 */
	if (!static_cpu_has(X86_FEATURE_HYPERVISOR) ||
	    exit_reason.basic != EXIT_REASON_EPT_MISCONFIG) {
		instr_len = vmcs_read32(VM_EXIT_INSTRUCTION_LEN);

		/*
		 * Emulating an enclave's instructions isn't supported as KVM
		 * cannot access the enclave's memory or its true RIP, e.g. the
		 * vmcs.GUEST_RIP points at the exit point of the enclave, not
		 * the RIP that actually triggered the VM-Exit.  But, because
		 * most instructions that cause VM-Exit will #UD in an enclave,
		 * most instruction-based VM-Exits simply do not occur.
		 *
		 * There are a few exceptions, notably the debug instructions
		 * INT1ICEBRK and INT3, as they are allowed in debug enclaves
		 * and generate #DB/#BP as expected, which KVM might intercept.
		 * But again, the CPU does the dirty work and saves an instr
		 * length of zero so VMMs don't shoot themselves in the foot.
		 * WARN if KVM tries to skip a non-zero length instruction on
		 * a VM-Exit from an enclave.
		 */
		if (!instr_len)
			goto rip_updated;

		WARN_ONCE(exit_reason.enclave_mode,
			  "skipping instruction after SGX enclave VM-Exit");

		orig_rip = kvm_rip_read(vcpu);
		rip = orig_rip + instr_len;
#ifdef CONFIG_X86_64
		rip = vmx_mask_out_guest_rip(vcpu, orig_rip, rip);
#endif
		kvm_rip_write(vcpu, rip);
	} else {
		if (!kvm_emulate_instruction(vcpu, EMULTYPE_SKIP))
			return 0;
	}

rip_updated:
	/* skipping an emulated instruction also counts */
	vmx_set_interrupt_shadow(vcpu, 0);

	return 1;
}

/*
 * Recognizes a pending MTF VM-exit and records the nested state for later
 * delivery.
 */
void vmx_update_emulated_instruction(struct kvm_vcpu *vcpu)
{
	struct vmcs12 *vmcs12 = get_vmcs12(vcpu);
	struct vcpu_vmx *vmx = to_vmx(vcpu);

	if (!is_guest_mode(vcpu))
		return;

	/*
	 * Per the SDM, MTF takes priority over debug-trap exceptions besides
	 * TSS T-bit traps and ICEBP (INT1).  KVM doesn't emulate T-bit traps
	 * or ICEBP (in the emulator proper), and skipping of ICEBP after an
	 * intercepted #DB deliberately avoids single-step #DB and MTF updates
	 * as ICEBP is higher priority than both.  As instruction emulation is
	 * completed at this point (i.e. KVM is at the instruction boundary),
	 * any #DB exception pending delivery must be a debug-trap of lower
	 * priority than MTF.  Record the pending MTF state to be delivered in
	 * vmx_check_nested_events().
	 */
	if (nested_cpu_has_mtf(vmcs12) &&
	    (!vcpu->arch.exception.pending ||
	     vcpu->arch.exception.vector == DB_VECTOR) &&
	    (!vcpu->arch.exception_vmexit.pending ||
	     vcpu->arch.exception_vmexit.vector == DB_VECTOR)) {
		vmx->nested.mtf_pending = true;
		kvm_make_request(KVM_REQ_EVENT, vcpu);
	} else {
		vmx->nested.mtf_pending = false;
	}
}

int vmx_skip_emulated_instruction(struct kvm_vcpu *vcpu)
{
	vmx_update_emulated_instruction(vcpu);
	return skip_emulated_instruction(vcpu);
}

static void vmx_clear_hlt(struct kvm_vcpu *vcpu)
{
	/*
	 * Ensure that we clear the HLT state in the VMCS.  We don't need to
	 * explicitly skip the instruction because if the HLT state is set,
	 * then the instruction is already executing and RIP has already been
	 * advanced.
	 */
	if (kvm_hlt_in_guest(vcpu->kvm) &&
			vmcs_read32(GUEST_ACTIVITY_STATE) == GUEST_ACTIVITY_HLT)
		vmcs_write32(GUEST_ACTIVITY_STATE, GUEST_ACTIVITY_ACTIVE);
}

static void disable_arch_lbr_ctl(struct kvm_vcpu *vcpu)
{
	struct lbr_desc *lbr_desc = vcpu_to_lbr_desc(vcpu);
	struct kvm_pmu *pmu = vcpu_to_pmu(vcpu);

	if (kvm_cpu_cap_has(X86_FEATURE_ARCH_LBR) &&
	    test_bit(INTEL_PMC_IDX_FIXED_VLBR, pmu->pmc_in_use) &&
	    lbr_desc->event) {
		u64 ctl = vmcs_read64(GUEST_IA32_LBR_CTL);

		vmcs_write64(GUEST_IA32_LBR_CTL, ctl & ~ARCH_LBR_CTL_LBREN);
	}
}

void vmx_inject_exception(struct kvm_vcpu *vcpu)
{
	struct kvm_queued_exception *ex = &vcpu->arch.exception;
	u32 intr_info = ex->vector | INTR_INFO_VALID_MASK;
	struct vcpu_vmx *vmx = to_vmx(vcpu);

	kvm_deliver_exception_payload(vcpu, ex);

	if (ex->has_error_code) {
		/*
		 * Despite the error code being architecturally defined as 32
		 * bits, and the VMCS field being 32 bits, Intel CPUs and thus
		 * VMX don't actually supporting setting bits 31:16.  Hardware
		 * will (should) never provide a bogus error code, but AMD CPUs
		 * do generate error codes with bits 31:16 set, and so KVM's
		 * ABI lets userspace shove in arbitrary 32-bit values.  Drop
		 * the upper bits to avoid VM-Fail, losing information that
		 * does't really exist is preferable to killing the VM.
		 */
		vmcs_write32(VM_ENTRY_EXCEPTION_ERROR_CODE, (u16)ex->error_code);
		intr_info |= INTR_INFO_DELIVER_CODE_MASK;
	}

	if (vmx->rmode.vm86_active) {
		int inc_eip = 0;
		if (kvm_exception_is_soft(ex->vector))
			inc_eip = vcpu->arch.event_exit_inst_len;
		kvm_inject_realmode_interrupt(vcpu, ex->vector, inc_eip);
		return;
	}

	WARN_ON_ONCE(vmx->emulation_required);

	if (kvm_exception_is_soft(ex->vector)) {
		vmcs_write32(VM_ENTRY_INSTRUCTION_LEN,
			     vmx->vcpu.arch.event_exit_inst_len);
		intr_info |= INTR_TYPE_SOFT_EXCEPTION;
	} else
		intr_info |= INTR_TYPE_HARD_EXCEPTION;

	vmcs_write32(VM_ENTRY_INTR_INFO_FIELD, intr_info);

	vmx_clear_hlt(vcpu);

	if (ex->vector == DB_VECTOR)
		disable_arch_lbr_ctl(vcpu);
}

static void vmx_setup_uret_msr(struct vcpu_vmx *vmx, unsigned int msr,
			       bool load_into_hardware)
{
	struct vmx_uret_msr *uret_msr;

	uret_msr = vmx_find_uret_msr(vmx, msr);
	if (!uret_msr)
		return;

	uret_msr->load_into_hardware = load_into_hardware;
}

/*
 * Configuring user return MSRs to automatically save, load, and restore MSRs
 * that need to be shoved into hardware when running the guest.  Note, omitting
 * an MSR here does _NOT_ mean it's not emulated, only that it will not be
 * loaded into hardware when running the guest.
 */
static void vmx_setup_uret_msrs(struct vcpu_vmx *vmx)
{
#ifdef CONFIG_X86_64
	bool load_syscall_msrs;

	/*
	 * The SYSCALL MSRs are only needed on long mode guests, and only
	 * when EFER.SCE is set.
	 */
	load_syscall_msrs = is_long_mode(&vmx->vcpu) &&
			    (vmx->vcpu.arch.efer & EFER_SCE);

	vmx_setup_uret_msr(vmx, MSR_STAR, load_syscall_msrs);
	vmx_setup_uret_msr(vmx, MSR_LSTAR, load_syscall_msrs);
	vmx_setup_uret_msr(vmx, MSR_SYSCALL_MASK, load_syscall_msrs);
#endif
	vmx_setup_uret_msr(vmx, MSR_EFER, update_transition_efer(vmx));

	vmx_setup_uret_msr(vmx, MSR_TSC_AUX,
			   guest_cpuid_has(&vmx->vcpu, X86_FEATURE_RDTSCP) ||
			   guest_cpuid_has(&vmx->vcpu, X86_FEATURE_RDPID));

	/*
	 * hle=0, rtm=0, tsx_ctrl=1 can be found with some combinations of new
	 * kernel and old userspace.  If those guests run on a tsx=off host, do
	 * allow guests to use TSX_CTRL, but don't change the value in hardware
	 * so that TSX remains always disabled.
	 */
	vmx_setup_uret_msr(vmx, MSR_IA32_TSX_CTRL, boot_cpu_has(X86_FEATURE_RTM));

	/*
	 * The set of MSRs to load may have changed, reload MSRs before the
	 * next VM-Enter.
	 */
	vmx->guest_uret_msrs_loaded = false;
}

u64 vmx_get_l2_tsc_offset(struct kvm_vcpu *vcpu)
{
	struct vmcs12 *vmcs12 = get_vmcs12(vcpu);

	if (nested_cpu_has(vmcs12, CPU_BASED_USE_TSC_OFFSETTING))
		return vmcs12->tsc_offset;

	return 0;
}

u64 vmx_get_l2_tsc_multiplier(struct kvm_vcpu *vcpu)
{
	struct vmcs12 *vmcs12 = get_vmcs12(vcpu);

	if (nested_cpu_has(vmcs12, CPU_BASED_USE_TSC_OFFSETTING) &&
	    nested_cpu_has2(vmcs12, SECONDARY_EXEC_TSC_SCALING))
		return vmcs12->tsc_multiplier;

	return kvm_caps.default_tsc_scaling_ratio;
}

void vmx_write_tsc_offset(struct kvm_vcpu *vcpu, u64 offset)
{
	vmcs_write64(TSC_OFFSET, offset);
}

void vmx_write_tsc_multiplier(struct kvm_vcpu *vcpu, u64 multiplier)
{
	vmcs_write64(TSC_MULTIPLIER, multiplier);
}

/*
 * nested_vmx_allowed() checks whether a guest should be allowed to use VMX
 * instructions and MSRs (i.e., nested VMX). Nested VMX is disabled for
 * all guests if the "nested" module option is off, and can also be disabled
 * for a single guest by disabling its VMX cpuid bit.
 */
bool nested_vmx_allowed(struct kvm_vcpu *vcpu)
{
	return nested && guest_cpuid_has(vcpu, X86_FEATURE_VMX);
}

/*
 * Userspace is allowed to set any supported IA32_FEATURE_CONTROL regardless of
 * guest CPUID.  Note, KVM allows userspace to set "VMX in SMX" to maintain
 * backwards compatibility even though KVM doesn't support emulating SMX.  And
 * because userspace set "VMX in SMX", the guest must also be allowed to set it,
 * e.g. if the MSR is left unlocked and the guest does a RMW operation.
 */
#define KVM_SUPPORTED_FEATURE_CONTROL  (FEAT_CTL_LOCKED			 | \
					FEAT_CTL_VMX_ENABLED_INSIDE_SMX	 | \
					FEAT_CTL_VMX_ENABLED_OUTSIDE_SMX | \
					FEAT_CTL_SGX_LC_ENABLED		 | \
					FEAT_CTL_SGX_ENABLED		 | \
					FEAT_CTL_LMCE_ENABLED)

static inline bool is_vmx_feature_control_msr_valid(struct vcpu_vmx *vmx,
						    struct msr_data *msr)
{
	uint64_t valid_bits;

	/*
	 * Ensure KVM_SUPPORTED_FEATURE_CONTROL is updated when new bits are
	 * exposed to the guest.
	 */
	WARN_ON_ONCE(vmx->msr_ia32_feature_control_valid_bits &
		     ~KVM_SUPPORTED_FEATURE_CONTROL);

	if (!msr->host_initiated &&
	    (vmx->msr_ia32_feature_control & FEAT_CTL_LOCKED))
		return false;

	if (msr->host_initiated)
		valid_bits = KVM_SUPPORTED_FEATURE_CONTROL;
	else
		valid_bits = vmx->msr_ia32_feature_control_valid_bits;

	return !(msr->data & ~valid_bits);
}

int vmx_get_msr_feature(struct kvm_msr_entry *msr)
{
	switch (msr->index) {
	case MSR_IA32_VMX_BASIC ... MSR_IA32_VMX_VMFUNC:
		if (!nested)
			return 1;
		return vmx_get_vmx_msr(&vmcs_config.nested, msr->index, &msr->data);
	default:
		return KVM_MSR_RET_INVALID;
	}
}

static bool cet_is_msr_accessible(struct kvm_vcpu *vcpu,
				  struct msr_data *msr)
{
	if (!kvm_cet_user_supported() &&
	    !cet_kernel_ibt_supported())
		return false;

	if (msr->host_initiated)
		return true;

	if (!guest_cpuid_has(vcpu, X86_FEATURE_SHSTK) &&
	    !guest_cpuid_has(vcpu, X86_FEATURE_IBT))
		return false;

	if (msr->index == MSR_IA32_S_CET &&
	    guest_cpuid_has(vcpu, X86_FEATURE_IBT))
		return true;

	if ((msr->index == MSR_IA32_PL3_SSP ||
	     msr->index == MSR_KVM_GUEST_SSP) &&
	    !guest_cpuid_has(vcpu, X86_FEATURE_SHSTK))
		return false;

	return true;
}

/*
 * Reads an msr value (of 'msr_info->index') into 'msr_info->data'.
 * Returns 0 on success, non-0 otherwise.
 * Assumes vcpu_load() was already called.
 */
int vmx_get_msr(struct kvm_vcpu *vcpu, struct msr_data *msr_info)
{
	struct vcpu_vmx *vmx = to_vmx(vcpu);
	struct vmx_uret_msr *msr;
	u32 index;

	switch (msr_info->index) {
#ifdef CONFIG_X86_64
	case MSR_FS_BASE:
		msr_info->data = vmcs_readl(GUEST_FS_BASE);
		break;
	case MSR_GS_BASE:
		msr_info->data = vmcs_readl(GUEST_GS_BASE);
		break;
	case MSR_KERNEL_GS_BASE:
		msr_info->data = vmx_read_guest_kernel_gs_base(vmx);
		break;
#endif
	case MSR_EFER:
		return kvm_get_msr_common(vcpu, msr_info);
	case MSR_IA32_TSX_CTRL:
		if (!msr_info->host_initiated &&
		    !(vcpu->arch.arch_capabilities & ARCH_CAP_TSX_CTRL_MSR))
			return 1;
		goto find_uret_msr;
	case MSR_IA32_UMWAIT_CONTROL:
		if (!msr_info->host_initiated && !vmx_has_waitpkg(vmx))
			return 1;

		msr_info->data = vmx->msr_ia32_umwait_control;
		break;
	case MSR_IA32_SPEC_CTRL:
		if (!msr_info->host_initiated &&
		    !guest_has_spec_ctrl_msr(vcpu))
			return 1;

		msr_info->data = to_vmx(vcpu)->spec_ctrl;
		break;
	case MSR_IA32_SYSENTER_CS:
		msr_info->data = vmcs_read32(GUEST_SYSENTER_CS);
		break;
	case MSR_IA32_SYSENTER_EIP:
		msr_info->data = vmcs_readl(GUEST_SYSENTER_EIP);
		break;
	case MSR_IA32_SYSENTER_ESP:
		msr_info->data = vmcs_readl(GUEST_SYSENTER_ESP);
		break;
	case MSR_IA32_BNDCFGS:
		if (!kvm_mpx_supported() ||
		    (!msr_info->host_initiated &&
		     !guest_cpuid_has(vcpu, X86_FEATURE_MPX)))
			return 1;
		msr_info->data = vmcs_read64(GUEST_BNDCFGS);
		break;
	case MSR_IA32_MCG_EXT_CTL:
		if (!msr_info->host_initiated &&
		    !(vmx->msr_ia32_feature_control &
		      FEAT_CTL_LMCE_ENABLED))
			return 1;
		msr_info->data = vcpu->arch.mcg_ext_ctl;
		break;
	case MSR_IA32_FEAT_CTL:
		msr_info->data = vmx->msr_ia32_feature_control;
		break;
	case MSR_IA32_SGXLEPUBKEYHASH0 ... MSR_IA32_SGXLEPUBKEYHASH3:
		if (!msr_info->host_initiated &&
		    !guest_cpuid_has(vcpu, X86_FEATURE_SGX_LC))
			return 1;
		msr_info->data = to_vmx(vcpu)->msr_ia32_sgxlepubkeyhash
			[msr_info->index - MSR_IA32_SGXLEPUBKEYHASH0];
		break;
	case MSR_IA32_VMX_BASIC ... MSR_IA32_VMX_VMFUNC:
		if (!nested_vmx_allowed(vcpu))
			return 1;
		if (vmx_get_vmx_msr(&vmx->nested.msrs, msr_info->index,
				    &msr_info->data))
			return 1;
		/*
		 * Enlightened VMCS v1 doesn't have certain VMCS fields but
		 * instead of just ignoring the features, different Hyper-V
		 * versions are either trying to use them and fail or do some
		 * sanity checking and refuse to boot. Filter all unsupported
		 * features out.
		 */
		if (!msr_info->host_initiated && guest_cpuid_has_evmcs(vcpu))
			nested_evmcs_filter_control_msr(vcpu, msr_info->index,
							&msr_info->data);
		break;
	case MSR_IA32_RTIT_CTL:
		if (!vmx_pt_mode_is_host_guest())
			return 1;
		msr_info->data = vmx->pt_desc.guest.ctl;
		break;
	case MSR_IA32_RTIT_STATUS:
		if (!vmx_pt_mode_is_host_guest())
			return 1;
		msr_info->data = vmx->pt_desc.guest.status;
		break;
	case MSR_IA32_RTIT_CR3_MATCH:
		if (!vmx_pt_mode_is_host_guest() ||
			!intel_pt_validate_cap(vmx->pt_desc.caps,
						PT_CAP_cr3_filtering))
			return 1;
		msr_info->data = vmx->pt_desc.guest.cr3_match;
		break;
	case MSR_IA32_RTIT_OUTPUT_BASE:
		if (!vmx_pt_mode_is_host_guest() ||
			(!intel_pt_validate_cap(vmx->pt_desc.caps,
					PT_CAP_topa_output) &&
			 !intel_pt_validate_cap(vmx->pt_desc.caps,
					PT_CAP_single_range_output)))
			return 1;
		msr_info->data = vmx->pt_desc.guest.output_base;
		break;
	case MSR_IA32_RTIT_OUTPUT_MASK:
		if (!vmx_pt_mode_is_host_guest() ||
			(!intel_pt_validate_cap(vmx->pt_desc.caps,
					PT_CAP_topa_output) &&
			 !intel_pt_validate_cap(vmx->pt_desc.caps,
					PT_CAP_single_range_output)))
			return 1;
		msr_info->data = vmx->pt_desc.guest.output_mask;
		break;
	case MSR_IA32_RTIT_ADDR0_A ... MSR_IA32_RTIT_ADDR3_B:
		index = msr_info->index - MSR_IA32_RTIT_ADDR0_A;
		if (!vmx_pt_mode_is_host_guest() ||
		    (index >= 2 * vmx->pt_desc.num_address_ranges))
			return 1;
		if (index % 2)
			msr_info->data = vmx->pt_desc.guest.addr_b[index / 2];
		else
			msr_info->data = vmx->pt_desc.guest.addr_a[index / 2];
		break;
	case MSR_IA32_U_CET:
	case MSR_IA32_PL3_SSP:
	case MSR_KVM_GUEST_SSP:
	case MSR_IA32_S_CET:
		if (!cet_is_msr_accessible(vcpu, msr_info))
			return 1;
		if (msr_info->index == MSR_KVM_GUEST_SSP)
			msr_info->data = vmcs_readl(GUEST_SSP);
		else if (msr_info->index == MSR_IA32_S_CET)
			msr_info->data = vmcs_readl(GUEST_S_CET);
		else
			kvm_get_xsave_msr(msr_info);
		break;
	case MSR_IA32_DEBUGCTLMSR:
		msr_info->data = vmcs_read64(GUEST_IA32_DEBUGCTL);
		break;
	default:
	find_uret_msr:
		msr = vmx_find_uret_msr(vmx, msr_info->index);
		if (msr) {
			msr_info->data = msr->data;
			break;
		}
		return kvm_get_msr_common(vcpu, msr_info);
	}

	return 0;
}

static u64 nested_vmx_truncate_sysenter_addr(struct kvm_vcpu *vcpu,
						    u64 data)
{
#ifdef CONFIG_X86_64
	if (!guest_cpuid_has(vcpu, X86_FEATURE_LM))
		return (u32)data;
#endif
	return (unsigned long)data;
}

static u64 vmx_get_supported_debugctl(struct kvm_vcpu *vcpu, bool host_initiated)
{
	u64 debugctl = 0;

	if (boot_cpu_has(X86_FEATURE_BUS_LOCK_DETECT) &&
	    (host_initiated || guest_cpuid_has(vcpu, X86_FEATURE_BUS_LOCK_DETECT)))
		debugctl |= DEBUGCTLMSR_BUS_LOCK_DETECT;

	if ((kvm_caps.supported_perf_cap & PMU_CAP_LBR_FMT) &&
	    (host_initiated || intel_pmu_lbr_is_enabled(vcpu)))
		debugctl |= DEBUGCTLMSR_LBR | DEBUGCTLMSR_FREEZE_LBRS_ON_PMI;

	return debugctl;
}

/*
 * Writes msr value into the appropriate "register".
 * Returns 0 on success, non-0 otherwise.
 * Assumes vcpu_load() was already called.
 */
int vmx_set_msr(struct kvm_vcpu *vcpu, struct msr_data *msr_info)
{
	struct vcpu_vmx *vmx = to_vmx(vcpu);
	struct vmx_uret_msr *msr;
	int ret = 0;
	u32 msr_index = msr_info->index;
	u64 data = msr_info->data;
	u32 index;

	switch (msr_index) {
	case MSR_EFER:
		ret = kvm_set_msr_common(vcpu, msr_info);
		break;
#ifdef CONFIG_X86_64
	case MSR_FS_BASE:
		vmx_segment_cache_clear(vmx);
		vmcs_writel(GUEST_FS_BASE, data);
		break;
	case MSR_GS_BASE:
		vmx_segment_cache_clear(vmx);
		vmcs_writel(GUEST_GS_BASE, data);
		break;
	case MSR_KERNEL_GS_BASE:
		vmx_write_guest_kernel_gs_base(vmx, data);
		break;
	case MSR_IA32_XFD:
		ret = kvm_set_msr_common(vcpu, msr_info);
		/*
		 * Always intercepting WRMSR could incur non-negligible
		 * overhead given xfd might be changed frequently in
		 * guest context switch. Disable write interception
		 * upon the first write with a non-zero value (indicating
		 * potential usage on dynamic xfeatures). Also update
		 * exception bitmap to trap #NM for proper virtualization
		 * of guest xfd_err.
		 */
		if (!ret && data) {
			vmx_disable_intercept_for_msr(vcpu, MSR_IA32_XFD,
						      MSR_TYPE_RW);
			vcpu->arch.xfd_no_write_intercept = true;
			vmx_update_exception_bitmap(vcpu);
		}
		break;
#endif
	case MSR_IA32_SYSENTER_CS:
		if (is_guest_mode(vcpu))
			get_vmcs12(vcpu)->guest_sysenter_cs = data;
		vmcs_write32(GUEST_SYSENTER_CS, data);
		break;
	case MSR_IA32_SYSENTER_EIP:
		if (is_guest_mode(vcpu)) {
			data = nested_vmx_truncate_sysenter_addr(vcpu, data);
			get_vmcs12(vcpu)->guest_sysenter_eip = data;
		}
		vmcs_writel(GUEST_SYSENTER_EIP, data);
		break;
	case MSR_IA32_SYSENTER_ESP:
		if (is_guest_mode(vcpu)) {
			data = nested_vmx_truncate_sysenter_addr(vcpu, data);
			get_vmcs12(vcpu)->guest_sysenter_esp = data;
		}
		vmcs_writel(GUEST_SYSENTER_ESP, data);
		break;
	case MSR_IA32_DEBUGCTLMSR: {
		u64 invalid;

		invalid = data & ~vmx_get_supported_debugctl(vcpu, msr_info->host_initiated);
		if (invalid & (DEBUGCTLMSR_BTF|DEBUGCTLMSR_LBR)) {
			if (report_ignored_msrs)
				vcpu_unimpl(vcpu, "%s: BTF|LBR in IA32_DEBUGCTLMSR 0x%llx, nop\n",
					    __func__, data);
			data &= ~(DEBUGCTLMSR_BTF|DEBUGCTLMSR_LBR);
			invalid &= ~(DEBUGCTLMSR_BTF|DEBUGCTLMSR_LBR);
		}

		if (invalid)
			return 1;

		if (is_guest_mode(vcpu) && get_vmcs12(vcpu)->vm_exit_controls &
						VM_EXIT_SAVE_DEBUG_CONTROLS)
			get_vmcs12(vcpu)->guest_ia32_debugctl = data;

		/*
		 * For Arch LBR, IA32_DEBUGCTL[bit 0] has no meaning.
		 * It can be written to 0 or 1, but reads will always return 0.
		 */
		if (guest_cpuid_has(vcpu, X86_FEATURE_ARCH_LBR))
			data &= ~DEBUGCTLMSR_LBR;

		vmcs_write64(GUEST_IA32_DEBUGCTL, data);
		if (intel_pmu_lbr_is_enabled(vcpu) && !to_vmx(vcpu)->lbr_desc.event &&
		    (data & DEBUGCTLMSR_LBR))
			intel_pmu_create_guest_lbr_event(vcpu);
		return 0;
	}
	case MSR_IA32_BNDCFGS:
		if (!kvm_mpx_supported() ||
		    (!msr_info->host_initiated &&
		     !guest_cpuid_has(vcpu, X86_FEATURE_MPX)))
			return 1;
		if (is_noncanonical_address(data & PAGE_MASK, vcpu) ||
		    (data & MSR_IA32_BNDCFGS_RSVD))
			return 1;

		if (is_guest_mode(vcpu) &&
		    ((vmx->nested.msrs.entry_ctls_high & VM_ENTRY_LOAD_BNDCFGS) ||
		     (vmx->nested.msrs.exit_ctls_high & VM_EXIT_CLEAR_BNDCFGS)))
			get_vmcs12(vcpu)->guest_bndcfgs = data;

		vmcs_write64(GUEST_BNDCFGS, data);
		break;
	case MSR_IA32_UMWAIT_CONTROL:
		if (!msr_info->host_initiated && !vmx_has_waitpkg(vmx))
			return 1;

		/* The reserved bit 1 and non-32 bit [63:32] should be zero */
		if (data & (BIT_ULL(1) | GENMASK_ULL(63, 32)))
			return 1;

		vmx->msr_ia32_umwait_control = data;
		break;
	case MSR_IA32_SPEC_CTRL:
		if (!msr_info->host_initiated &&
		    !guest_has_spec_ctrl_msr(vcpu))
			return 1;

		if (kvm_spec_ctrl_test_value(data))
			return 1;

		vmx->spec_ctrl = data;
		if (!data)
			break;

		/*
		 * For non-nested:
		 * When it's written (to non-zero) for the first time, pass
		 * it through.
		 *
		 * For nested:
		 * The handling of the MSR bitmap for L2 guests is done in
		 * nested_vmx_prepare_msr_bitmap. We should not touch the
		 * vmcs02.msr_bitmap here since it gets completely overwritten
		 * in the merging. We update the vmcs01 here for L1 as well
		 * since it will end up touching the MSR anyway now.
		 */
		vmx_disable_intercept_for_msr(vcpu,
					      MSR_IA32_SPEC_CTRL,
					      MSR_TYPE_RW);
		break;
	case MSR_IA32_TSX_CTRL:
		if (!msr_info->host_initiated &&
		    !(vcpu->arch.arch_capabilities & ARCH_CAP_TSX_CTRL_MSR))
			return 1;
		if (data & ~(TSX_CTRL_RTM_DISABLE | TSX_CTRL_CPUID_CLEAR))
			return 1;
		goto find_uret_msr;
	case MSR_IA32_PRED_CMD:
		if (!msr_info->host_initiated &&
		    !guest_has_pred_cmd_msr(vcpu))
			return 1;

		if (data & ~PRED_CMD_IBPB)
			return 1;
		if (!boot_cpu_has(X86_FEATURE_IBPB))
			return 1;
		if (!data)
			break;

		wrmsrl(MSR_IA32_PRED_CMD, PRED_CMD_IBPB);

		/*
		 * For non-nested:
		 * When it's written (to non-zero) for the first time, pass
		 * it through.
		 *
		 * For nested:
		 * The handling of the MSR bitmap for L2 guests is done in
		 * nested_vmx_prepare_msr_bitmap. We should not touch the
		 * vmcs02.msr_bitmap here since it gets completely overwritten
		 * in the merging.
		 */
		vmx_disable_intercept_for_msr(vcpu, MSR_IA32_PRED_CMD, MSR_TYPE_W);
		break;
	case MSR_IA32_CR_PAT:
		if (!kvm_pat_valid(data))
			return 1;

		if (is_guest_mode(vcpu) &&
		    get_vmcs12(vcpu)->vm_exit_controls & VM_EXIT_SAVE_IA32_PAT)
			get_vmcs12(vcpu)->guest_ia32_pat = data;

		if (vmcs_config.vmentry_ctrl & VM_ENTRY_LOAD_IA32_PAT) {
			vmcs_write64(GUEST_IA32_PAT, data);
			vcpu->arch.pat = data;
			break;
		}
		ret = kvm_set_msr_common(vcpu, msr_info);
		break;
	case MSR_IA32_MCG_EXT_CTL:
		if ((!msr_info->host_initiated &&
		     !(to_vmx(vcpu)->msr_ia32_feature_control &
		       FEAT_CTL_LMCE_ENABLED)) ||
		    (data & ~MCG_EXT_CTL_LMCE_EN))
			return 1;
		vcpu->arch.mcg_ext_ctl = data;
		break;
	case MSR_IA32_FEAT_CTL:
		if (!is_vmx_feature_control_msr_valid(vmx, msr_info))
			return 1;

		vmx->msr_ia32_feature_control = data;
		if (msr_info->host_initiated && data == 0)
			vmx_leave_nested(vcpu);

		/* SGX may be enabled/disabled by guest's firmware */
		vmx_write_encls_bitmap(vcpu, NULL);

		/* Register SGX notifier when SGX is enabled, then
		 * KVM could be notified by host while SGX CPUSVN
		 * update is running.
		 */
		kvm_init_sgx_notifier(vcpu);
		break;
	case MSR_IA32_SGXLEPUBKEYHASH0 ... MSR_IA32_SGXLEPUBKEYHASH3:
		/*
		 * On real hardware, the LE hash MSRs are writable before
		 * the firmware sets bit 0 in MSR 0x7a ("activating" SGX),
		 * at which point SGX related bits in IA32_FEATURE_CONTROL
		 * become writable.
		 *
		 * KVM does not emulate SGX activation for simplicity, so
		 * allow writes to the LE hash MSRs if IA32_FEATURE_CONTROL
		 * is unlocked.  This is technically not architectural
		 * behavior, but it's close enough.
		 */
		if (!msr_info->host_initiated &&
		    (!guest_cpuid_has(vcpu, X86_FEATURE_SGX_LC) ||
		    ((vmx->msr_ia32_feature_control & FEAT_CTL_LOCKED) &&
		    !(vmx->msr_ia32_feature_control & FEAT_CTL_SGX_LC_ENABLED))))
			return 1;
		vmx->msr_ia32_sgxlepubkeyhash
			[msr_index - MSR_IA32_SGXLEPUBKEYHASH0] = data;
		break;
	case MSR_IA32_VMX_BASIC ... MSR_IA32_VMX_VMFUNC:
		if (!msr_info->host_initiated)
			return 1; /* they are read-only */
		if (!nested_vmx_allowed(vcpu))
			return 1;
		return vmx_set_vmx_msr(vcpu, msr_index, data);
	case MSR_IA32_RTIT_CTL:
		if (!vmx_pt_mode_is_host_guest() ||
			vmx_rtit_ctl_check(vcpu, data) ||
			vmx->nested.vmxon)
			return 1;
		vmcs_write64(GUEST_IA32_RTIT_CTL, data);
		vmx->pt_desc.guest.ctl = data;
		pt_update_intercept_for_msr(vcpu);
		break;
	case MSR_IA32_RTIT_STATUS:
		if (!pt_can_write_msr(vmx))
			return 1;
		if (data & MSR_IA32_RTIT_STATUS_MASK)
			return 1;
		vmx->pt_desc.guest.status = data;
		break;
	case MSR_IA32_RTIT_CR3_MATCH:
		if (!pt_can_write_msr(vmx))
			return 1;
		if (!intel_pt_validate_cap(vmx->pt_desc.caps,
					   PT_CAP_cr3_filtering))
			return 1;
		vmx->pt_desc.guest.cr3_match = data;
		break;
	case MSR_IA32_RTIT_OUTPUT_BASE:
		if (!pt_can_write_msr(vmx))
			return 1;
		if (!intel_pt_validate_cap(vmx->pt_desc.caps,
					   PT_CAP_topa_output) &&
		    !intel_pt_validate_cap(vmx->pt_desc.caps,
					   PT_CAP_single_range_output))
			return 1;
		if (!pt_output_base_valid(vcpu, data))
			return 1;
		vmx->pt_desc.guest.output_base = data;
		break;
	case MSR_IA32_RTIT_OUTPUT_MASK:
		if (!pt_can_write_msr(vmx))
			return 1;
		if (!intel_pt_validate_cap(vmx->pt_desc.caps,
					   PT_CAP_topa_output) &&
		    !intel_pt_validate_cap(vmx->pt_desc.caps,
					   PT_CAP_single_range_output))
			return 1;
		vmx->pt_desc.guest.output_mask = data;
		break;
	case MSR_IA32_RTIT_ADDR0_A ... MSR_IA32_RTIT_ADDR3_B:
		if (!pt_can_write_msr(vmx))
			return 1;
		index = msr_info->index - MSR_IA32_RTIT_ADDR0_A;
		if (index >= 2 * vmx->pt_desc.num_address_ranges)
			return 1;
		if (is_noncanonical_address(data, vcpu))
			return 1;
		if (index % 2)
			vmx->pt_desc.guest.addr_b[index / 2] = data;
		else
			vmx->pt_desc.guest.addr_a[index / 2] = data;
		break;
	case MSR_IA32_U_CET:
	case MSR_IA32_S_CET:
		if (!cet_is_msr_accessible(vcpu, msr_info))
			return 1;
		if ((data & GENMASK(9, 6)) ||
		    is_noncanonical_address(data, vcpu))
			return 1;
		if (msr_index == MSR_IA32_S_CET)
			vmcs_writel(GUEST_S_CET, data);
		else
			kvm_set_xsave_msr(msr_info);
		break;
	case MSR_IA32_PL3_SSP:
	case MSR_KVM_GUEST_SSP:
		if (!cet_is_msr_accessible(vcpu, msr_info))
			return 1;
		if ((data & GENMASK(2, 0)) ||
		    is_noncanonical_address(data, vcpu))
			return 1;
		if (msr_index == MSR_KVM_GUEST_SSP)
			vmcs_writel(GUEST_SSP, data);
		else
			kvm_set_xsave_msr(msr_info);
		break;
	case MSR_IA32_PERF_CAPABILITIES:
		if (data && !vcpu_to_pmu(vcpu)->version)
			return 1;
		if (data & PMU_CAP_LBR_FMT) {
			if ((data & PMU_CAP_LBR_FMT) !=
			    (kvm_caps.supported_perf_cap & PMU_CAP_LBR_FMT))
				return 1;
			if (!intel_pmu_lbr_is_compatible(vcpu))
				return 1;
		}
		if (data & PERF_CAP_PEBS_FORMAT) {
			if ((data & PERF_CAP_PEBS_MASK) !=
			    (kvm_caps.supported_perf_cap & PERF_CAP_PEBS_MASK))
				return 1;
			if (!guest_cpuid_has(vcpu, X86_FEATURE_DS))
				return 1;
			if (!guest_cpuid_has(vcpu, X86_FEATURE_DTES64))
				return 1;
			if (!cpuid_model_is_consistent(vcpu))
				return 1;
		}
		ret = kvm_set_msr_common(vcpu, msr_info);
		break;

	default:
	find_uret_msr:
		msr = vmx_find_uret_msr(vmx, msr_index);
		if (msr)
			ret = vmx_set_guest_uret_msr(vmx, msr, data);
		else
			ret = kvm_set_msr_common(vcpu, msr_info);
	}

	/* FB_CLEAR may have changed, also update the FB_CLEAR_DIS behavior */
	if (msr_index == MSR_IA32_ARCH_CAPABILITIES)
		vmx_update_fb_clear_dis(vcpu, vmx);

	return ret;
}

void vmx_cache_reg(struct kvm_vcpu *vcpu, enum kvm_reg reg)
{
	unsigned long guest_owned_bits;

	kvm_register_mark_available(vcpu, reg);

	switch (reg) {
	case VCPU_REGS_RSP:
		vcpu->arch.regs[VCPU_REGS_RSP] = vmcs_readl(GUEST_RSP);
		break;
	case VCPU_REGS_RIP:
		vcpu->arch.regs[VCPU_REGS_RIP] = vmcs_readl(GUEST_RIP);
		break;
	case VCPU_EXREG_PDPTR:
		if (enable_ept)
			ept_save_pdptrs(vcpu);
		break;
	case VCPU_EXREG_CR0:
		guest_owned_bits = vcpu->arch.cr0_guest_owned_bits;

		vcpu->arch.cr0 &= ~guest_owned_bits;
		vcpu->arch.cr0 |= vmcs_readl(GUEST_CR0) & guest_owned_bits;
		break;
	case VCPU_EXREG_CR3:
		/*
		 * When intercepting CR3 loads, e.g. for shadowing paging, KVM's
		 * CR3 is loaded into hardware, not the guest's CR3.
		 */
		if (!(exec_controls_get(to_vmx(vcpu)) & CPU_BASED_CR3_LOAD_EXITING))
			vcpu->arch.cr3 = vmcs_readl(GUEST_CR3);
		break;
	case VCPU_EXREG_CR4:
		guest_owned_bits = vcpu->arch.cr4_guest_owned_bits;

		vcpu->arch.cr4 &= ~guest_owned_bits;
		vcpu->arch.cr4 |= vmcs_readl(GUEST_CR4) & guest_owned_bits;
		break;
	default:
		KVM_BUG_ON(1, vcpu->kvm);
		break;
	}
}

/*
 * There is no X86_FEATURE for SGX yet, but anyway we need to query CPUID
 * directly instead of going through cpu_has(), to ensure KVM is trapping
 * ENCLS whenever it's supported in hardware.  It does not matter whether
 * the host OS supports or has enabled SGX.
 */
static bool cpu_has_sgx(void)
{
	return cpuid_eax(0) >= 0x12 && (cpuid_eax(0x12) & BIT(0));
}

/*
 * Some cpus support VM_{ENTRY,EXIT}_IA32_PERF_GLOBAL_CTRL but they
 * can't be used due to errata where VM Exit may incorrectly clear
 * IA32_PERF_GLOBAL_CTRL[34:32]. Work around the errata by using the
 * MSR load mechanism to switch IA32_PERF_GLOBAL_CTRL.
 */
static bool cpu_has_perf_global_ctrl_bug(void)
{
	if (boot_cpu_data.x86 == 0x6) {
		switch (boot_cpu_data.x86_model) {
		case INTEL_FAM6_NEHALEM_EP:	/* AAK155 */
		case INTEL_FAM6_NEHALEM:	/* AAP115 */
		case INTEL_FAM6_WESTMERE:	/* AAT100 */
		case INTEL_FAM6_WESTMERE_EP:	/* BC86,AAY89,BD102 */
		case INTEL_FAM6_NEHALEM_EX:	/* BA97 */
			return true;
		default:
			break;
		}
	}

	return false;
}

static int adjust_vmx_controls(u32 ctl_min, u32 ctl_opt, u32 msr, u32 *result)
{
	u32 vmx_msr_low, vmx_msr_high;
	u32 ctl = ctl_min | ctl_opt;

	rdmsr(msr, vmx_msr_low, vmx_msr_high);

	ctl &= vmx_msr_high; /* bit == 0 in high word ==> must be zero */
	ctl |= vmx_msr_low;  /* bit == 1 in low word  ==> must be one  */

	/* Ensure minimum (required) set of control bits are supported. */
	if (ctl_min & ~ctl)
		return -EIO;

	*result = ctl;
	return 0;
}

static u64 adjust_vmx_controls64(u64 ctl_opt, u32 msr)
{
	u64 allowed;

	rdmsrl(msr, allowed);

	return  ctl_opt & allowed;
}

static int setup_vmcs_config(struct vmcs_config *vmcs_conf,
			     struct vmx_capability *vmx_cap)
{
	u32 vmx_msr_low, vmx_msr_high;
	u32 _pin_based_exec_control = 0;
	u32 _cpu_based_exec_control = 0;
	u32 _cpu_based_2nd_exec_control = 0;
	u64 _cpu_based_3rd_exec_control = 0;
	u32 _vmexit_control = 0;
	u32 _vmentry_control = 0;
	u64 misc_msr;
	int i;

	/*
	 * LOAD/SAVE_DEBUG_CONTROLS are absent because both are mandatory.
	 * SAVE_IA32_PAT and SAVE_IA32_EFER are absent because KVM always
	 * intercepts writes to PAT and EFER, i.e. never enables those controls.
	 */
	struct {
		u32 entry_control;
		u32 exit_control;
	} const vmcs_entry_exit_pairs[] = {
		{ VM_ENTRY_LOAD_IA32_PERF_GLOBAL_CTRL,	VM_EXIT_LOAD_IA32_PERF_GLOBAL_CTRL },
		{ VM_ENTRY_LOAD_IA32_PAT,		VM_EXIT_LOAD_IA32_PAT },
		{ VM_ENTRY_LOAD_IA32_EFER,		VM_EXIT_LOAD_IA32_EFER },
		{ VM_ENTRY_LOAD_BNDCFGS,		VM_EXIT_CLEAR_BNDCFGS },
		{ VM_ENTRY_LOAD_IA32_RTIT_CTL,		VM_EXIT_CLEAR_IA32_RTIT_CTL },
		{ VM_ENTRY_LOAD_IA32_LBR_CTL, 		VM_EXIT_CLEAR_IA32_LBR_CTL },
		{ VM_ENTRY_LOAD_CET_STATE,		VM_EXIT_LOAD_CET_STATE },
	};

	memset(vmcs_conf, 0, sizeof(*vmcs_conf));

	if (adjust_vmx_controls(KVM_REQUIRED_VMX_CPU_BASED_VM_EXEC_CONTROL,
				KVM_OPTIONAL_VMX_CPU_BASED_VM_EXEC_CONTROL,
				MSR_IA32_VMX_PROCBASED_CTLS,
				&_cpu_based_exec_control))
		return -EIO;
	if (_cpu_based_exec_control & CPU_BASED_ACTIVATE_SECONDARY_CONTROLS) {
		if (adjust_vmx_controls(KVM_REQUIRED_VMX_SECONDARY_VM_EXEC_CONTROL,
					KVM_OPTIONAL_VMX_SECONDARY_VM_EXEC_CONTROL,
					MSR_IA32_VMX_PROCBASED_CTLS2,
					&_cpu_based_2nd_exec_control))
			return -EIO;
	}
	if (!ept_violation_ve_test)
		_cpu_based_2nd_exec_control &= ~SECONDARY_EXEC_EPT_VIOLATION_VE;

#ifndef CONFIG_X86_64
	if (!(_cpu_based_2nd_exec_control &
				SECONDARY_EXEC_VIRTUALIZE_APIC_ACCESSES))
		_cpu_based_exec_control &= ~CPU_BASED_TPR_SHADOW;
#endif

	if (!(_cpu_based_exec_control & CPU_BASED_TPR_SHADOW))
		_cpu_based_2nd_exec_control &= ~(
				SECONDARY_EXEC_APIC_REGISTER_VIRT |
				SECONDARY_EXEC_VIRTUALIZE_X2APIC_MODE |
				SECONDARY_EXEC_VIRTUAL_INTR_DELIVERY);

	rdmsr_safe(MSR_IA32_VMX_EPT_VPID_CAP,
		&vmx_cap->ept, &vmx_cap->vpid);

	if (!(_cpu_based_2nd_exec_control & SECONDARY_EXEC_ENABLE_EPT) &&
	    vmx_cap->ept) {
		pr_warn_once("EPT CAP should not exist if not support "
				"1-setting enable EPT VM-execution control\n");

		if (error_on_inconsistent_vmcs_config)
			return -EIO;

		vmx_cap->ept = 0;
		_cpu_based_2nd_exec_control &= ~SECONDARY_EXEC_EPT_VIOLATION_VE;
	}
	if (!(_cpu_based_2nd_exec_control & SECONDARY_EXEC_ENABLE_VPID) &&
	    vmx_cap->vpid) {
		pr_warn_once("VPID CAP should not exist if not support "
				"1-setting enable VPID VM-execution control\n");

		if (error_on_inconsistent_vmcs_config)
			return -EIO;

		vmx_cap->vpid = 0;
	}

	if (!cpu_has_sgx())
		_cpu_based_2nd_exec_control &= ~SECONDARY_EXEC_ENCLS_EXITING;

	if (!boot_cpu_has(X86_FEATURE_ENQCMD))
		_cpu_based_2nd_exec_control &= ~SECONDARY_EXEC_PASID_TRANSLATION;

	if (_cpu_based_exec_control & CPU_BASED_ACTIVATE_TERTIARY_CONTROLS)
		_cpu_based_3rd_exec_control =
			adjust_vmx_controls64(KVM_OPTIONAL_VMX_TERTIARY_VM_EXEC_CONTROL,
					      MSR_IA32_VMX_PROCBASED_CTLS3);

	if (adjust_vmx_controls(KVM_REQUIRED_VMX_VM_EXIT_CONTROLS,
				KVM_OPTIONAL_VMX_VM_EXIT_CONTROLS,
				MSR_IA32_VMX_EXIT_CTLS,
				&_vmexit_control))
		return -EIO;

	if (adjust_vmx_controls(KVM_REQUIRED_VMX_PIN_BASED_VM_EXEC_CONTROL,
				KVM_OPTIONAL_VMX_PIN_BASED_VM_EXEC_CONTROL,
				MSR_IA32_VMX_PINBASED_CTLS,
				&_pin_based_exec_control))
		return -EIO;

	if (cpu_has_broken_vmx_preemption_timer())
		_pin_based_exec_control &= ~PIN_BASED_VMX_PREEMPTION_TIMER;
	if (!(_cpu_based_2nd_exec_control &
		SECONDARY_EXEC_VIRTUAL_INTR_DELIVERY))
		_pin_based_exec_control &= ~PIN_BASED_POSTED_INTR;

	if (adjust_vmx_controls(KVM_REQUIRED_VMX_VM_ENTRY_CONTROLS,
				KVM_OPTIONAL_VMX_VM_ENTRY_CONTROLS,
				MSR_IA32_VMX_ENTRY_CTLS,
				&_vmentry_control))
		return -EIO;

	for (i = 0; i < ARRAY_SIZE(vmcs_entry_exit_pairs); i++) {
		u32 n_ctrl = vmcs_entry_exit_pairs[i].entry_control;
		u32 x_ctrl = vmcs_entry_exit_pairs[i].exit_control;

		if (!(_vmentry_control & n_ctrl) == !(_vmexit_control & x_ctrl))
			continue;

		pr_warn_once("Inconsistent VM-Entry/VM-Exit pair, entry = %x, exit = %x\n",
			     _vmentry_control & n_ctrl, _vmexit_control & x_ctrl);

		if (error_on_inconsistent_vmcs_config)
			return -EIO;

		_vmentry_control &= ~n_ctrl;
		_vmexit_control &= ~x_ctrl;
	}

	rdmsr(MSR_IA32_VMX_BASIC, vmx_msr_low, vmx_msr_high);

	/* IA-32 SDM Vol 3B: VMCS size is never greater than 4kB. */
	if ((vmx_msr_high & 0x1fff) > PAGE_SIZE)
		return -EIO;

#ifdef CONFIG_X86_64
	/* IA-32 SDM Vol 3B: 64-bit CPUs always have VMX_BASIC_MSR[48]==0. */
	if (vmx_msr_high & (1u<<16))
		return -EIO;
#endif

	/* Require Write-Back (WB) memory type for VMCS accesses. */
	if (((vmx_msr_high >> 18) & 15) != 6)
		return -EIO;

	rdmsrl(MSR_IA32_VMX_MISC, misc_msr);

	vmcs_conf->size = vmx_msr_high & 0x1fff;
	vmcs_conf->basic_cap = vmx_msr_high & ~0x1fff;

	vmcs_conf->revision_id = vmx_msr_low;

	vmcs_conf->pin_based_exec_ctrl = _pin_based_exec_control;
	vmcs_conf->cpu_based_exec_ctrl = _cpu_based_exec_control;
	vmcs_conf->cpu_based_2nd_exec_ctrl = _cpu_based_2nd_exec_control;
	vmcs_conf->cpu_based_3rd_exec_ctrl = _cpu_based_3rd_exec_control;
	vmcs_conf->vmexit_ctrl         = _vmexit_control;
	vmcs_conf->vmentry_ctrl        = _vmentry_control;
	vmcs_conf->misc	= misc_msr;

	return 0;
}

bool kvm_is_vmx_supported(void)
{
	int cpu = raw_smp_processor_id();

	if (!cpu_has_vmx()) {
		pr_err("VMX not supported by CPU %d\n", cpu);
		return false;
	}

	if (!this_cpu_has(X86_FEATURE_MSR_IA32_FEAT_CTL) ||
	    !this_cpu_has(X86_FEATURE_VMX)) {
		pr_err("VMX not enabled (by BIOS) in MSR_IA32_FEAT_CTL on CPU %d\n", cpu);
		return false;
	}

	return true;
}

int vmx_check_processor_compat(void)
{
	int cpu = raw_smp_processor_id();
	struct vmcs_config vmcs_conf;
	struct vmx_capability vmx_cap;

	if (!kvm_is_vmx_supported())
		return -EIO;

	if (setup_vmcs_config(&vmcs_conf, &vmx_cap) < 0) {
		pr_err("Failed to setup VMCS config on CPU %d\n", cpu);
		return -EIO;
	}
	if (nested)
		nested_vmx_setup_ctls_msrs(&vmcs_conf, vmx_cap.ept);
	if (memcmp(&vmcs_config, &vmcs_conf, sizeof(struct vmcs_config))) {
		pr_err("Inconsistent VMCS config on CPU %d\n", cpu);
		return -EIO;
	}
	return 0;
}

static int kvm_cpu_vmxon(u64 vmxon_pointer)
{
	u64 msr;

	cr4_set_bits(X86_CR4_VMXE);

	asm_volatile_goto("1: vmxon %[vmxon_pointer]\n\t"
			  _ASM_EXTABLE(1b, %l[fault])
			  : : [vmxon_pointer] "m"(vmxon_pointer)
			  : : fault);
	return 0;

fault:
	WARN_ONCE(1, "VMXON faulted, MSR_IA32_FEAT_CTL (0x3a) = 0x%llx\n",
		  rdmsrl_safe(MSR_IA32_FEAT_CTL, &msr) ? 0xdeadbeef : msr);
	cr4_clear_bits(X86_CR4_VMXE);

	return -EFAULT;
}

int vmx_hardware_enable(void)
{
	int cpu = raw_smp_processor_id();
	u64 phys_addr = __pa(per_cpu(vmxarea, cpu));
	int r;

	if (cr4_read_shadow() & X86_CR4_VMXE)
		return -EBUSY;

	/*
	 * This can happen if we hot-added a CPU but failed to allocate
	 * VP assist page for it.
	 */
	if (static_branch_unlikely(&enable_evmcs) &&
	    !hv_get_vp_assist_page(cpu))
		return -EFAULT;

	intel_pt_handle_vmx(1);

	r = kvm_cpu_vmxon(phys_addr);
	if (r) {
		intel_pt_handle_vmx(0);
		return r;
	}

	if (enable_ept)
		ept_sync_global();

	return 0;
}

static void vmclear_local_loaded_vmcss(void)
{
	int cpu = raw_smp_processor_id();
	struct loaded_vmcs *v, *n;

	list_for_each_entry_safe(v, n, &per_cpu(loaded_vmcss_on_cpu, cpu),
				 loaded_vmcss_on_cpu_link)
		__loaded_vmcs_clear(v);
}

void vmx_hardware_disable(void)
{
	vmclear_local_loaded_vmcss();

	if (cpu_vmxoff())
		kvm_spurious_fault();

	hv_reset_evmcs();

	intel_pt_handle_vmx(0);
}

struct vmcs *alloc_vmcs_cpu(bool shadow, int cpu, gfp_t flags)
{
	int node = cpu_to_node(cpu);
	struct page *pages;
	struct vmcs *vmcs;

	pages = __alloc_pages_node(node, flags, 0);
	if (!pages)
		return NULL;
	vmcs = page_address(pages);
	memset(vmcs, 0, vmcs_config.size);

	/* KVM supports Enlightened VMCS v1 only */
	if (static_branch_unlikely(&enable_evmcs))
		vmcs->hdr.revision_id = KVM_EVMCS_VERSION;
	else
		vmcs->hdr.revision_id = vmcs_config.revision_id;

	if (shadow)
		vmcs->hdr.shadow_vmcs = 1;
	return vmcs;
}

void free_vmcs(struct vmcs *vmcs)
{
	free_page((unsigned long)vmcs);
}

/*
 * Free a VMCS, but before that VMCLEAR it on the CPU where it was last loaded
 */
void free_loaded_vmcs(struct loaded_vmcs *loaded_vmcs)
{
	if (!loaded_vmcs->vmcs)
		return;
	loaded_vmcs_clear(loaded_vmcs);
	free_vmcs(loaded_vmcs->vmcs);
	loaded_vmcs->vmcs = NULL;
	if (loaded_vmcs->msr_bitmap)
		free_page((unsigned long)loaded_vmcs->msr_bitmap);
	WARN_ON(loaded_vmcs->shadow_vmcs != NULL);
}

int alloc_loaded_vmcs(struct loaded_vmcs *loaded_vmcs)
{
	loaded_vmcs->vmcs = alloc_vmcs(false);
	if (!loaded_vmcs->vmcs)
		return -ENOMEM;

	vmcs_clear(loaded_vmcs->vmcs);

	loaded_vmcs->shadow_vmcs = NULL;
	loaded_vmcs->hv_timer_soft_disabled = false;
	loaded_vmcs->cpu = -1;
	loaded_vmcs->launched = 0;

	if (cpu_has_vmx_msr_bitmap()) {
		loaded_vmcs->msr_bitmap = (unsigned long *)
				__get_free_page(GFP_KERNEL_ACCOUNT);
		if (!loaded_vmcs->msr_bitmap)
			goto out_vmcs;
		memset(loaded_vmcs->msr_bitmap, 0xff, PAGE_SIZE);
	}

	memset(&loaded_vmcs->host_state, 0, sizeof(struct vmcs_host_state));
	memset(&loaded_vmcs->controls_shadow, 0,
		sizeof(struct vmcs_controls_shadow));

	return 0;

out_vmcs:
	free_loaded_vmcs(loaded_vmcs);
	return -ENOMEM;
}

static void free_kvm_area(void)
{
	int cpu;

	for_each_possible_cpu(cpu) {
		free_vmcs(per_cpu(vmxarea, cpu));
		per_cpu(vmxarea, cpu) = NULL;
	}
}

static __init int alloc_kvm_area(void)
{
	int cpu;

	for_each_possible_cpu(cpu) {
		struct vmcs *vmcs;

		vmcs = alloc_vmcs_cpu(false, cpu, GFP_KERNEL);
		if (!vmcs) {
			free_kvm_area();
			return -ENOMEM;
		}

		/*
		 * When eVMCS is enabled, alloc_vmcs_cpu() sets
		 * vmcs->revision_id to KVM_EVMCS_VERSION instead of
		 * revision_id reported by MSR_IA32_VMX_BASIC.
		 *
		 * However, even though not explicitly documented by
		 * TLFS, VMXArea passed as VMXON argument should
		 * still be marked with revision_id reported by
		 * physical CPU.
		 */
		if (static_branch_unlikely(&enable_evmcs))
			vmcs->hdr.revision_id = vmcs_config.revision_id;

		per_cpu(vmxarea, cpu) = vmcs;
	}
	return 0;
}

static void fix_pmode_seg(struct kvm_vcpu *vcpu, int seg,
		struct kvm_segment *save)
{
	if (!emulate_invalid_guest_state) {
		/*
		 * CS and SS RPL should be equal during guest entry according
		 * to VMX spec, but in reality it is not always so. Since vcpu
		 * is in the middle of the transition from real mode to
		 * protected mode it is safe to assume that RPL 0 is a good
		 * default value.
		 */
		if (seg == VCPU_SREG_CS || seg == VCPU_SREG_SS)
			save->selector &= ~SEGMENT_RPL_MASK;
		save->dpl = save->selector & SEGMENT_RPL_MASK;
		save->s = 1;
	}
	__vmx_set_segment(vcpu, save, seg);
}

static void enter_pmode(struct kvm_vcpu *vcpu)
{
	unsigned long flags;
	struct vcpu_vmx *vmx = to_vmx(vcpu);

	/*
	 * Update real mode segment cache. It may be not up-to-date if segment
	 * register was written while vcpu was in a guest mode.
	 */
	vmx_get_segment(vcpu, &vmx->rmode.segs[VCPU_SREG_ES], VCPU_SREG_ES);
	vmx_get_segment(vcpu, &vmx->rmode.segs[VCPU_SREG_DS], VCPU_SREG_DS);
	vmx_get_segment(vcpu, &vmx->rmode.segs[VCPU_SREG_FS], VCPU_SREG_FS);
	vmx_get_segment(vcpu, &vmx->rmode.segs[VCPU_SREG_GS], VCPU_SREG_GS);
	vmx_get_segment(vcpu, &vmx->rmode.segs[VCPU_SREG_SS], VCPU_SREG_SS);
	vmx_get_segment(vcpu, &vmx->rmode.segs[VCPU_SREG_CS], VCPU_SREG_CS);

	vmx->rmode.vm86_active = 0;

	__vmx_set_segment(vcpu, &vmx->rmode.segs[VCPU_SREG_TR], VCPU_SREG_TR);

	flags = vmcs_readl(GUEST_RFLAGS);
	flags &= RMODE_GUEST_OWNED_EFLAGS_BITS;
	flags |= vmx->rmode.save_rflags & ~RMODE_GUEST_OWNED_EFLAGS_BITS;
	vmcs_writel(GUEST_RFLAGS, flags);

	vmcs_writel(GUEST_CR4, (vmcs_readl(GUEST_CR4) & ~X86_CR4_VME) |
			(vmcs_readl(CR4_READ_SHADOW) & X86_CR4_VME));

	vmx_update_exception_bitmap(vcpu);

	fix_pmode_seg(vcpu, VCPU_SREG_CS, &vmx->rmode.segs[VCPU_SREG_CS]);
	fix_pmode_seg(vcpu, VCPU_SREG_SS, &vmx->rmode.segs[VCPU_SREG_SS]);
	fix_pmode_seg(vcpu, VCPU_SREG_ES, &vmx->rmode.segs[VCPU_SREG_ES]);
	fix_pmode_seg(vcpu, VCPU_SREG_DS, &vmx->rmode.segs[VCPU_SREG_DS]);
	fix_pmode_seg(vcpu, VCPU_SREG_FS, &vmx->rmode.segs[VCPU_SREG_FS]);
	fix_pmode_seg(vcpu, VCPU_SREG_GS, &vmx->rmode.segs[VCPU_SREG_GS]);
}

static void fix_rmode_seg(int seg, struct kvm_segment *save)
{
	const struct kvm_vmx_segment_field *sf = &kvm_vmx_segment_fields[seg];
	struct kvm_segment var = *save;

	var.dpl = 0x3;
	if (seg == VCPU_SREG_CS)
		var.type = 0x3;

	if (!emulate_invalid_guest_state) {
		var.selector = var.base >> 4;
		var.base = var.base & 0xffff0;
		var.limit = 0xffff;
		var.g = 0;
		var.db = 0;
		var.present = 1;
		var.s = 1;
		var.l = 0;
		var.unusable = 0;
		var.type = 0x3;
		var.avl = 0;
		if (save->base & 0xf)
			pr_warn_once("segment base is not paragraph aligned "
				     "when entering protected mode (seg=%d)", seg);
	}

	vmcs_write16(sf->selector, var.selector);
	vmcs_writel(sf->base, var.base);
	vmcs_write32(sf->limit, var.limit);
	vmcs_write32(sf->ar_bytes, vmx_segment_access_rights(&var));
}

static void enter_rmode(struct kvm_vcpu *vcpu)
{
	unsigned long flags;
	struct vcpu_vmx *vmx = to_vmx(vcpu);
	struct kvm_vmx *kvm_vmx = to_kvm_vmx(vcpu->kvm);

	vmx_get_segment(vcpu, &vmx->rmode.segs[VCPU_SREG_TR], VCPU_SREG_TR);
	vmx_get_segment(vcpu, &vmx->rmode.segs[VCPU_SREG_ES], VCPU_SREG_ES);
	vmx_get_segment(vcpu, &vmx->rmode.segs[VCPU_SREG_DS], VCPU_SREG_DS);
	vmx_get_segment(vcpu, &vmx->rmode.segs[VCPU_SREG_FS], VCPU_SREG_FS);
	vmx_get_segment(vcpu, &vmx->rmode.segs[VCPU_SREG_GS], VCPU_SREG_GS);
	vmx_get_segment(vcpu, &vmx->rmode.segs[VCPU_SREG_SS], VCPU_SREG_SS);
	vmx_get_segment(vcpu, &vmx->rmode.segs[VCPU_SREG_CS], VCPU_SREG_CS);

	vmx->rmode.vm86_active = 1;

	/*
	 * Very old userspace does not call KVM_SET_TSS_ADDR before entering
	 * vcpu. Warn the user that an update is overdue.
	 */
	if (!kvm_vmx->tss_addr)
		pr_warn_once("KVM_SET_TSS_ADDR needs to be called before running vCPU\n");

	vmx_segment_cache_clear(vmx);

	vmcs_writel(GUEST_TR_BASE, kvm_vmx->tss_addr);
	vmcs_write32(GUEST_TR_LIMIT, RMODE_TSS_SIZE - 1);
	vmcs_write32(GUEST_TR_AR_BYTES, 0x008b);

	flags = vmcs_readl(GUEST_RFLAGS);
	vmx->rmode.save_rflags = flags;

	flags |= X86_EFLAGS_IOPL | X86_EFLAGS_VM;

	vmcs_writel(GUEST_RFLAGS, flags);
	vmcs_writel(GUEST_CR4, vmcs_readl(GUEST_CR4) | X86_CR4_VME);
	vmx_update_exception_bitmap(vcpu);

	fix_rmode_seg(VCPU_SREG_SS, &vmx->rmode.segs[VCPU_SREG_SS]);
	fix_rmode_seg(VCPU_SREG_CS, &vmx->rmode.segs[VCPU_SREG_CS]);
	fix_rmode_seg(VCPU_SREG_ES, &vmx->rmode.segs[VCPU_SREG_ES]);
	fix_rmode_seg(VCPU_SREG_DS, &vmx->rmode.segs[VCPU_SREG_DS]);
	fix_rmode_seg(VCPU_SREG_GS, &vmx->rmode.segs[VCPU_SREG_GS]);
	fix_rmode_seg(VCPU_SREG_FS, &vmx->rmode.segs[VCPU_SREG_FS]);
}

int vmx_set_efer(struct kvm_vcpu *vcpu, u64 efer)
{
	struct vcpu_vmx *vmx = to_vmx(vcpu);

	/* Nothing to do if hardware doesn't support EFER. */
	if (!vmx_find_uret_msr(vmx, MSR_EFER))
		return 0;

	vcpu->arch.efer = efer;
#ifdef CONFIG_X86_64
	if (efer & EFER_LMA)
		vm_entry_controls_setbit(vmx, VM_ENTRY_IA32E_MODE);
	else
		vm_entry_controls_clearbit(vmx, VM_ENTRY_IA32E_MODE);
#else
	if (KVM_BUG_ON(efer & EFER_LMA, vcpu->kvm))
		return 1;
#endif

	vmx_setup_uret_msrs(vmx);
	return 0;
}

#ifdef CONFIG_X86_64

static void enter_lmode(struct kvm_vcpu *vcpu)
{
	u32 guest_tr_ar;

	vmx_segment_cache_clear(to_vmx(vcpu));

	guest_tr_ar = vmcs_read32(GUEST_TR_AR_BYTES);
	if ((guest_tr_ar & VMX_AR_TYPE_MASK) != VMX_AR_TYPE_BUSY_64_TSS) {
		pr_debug_ratelimited("%s: tss fixup for long mode. \n",
				     __func__);
		vmcs_write32(GUEST_TR_AR_BYTES,
			     (guest_tr_ar & ~VMX_AR_TYPE_MASK)
			     | VMX_AR_TYPE_BUSY_64_TSS);
	}
	vmx_set_efer(vcpu, vcpu->arch.efer | EFER_LMA);
}

static void exit_lmode(struct kvm_vcpu *vcpu)
{
	vmx_set_efer(vcpu, vcpu->arch.efer & ~EFER_LMA);
}

#endif

void vmx_flush_tlb_all(struct kvm_vcpu *vcpu)
{
	struct vcpu_vmx *vmx = to_vmx(vcpu);

	/*
	 * INVEPT must be issued when EPT is enabled, irrespective of VPID, as
	 * the CPU is not required to invalidate guest-physical mappings on
	 * VM-Entry, even if VPID is disabled.  Guest-physical mappings are
	 * associated with the root EPT structure and not any particular VPID
	 * (INVVPID also isn't required to invalidate guest-physical mappings).
	 */
	if (enable_ept) {
		ept_sync_global();
	} else if (enable_vpid) {
		if (cpu_has_vmx_invvpid_global()) {
			vpid_sync_vcpu_global();
		} else {
			vpid_sync_vcpu_single(vmx->vpid);
			vpid_sync_vcpu_single(vmx->nested.vpid02);
		}
	}
}

static inline int vmx_get_current_vpid(struct kvm_vcpu *vcpu)
{
	if (is_guest_mode(vcpu))
		return nested_get_vpid02(vcpu);
	return to_vmx(vcpu)->vpid;
}

void vmx_flush_tlb_current(struct kvm_vcpu *vcpu)
{
	struct kvm_mmu *mmu = vcpu->arch.mmu;
	u64 root_hpa = mmu->root.hpa;

	/* No flush required if the current context is invalid. */
	if (!VALID_PAGE(root_hpa))
		return;

	if (enable_ept)
		ept_sync_context(construct_eptp(vcpu, root_hpa,
						mmu->root_role.level));
	else
		vpid_sync_context(vmx_get_current_vpid(vcpu));
}

int vmx_tlb_remote_flush(struct kvm *kvm)
{
#if IS_ENABLED(CONFIG_HYPERV)
	if (hv_use_remote_flush_tlb)
		return hv_remote_flush_tlb(kvm);
#endif
	/*
	 * fallback to KVM_REQ_TLB_FLUSH.
	 * See kvm_arch_flush_remote_tlb() and kvm_flush_remote_tlbs().
	 */
	return -EOPNOTSUPP;
}

int vmx_tlb_remote_flush_with_range(struct kvm *kvm,
				    struct kvm_tlb_range *range)
{
#if IS_ENABLED(CONFIG_HYPERV)
	if (hv_use_remote_flush_tlb)
		return hv_remote_flush_tlb_with_range(kvm, range);
#endif
	/*
	 * fallback to tlb_remote_flush. See
	 * kvm_flush_remote_tlbs_with_range()
	 */
	return -EOPNOTSUPP;
}

void vmx_flush_tlb_gva(struct kvm_vcpu *vcpu, gva_t addr)
{
	/*
	 * vpid_sync_vcpu_addr() is a nop if vpid==0, see the comment in
	 * vmx_flush_tlb_guest() for an explanation of why this is ok.
	 */
	vpid_sync_vcpu_addr(vmx_get_current_vpid(vcpu), addr);
}

void vmx_flush_tlb_guest(struct kvm_vcpu *vcpu)
{
	/*
	 * vpid_sync_context() is a nop if vpid==0, e.g. if enable_vpid==0 or a
	 * vpid couldn't be allocated for this vCPU.  VM-Enter and VM-Exit are
	 * required to flush GVA->{G,H}PA mappings from the TLB if vpid is
	 * disabled (VM-Enter with vpid enabled and vpid==0 is disallowed),
	 * i.e. no explicit INVVPID is necessary.
	 */
	vpid_sync_context(vmx_get_current_vpid(vcpu));
}

void vmx_ept_load_pdptrs(struct kvm_vcpu *vcpu)
{
	struct kvm_mmu *mmu = vcpu->arch.walk_mmu;

	if (!kvm_register_is_dirty(vcpu, VCPU_EXREG_PDPTR))
		return;

	if (is_pae_paging(vcpu)) {
		vmcs_write64(GUEST_PDPTR0, mmu->pdptrs[0]);
		vmcs_write64(GUEST_PDPTR1, mmu->pdptrs[1]);
		vmcs_write64(GUEST_PDPTR2, mmu->pdptrs[2]);
		vmcs_write64(GUEST_PDPTR3, mmu->pdptrs[3]);
	}
}

void ept_save_pdptrs(struct kvm_vcpu *vcpu)
{
	struct kvm_mmu *mmu = vcpu->arch.walk_mmu;

	if (WARN_ON_ONCE(!is_pae_paging(vcpu)))
		return;

	mmu->pdptrs[0] = vmcs_read64(GUEST_PDPTR0);
	mmu->pdptrs[1] = vmcs_read64(GUEST_PDPTR1);
	mmu->pdptrs[2] = vmcs_read64(GUEST_PDPTR2);
	mmu->pdptrs[3] = vmcs_read64(GUEST_PDPTR3);

	kvm_register_mark_available(vcpu, VCPU_EXREG_PDPTR);
}

#define CR3_EXITING_BITS (CPU_BASED_CR3_LOAD_EXITING | \
			  CPU_BASED_CR3_STORE_EXITING)

void vmx_set_cr0(struct kvm_vcpu *vcpu, unsigned long cr0)
{
	struct vcpu_vmx *vmx = to_vmx(vcpu);
	unsigned long hw_cr0, old_cr0_pg;
	u32 tmp;

	old_cr0_pg = kvm_read_cr0_bits(vcpu, X86_CR0_PG);

	hw_cr0 = (cr0 & ~KVM_VM_CR0_ALWAYS_OFF);
	if (is_unrestricted_guest(vcpu))
		hw_cr0 |= KVM_VM_CR0_ALWAYS_ON_UNRESTRICTED_GUEST;
	else {
		hw_cr0 |= KVM_VM_CR0_ALWAYS_ON;
		if (!enable_ept)
			hw_cr0 |= X86_CR0_WP;

		if (vmx->rmode.vm86_active && (cr0 & X86_CR0_PE))
			enter_pmode(vcpu);

		if (!vmx->rmode.vm86_active && !(cr0 & X86_CR0_PE))
			enter_rmode(vcpu);
	}

	vmcs_writel(CR0_READ_SHADOW, cr0);
	vmcs_writel(GUEST_CR0, hw_cr0);
	vcpu->arch.cr0 = cr0;
	kvm_register_mark_available(vcpu, VCPU_EXREG_CR0);

#ifdef CONFIG_X86_64
	if (vcpu->arch.efer & EFER_LME) {
		if (!old_cr0_pg && (cr0 & X86_CR0_PG))
			enter_lmode(vcpu);
		else if (old_cr0_pg && !(cr0 & X86_CR0_PG))
			exit_lmode(vcpu);
	}
#endif

	if (enable_ept && !is_unrestricted_guest(vcpu)) {
		/*
		 * Ensure KVM has an up-to-date snapshot of the guest's CR3.  If
		 * the below code _enables_ CR3 exiting, vmx_cache_reg() will
		 * (correctly) stop reading vmcs.GUEST_CR3 because it thinks
		 * KVM's CR3 is installed.
		 */
		if (!kvm_register_is_available(vcpu, VCPU_EXREG_CR3))
			vmx_cache_reg(vcpu, VCPU_EXREG_CR3);

		/*
		 * When running with EPT but not unrestricted guest, KVM must
		 * intercept CR3 accesses when paging is _disabled_.  This is
		 * necessary because restricted guests can't actually run with
		 * paging disabled, and so KVM stuffs its own CR3 in order to
		 * run the guest when identity mapped page tables.
		 *
		 * Do _NOT_ check the old CR0.PG, e.g. to optimize away the
		 * update, it may be stale with respect to CR3 interception,
		 * e.g. after nested VM-Enter.
		 *
		 * Lastly, honor L1's desires, i.e. intercept CR3 loads and/or
		 * stores to forward them to L1, even if KVM does not need to
		 * intercept them to preserve its identity mapped page tables.
		 */
		if (!(cr0 & X86_CR0_PG)) {
			exec_controls_setbit(vmx, CR3_EXITING_BITS);
		} else if (!is_guest_mode(vcpu)) {
			exec_controls_clearbit(vmx, CR3_EXITING_BITS);
		} else {
			tmp = exec_controls_get(vmx);
			tmp &= ~CR3_EXITING_BITS;
			tmp |= get_vmcs12(vcpu)->cpu_based_vm_exec_control & CR3_EXITING_BITS;
			exec_controls_set(vmx, tmp);
		}

		/* Note, vmx_set_cr4() consumes the new vcpu->arch.cr0. */
		if ((old_cr0_pg ^ cr0) & X86_CR0_PG)
			vmx_set_cr4(vcpu, kvm_read_cr4(vcpu));

		/*
		 * When !CR0_PG -> CR0_PG, vcpu->arch.cr3 becomes active, but
		 * GUEST_CR3 is still vmx->ept_identity_map_addr if EPT + !URG.
		 */
		if (!(old_cr0_pg & X86_CR0_PG) && (cr0 & X86_CR0_PG))
			kvm_register_mark_dirty(vcpu, VCPU_EXREG_CR3);
	}

	/* depends on vcpu->arch.cr0 to be set to a new value */
	vmx->emulation_required = vmx_emulation_required(vcpu);
}

static int vmx_get_max_tdp_level(void)
{
	if (cpu_has_vmx_ept_5levels())
		return 5;
	return 4;
}

u64 construct_eptp(struct kvm_vcpu *vcpu, hpa_t root_hpa, int root_level)
{
	u64 eptp = VMX_EPTP_MT_WB;

	eptp |= (root_level == 5) ? VMX_EPTP_PWL_5 : VMX_EPTP_PWL_4;

	if (enable_ept_ad_bits &&
	    (!is_guest_mode(vcpu) || nested_ept_ad_enabled(vcpu)))
		eptp |= VMX_EPTP_AD_ENABLE_BIT;
	eptp |= root_hpa;

	return eptp;
}

void vmx_load_mmu_pgd(struct kvm_vcpu *vcpu, hpa_t root_hpa, int root_level)
{
	struct kvm *kvm = vcpu->kvm;
	bool update_guest_cr3 = true;
	unsigned long guest_cr3;
	u64 eptp;

	if (enable_ept) {
		eptp = construct_eptp(vcpu, root_hpa, root_level);
		vmcs_write64(EPT_POINTER, eptp);

		hv_track_root_tdp(vcpu, root_hpa);

		if (!enable_unrestricted_guest && !is_paging(vcpu))
			guest_cr3 = to_kvm_vmx(kvm)->ept_identity_map_addr;
		else if (kvm_register_is_dirty(vcpu, VCPU_EXREG_CR3))
			guest_cr3 = vcpu->arch.cr3;
		else /* vmcs.GUEST_CR3 is already up-to-date. */
			update_guest_cr3 = false;
		vmx_ept_load_pdptrs(vcpu);
	} else {
		guest_cr3 = root_hpa | kvm_get_active_pcid(vcpu);
	}

	if (update_guest_cr3)
		vmcs_writel(GUEST_CR3, guest_cr3);
}

bool vmx_is_valid_cr4(struct kvm_vcpu *vcpu, unsigned long cr4)
{
	/*
	 * We operate under the default treatment of SMM, so VMX cannot be
	 * enabled under SMM.  Note, whether or not VMXE is allowed at all,
	 * i.e. is a reserved bit, is handled by common x86 code.
	 */
	if ((cr4 & X86_CR4_VMXE) && is_smm(vcpu))
		return false;

	if (to_vmx(vcpu)->nested.vmxon && !nested_cr4_valid(vcpu, cr4))
		return false;

	return true;
}

void vmx_set_cr4(struct kvm_vcpu *vcpu, unsigned long cr4)
{
	unsigned long old_cr4 = vcpu->arch.cr4;
	struct vcpu_vmx *vmx = to_vmx(vcpu);
	/*
	 * Pass through host's Machine Check Enable value to hw_cr4, which
	 * is in force while we are in guest mode.  Do not let guests control
	 * this bit, even if host CR4.MCE == 0.
	 */
	unsigned long hw_cr4;

	hw_cr4 = (cr4_read_shadow() & X86_CR4_MCE) | (cr4 & ~X86_CR4_MCE);
	if (is_unrestricted_guest(vcpu))
		hw_cr4 |= KVM_VM_CR4_ALWAYS_ON_UNRESTRICTED_GUEST;
	else if (vmx->rmode.vm86_active)
		hw_cr4 |= KVM_RMODE_VM_CR4_ALWAYS_ON;
	else
		hw_cr4 |= KVM_PMODE_VM_CR4_ALWAYS_ON;

	if (!boot_cpu_has(X86_FEATURE_UMIP) && vmx_umip_emulated()) {
		if (cr4 & X86_CR4_UMIP) {
			secondary_exec_controls_setbit(vmx, SECONDARY_EXEC_DESC);
			hw_cr4 &= ~X86_CR4_UMIP;
		} else if (!is_guest_mode(vcpu) ||
			!nested_cpu_has2(get_vmcs12(vcpu), SECONDARY_EXEC_DESC)) {
			secondary_exec_controls_clearbit(vmx, SECONDARY_EXEC_DESC);
		}
	}

	vcpu->arch.cr4 = cr4;
	kvm_register_mark_available(vcpu, VCPU_EXREG_CR4);

	if (!is_unrestricted_guest(vcpu)) {
		if (enable_ept) {
			if (!is_paging(vcpu)) {
				hw_cr4 &= ~X86_CR4_PAE;
				hw_cr4 |= X86_CR4_PSE;
			} else if (!(cr4 & X86_CR4_PAE)) {
				hw_cr4 &= ~X86_CR4_PAE;
			}
		}

		/*
		 * SMEP/SMAP/PKU is disabled if CPU is in non-paging mode in
		 * hardware.  To emulate this behavior, SMEP/SMAP/PKU needs
		 * to be manually disabled when guest switches to non-paging
		 * mode.
		 *
		 * If !enable_unrestricted_guest, the CPU is always running
		 * with CR0.PG=1 and CR4 needs to be modified.
		 * If enable_unrestricted_guest, the CPU automatically
		 * disables SMEP/SMAP/PKU when the guest sets CR0.PG=0.
		 */
		if (!is_paging(vcpu))
			hw_cr4 &= ~(X86_CR4_SMEP | X86_CR4_SMAP | X86_CR4_PKE);
	}

	vmcs_writel(CR4_READ_SHADOW, cr4);
	vmcs_writel(GUEST_CR4, hw_cr4);

	if ((cr4 ^ old_cr4) & (X86_CR4_OSXSAVE | X86_CR4_PKE))
		kvm_update_cpuid_runtime(vcpu);
}

void vmx_get_segment(struct kvm_vcpu *vcpu, struct kvm_segment *var, int seg)
{
	struct vcpu_vmx *vmx = to_vmx(vcpu);
	u32 ar;

	if (vmx->rmode.vm86_active && seg != VCPU_SREG_LDTR) {
		*var = vmx->rmode.segs[seg];
		if (seg == VCPU_SREG_TR
		    || var->selector == vmx_read_guest_seg_selector(vmx, seg))
			return;
		var->base = vmx_read_guest_seg_base(vmx, seg);
		var->selector = vmx_read_guest_seg_selector(vmx, seg);
		return;
	}
	var->base = vmx_read_guest_seg_base(vmx, seg);
	var->limit = vmx_read_guest_seg_limit(vmx, seg);
	var->selector = vmx_read_guest_seg_selector(vmx, seg);
	ar = vmx_read_guest_seg_ar(vmx, seg);

	vmx_decode_ar_bytes(var, ar);
}

u64 vmx_get_segment_base(struct kvm_vcpu *vcpu, int seg)
{
	struct kvm_segment s;

	if (to_vmx(vcpu)->rmode.vm86_active) {
		vmx_get_segment(vcpu, &s, seg);
		return s.base;
	}
	return vmx_read_guest_seg_base(to_vmx(vcpu), seg);
}

int vmx_get_cpl(struct kvm_vcpu *vcpu)
{
	struct vcpu_vmx *vmx = to_vmx(vcpu);

	if (unlikely(vmx->rmode.vm86_active))
		return 0;
	else {
		int ar = vmx_read_guest_seg_ar(vmx, VCPU_SREG_SS);
		return VMX_AR_DPL(ar);
	}
}

static u32 vmx_segment_access_rights(struct kvm_segment *var)
{
	u32 ar;

	ar = var->type & 15;
	ar |= (var->s & 1) << 4;
	ar |= (var->dpl & 3) << 5;
	ar |= (var->present & 1) << 7;
	ar |= (var->avl & 1) << 12;
	ar |= (var->l & 1) << 13;
	ar |= (var->db & 1) << 14;
	ar |= (var->g & 1) << 15;
	ar |= (var->unusable || !var->present) << 16;

	return ar;
}

void __vmx_set_segment(struct kvm_vcpu *vcpu, struct kvm_segment *var, int seg)
{
	struct vcpu_vmx *vmx = to_vmx(vcpu);
	const struct kvm_vmx_segment_field *sf = &kvm_vmx_segment_fields[seg];

	vmx_segment_cache_clear(vmx);

	if (vmx->rmode.vm86_active && seg != VCPU_SREG_LDTR) {
		vmx->rmode.segs[seg] = *var;
		if (seg == VCPU_SREG_TR)
			vmcs_write16(sf->selector, var->selector);
		else if (var->s)
			fix_rmode_seg(seg, &vmx->rmode.segs[seg]);
		return;
	}

	vmcs_writel(sf->base, var->base);
	vmcs_write32(sf->limit, var->limit);
	vmcs_write16(sf->selector, var->selector);

	/*
	 *   Fix the "Accessed" bit in AR field of segment registers for older
	 * qemu binaries.
	 *   IA32 arch specifies that at the time of processor reset the
	 * "Accessed" bit in the AR field of segment registers is 1. And qemu
	 * is setting it to 0 in the userland code. This causes invalid guest
	 * state vmexit when "unrestricted guest" mode is turned on.
	 *    Fix for this setup issue in cpu_reset is being pushed in the qemu
	 * tree. Newer qemu binaries with that qemu fix would not need this
	 * kvm hack.
	 */
	if (is_unrestricted_guest(vcpu) && (seg != VCPU_SREG_LDTR))
		var->type |= 0x1; /* Accessed */

	vmcs_write32(sf->ar_bytes, vmx_segment_access_rights(var));
}

void vmx_set_segment(struct kvm_vcpu *vcpu, struct kvm_segment *var, int seg)
{
	__vmx_set_segment(vcpu, var, seg);

	to_vmx(vcpu)->emulation_required = vmx_emulation_required(vcpu);
}

void vmx_get_cs_db_l_bits(struct kvm_vcpu *vcpu, int *db, int *l)
{
	u32 ar = vmx_read_guest_seg_ar(to_vmx(vcpu), VCPU_SREG_CS);

	*db = (ar >> 14) & 1;
	*l = (ar >> 13) & 1;
}

void vmx_get_idt(struct kvm_vcpu *vcpu, struct desc_ptr *dt)
{
	dt->size = vmcs_read32(GUEST_IDTR_LIMIT);
	dt->address = vmcs_readl(GUEST_IDTR_BASE);
}

void vmx_set_idt(struct kvm_vcpu *vcpu, struct desc_ptr *dt)
{
	vmcs_write32(GUEST_IDTR_LIMIT, dt->size);
	vmcs_writel(GUEST_IDTR_BASE, dt->address);
}

void vmx_get_gdt(struct kvm_vcpu *vcpu, struct desc_ptr *dt)
{
	dt->size = vmcs_read32(GUEST_GDTR_LIMIT);
	dt->address = vmcs_readl(GUEST_GDTR_BASE);
}

void vmx_set_gdt(struct kvm_vcpu *vcpu, struct desc_ptr *dt)
{
	vmcs_write32(GUEST_GDTR_LIMIT, dt->size);
	vmcs_writel(GUEST_GDTR_BASE, dt->address);
}

static bool rmode_segment_valid(struct kvm_vcpu *vcpu, int seg)
{
	struct kvm_segment var;
	u32 ar;

	vmx_get_segment(vcpu, &var, seg);
	var.dpl = 0x3;
	if (seg == VCPU_SREG_CS)
		var.type = 0x3;
	ar = vmx_segment_access_rights(&var);

	if (var.base != (var.selector << 4))
		return false;
	if (var.limit != 0xffff)
		return false;
	if (ar != 0xf3)
		return false;

	return true;
}

static bool code_segment_valid(struct kvm_vcpu *vcpu)
{
	struct kvm_segment cs;
	unsigned int cs_rpl;

	vmx_get_segment(vcpu, &cs, VCPU_SREG_CS);
	cs_rpl = cs.selector & SEGMENT_RPL_MASK;

	if (cs.unusable)
		return false;
	if (~cs.type & (VMX_AR_TYPE_CODE_MASK|VMX_AR_TYPE_ACCESSES_MASK))
		return false;
	if (!cs.s)
		return false;
	if (cs.type & VMX_AR_TYPE_WRITEABLE_MASK) {
		if (cs.dpl > cs_rpl)
			return false;
	} else {
		if (cs.dpl != cs_rpl)
			return false;
	}
	if (!cs.present)
		return false;

	/* TODO: Add Reserved field check, this'll require a new member in the kvm_segment_field structure */
	return true;
}

static bool stack_segment_valid(struct kvm_vcpu *vcpu)
{
	struct kvm_segment ss;
	unsigned int ss_rpl;

	vmx_get_segment(vcpu, &ss, VCPU_SREG_SS);
	ss_rpl = ss.selector & SEGMENT_RPL_MASK;

	if (ss.unusable)
		return true;
	if (ss.type != 3 && ss.type != 7)
		return false;
	if (!ss.s)
		return false;
	if (ss.dpl != ss_rpl) /* DPL != RPL */
		return false;
	if (!ss.present)
		return false;

	return true;
}

static bool data_segment_valid(struct kvm_vcpu *vcpu, int seg)
{
	struct kvm_segment var;
	unsigned int rpl;

	vmx_get_segment(vcpu, &var, seg);
	rpl = var.selector & SEGMENT_RPL_MASK;

	if (var.unusable)
		return true;
	if (!var.s)
		return false;
	if (!var.present)
		return false;
	if (~var.type & (VMX_AR_TYPE_CODE_MASK|VMX_AR_TYPE_WRITEABLE_MASK)) {
		if (var.dpl < rpl) /* DPL < RPL */
			return false;
	}

	/* TODO: Add other members to kvm_segment_field to allow checking for other access
	 * rights flags
	 */
	return true;
}

static bool tr_valid(struct kvm_vcpu *vcpu)
{
	struct kvm_segment tr;

	vmx_get_segment(vcpu, &tr, VCPU_SREG_TR);

	if (tr.unusable)
		return false;
	if (tr.selector & SEGMENT_TI_MASK)	/* TI = 1 */
		return false;
	if (tr.type != 3 && tr.type != 11) /* TODO: Check if guest is in IA32e mode */
		return false;
	if (!tr.present)
		return false;

	return true;
}

static bool ldtr_valid(struct kvm_vcpu *vcpu)
{
	struct kvm_segment ldtr;

	vmx_get_segment(vcpu, &ldtr, VCPU_SREG_LDTR);

	if (ldtr.unusable)
		return true;
	if (ldtr.selector & SEGMENT_TI_MASK)	/* TI = 1 */
		return false;
	if (ldtr.type != 2)
		return false;
	if (!ldtr.present)
		return false;

	return true;
}

static bool cs_ss_rpl_check(struct kvm_vcpu *vcpu)
{
	struct kvm_segment cs, ss;

	vmx_get_segment(vcpu, &cs, VCPU_SREG_CS);
	vmx_get_segment(vcpu, &ss, VCPU_SREG_SS);

	return ((cs.selector & SEGMENT_RPL_MASK) ==
		 (ss.selector & SEGMENT_RPL_MASK));
}

/*
 * Check if guest state is valid. Returns true if valid, false if
 * not.
 * We assume that registers are always usable
 */
bool __vmx_guest_state_valid(struct kvm_vcpu *vcpu)
{
	/* real mode guest state checks */
	if (!is_protmode(vcpu) || (vmx_get_rflags(vcpu) & X86_EFLAGS_VM)) {
		if (!rmode_segment_valid(vcpu, VCPU_SREG_CS))
			return false;
		if (!rmode_segment_valid(vcpu, VCPU_SREG_SS))
			return false;
		if (!rmode_segment_valid(vcpu, VCPU_SREG_DS))
			return false;
		if (!rmode_segment_valid(vcpu, VCPU_SREG_ES))
			return false;
		if (!rmode_segment_valid(vcpu, VCPU_SREG_FS))
			return false;
		if (!rmode_segment_valid(vcpu, VCPU_SREG_GS))
			return false;
	} else {
	/* protected mode guest state checks */
		if (!cs_ss_rpl_check(vcpu))
			return false;
		if (!code_segment_valid(vcpu))
			return false;
		if (!stack_segment_valid(vcpu))
			return false;
		if (!data_segment_valid(vcpu, VCPU_SREG_DS))
			return false;
		if (!data_segment_valid(vcpu, VCPU_SREG_ES))
			return false;
		if (!data_segment_valid(vcpu, VCPU_SREG_FS))
			return false;
		if (!data_segment_valid(vcpu, VCPU_SREG_GS))
			return false;
		if (!tr_valid(vcpu))
			return false;
		if (!ldtr_valid(vcpu))
			return false;
	}
	/* TODO:
	 * - Add checks on RIP
	 * - Add checks on RFLAGS
	 */

	return true;
}

static int init_rmode_tss(struct kvm *kvm, void __user *ua)
{
	const void *zero_page = (const void *) __va(page_to_phys(ZERO_PAGE(0)));
	u16 data;
	int i;

	for (i = 0; i < 3; i++) {
		if (__copy_to_user(ua + PAGE_SIZE * i, zero_page, PAGE_SIZE))
			return -EFAULT;
	}

	data = TSS_BASE_SIZE + TSS_REDIRECTION_SIZE;
	if (__copy_to_user(ua + TSS_IOPB_BASE_OFFSET, &data, sizeof(u16)))
		return -EFAULT;

	data = ~0;
	if (__copy_to_user(ua + RMODE_TSS_SIZE - 1, &data, sizeof(u8)))
		return -EFAULT;

	return 0;
}

static int init_rmode_identity_map(struct kvm *kvm)
{
	struct kvm_vmx *kvm_vmx = to_kvm_vmx(kvm);
	int i, r = 0;
	void __user *uaddr;
	u32 tmp;

	/* Protect kvm_vmx->ept_identity_pagetable_done. */
	mutex_lock(&kvm->slots_lock);

	if (likely(kvm_vmx->ept_identity_pagetable_done))
		goto out;

	if (!kvm_vmx->ept_identity_map_addr)
		kvm_vmx->ept_identity_map_addr = VMX_EPT_IDENTITY_PAGETABLE_ADDR;

	uaddr = __x86_set_memory_region(kvm,
					IDENTITY_PAGETABLE_PRIVATE_MEMSLOT,
					kvm_vmx->ept_identity_map_addr,
					PAGE_SIZE);
	if (IS_ERR(uaddr)) {
		r = PTR_ERR(uaddr);
		goto out;
	}

	/* Set up identity-mapping pagetable for EPT in real mode */
	for (i = 0; i < (PAGE_SIZE / sizeof(tmp)); i++) {
		tmp = (i << 22) + (_PAGE_PRESENT | _PAGE_RW | _PAGE_USER |
			_PAGE_ACCESSED | _PAGE_DIRTY | _PAGE_PSE);
		if (__copy_to_user(uaddr + i * sizeof(tmp), &tmp, sizeof(tmp))) {
			r = -EFAULT;
			goto out;
		}
	}
	kvm_vmx->ept_identity_pagetable_done = true;

out:
	mutex_unlock(&kvm->slots_lock);
	return r;
}

static void seg_setup(int seg)
{
	const struct kvm_vmx_segment_field *sf = &kvm_vmx_segment_fields[seg];
	unsigned int ar;

	vmcs_write16(sf->selector, 0);
	vmcs_writel(sf->base, 0);
	vmcs_write32(sf->limit, 0xffff);
	ar = 0x93;
	if (seg == VCPU_SREG_CS)
		ar |= 0x08; /* code segment */

	vmcs_write32(sf->ar_bytes, ar);
}

static int alloc_apic_access_page(struct kvm *kvm)
{
	struct page *page;
	void __user *hva;
	int ret = 0;

	mutex_lock(&kvm->slots_lock);
	if (kvm->arch.apic_access_memslot_enabled)
		goto out;
	hva = __x86_set_memory_region(kvm, APIC_ACCESS_PAGE_PRIVATE_MEMSLOT,
				      APIC_DEFAULT_PHYS_BASE, PAGE_SIZE);
	if (IS_ERR(hva)) {
		ret = PTR_ERR(hva);
		goto out;
	}

	page = gfn_to_page(kvm, APIC_DEFAULT_PHYS_BASE >> PAGE_SHIFT);
	if (is_error_page(page)) {
		ret = -EFAULT;
		goto out;
	}

	/*
	 * Do not pin the page in memory, so that memory hot-unplug
	 * is able to migrate it.
	 */
	put_page(page);
	kvm->arch.apic_access_memslot_enabled = true;
out:
	mutex_unlock(&kvm->slots_lock);
	return ret;
}

int allocate_vpid(void)
{
	int vpid;

	if (!enable_vpid)
		return 0;
	spin_lock(&vmx_vpid_lock);
	vpid = find_first_zero_bit(vmx_vpid_bitmap, VMX_NR_VPIDS);
	if (vpid < VMX_NR_VPIDS)
		__set_bit(vpid, vmx_vpid_bitmap);
	else
		vpid = 0;
	spin_unlock(&vmx_vpid_lock);
	return vpid;
}

void free_vpid(int vpid)
{
	if (!enable_vpid || vpid == 0)
		return;
	spin_lock(&vmx_vpid_lock);
	__clear_bit(vpid, vmx_vpid_bitmap);
	spin_unlock(&vmx_vpid_lock);
}

static void vmx_msr_bitmap_l01_changed(struct vcpu_vmx *vmx)
{
	/*
	 * When KVM is a nested hypervisor on top of Hyper-V and uses
	 * 'Enlightened MSR Bitmap' feature L0 needs to know that MSR
	 * bitmap has changed.
	 */
	if (static_branch_unlikely(&enable_evmcs))
		evmcs_touch_msr_bitmap();

	vmx->nested.force_msr_bitmap_recalc = true;
}

void vmx_disable_intercept_for_msr(struct kvm_vcpu *vcpu, u32 msr, int type)
{
	struct vcpu_vmx *vmx = to_vmx(vcpu);
	unsigned long *msr_bitmap = vmx->vmcs01.msr_bitmap;

	if (!cpu_has_vmx_msr_bitmap())
		return;

	vmx_msr_bitmap_l01_changed(vmx);

	/*
	 * Mark the desired intercept state in shadow bitmap, this is needed
	 * for resync when the MSR filters change.
	*/
	if (is_valid_passthrough_msr(msr)) {
		int idx = possible_passthrough_msr_slot(msr);

		if (idx != -ENOENT) {
			if (type & MSR_TYPE_R)
				clear_bit(idx, vmx->shadow_msr_intercept.read);
			if (type & MSR_TYPE_W)
				clear_bit(idx, vmx->shadow_msr_intercept.write);
		}
	}

	if ((type & MSR_TYPE_R) &&
	    !kvm_msr_allowed(vcpu, msr, KVM_MSR_FILTER_READ)) {
		vmx_set_msr_bitmap_read(msr_bitmap, msr);
		type &= ~MSR_TYPE_R;
	}

	if ((type & MSR_TYPE_W) &&
	    !kvm_msr_allowed(vcpu, msr, KVM_MSR_FILTER_WRITE)) {
		vmx_set_msr_bitmap_write(msr_bitmap, msr);
		type &= ~MSR_TYPE_W;
	}

	if (type & MSR_TYPE_R)
		vmx_clear_msr_bitmap_read(msr_bitmap, msr);

	if (type & MSR_TYPE_W)
		vmx_clear_msr_bitmap_write(msr_bitmap, msr);
}

void vmx_enable_intercept_for_msr(struct kvm_vcpu *vcpu, u32 msr, int type)
{
	struct vcpu_vmx *vmx = to_vmx(vcpu);
	unsigned long *msr_bitmap = vmx->vmcs01.msr_bitmap;

	if (!cpu_has_vmx_msr_bitmap())
		return;

	vmx_msr_bitmap_l01_changed(vmx);

	/*
	 * Mark the desired intercept state in shadow bitmap, this is needed
	 * for resync when the MSR filter changes.
	*/
	if (is_valid_passthrough_msr(msr)) {
		int idx = possible_passthrough_msr_slot(msr);

		if (idx != -ENOENT) {
			if (type & MSR_TYPE_R)
				set_bit(idx, vmx->shadow_msr_intercept.read);
			if (type & MSR_TYPE_W)
				set_bit(idx, vmx->shadow_msr_intercept.write);
		}
	}

	if (type & MSR_TYPE_R)
		vmx_set_msr_bitmap_read(msr_bitmap, msr);

	if (type & MSR_TYPE_W)
		vmx_set_msr_bitmap_write(msr_bitmap, msr);
}

static void vmx_reset_x2apic_msrs(struct kvm_vcpu *vcpu, u8 mode)
{
	unsigned long *msr_bitmap = to_vmx(vcpu)->vmcs01.msr_bitmap;
	unsigned long read_intercept;
	int msr;

	read_intercept = (mode & MSR_BITMAP_MODE_X2APIC_APICV) ? 0 : ~0;

	for (msr = 0x800; msr <= 0x8ff; msr += BITS_PER_LONG) {
		unsigned int read_idx = msr / BITS_PER_LONG;
		unsigned int write_idx = read_idx + (0x800 / sizeof(long));

		msr_bitmap[read_idx] = read_intercept;
		msr_bitmap[write_idx] = ~0ul;
	}
}

static void vmx_update_msr_bitmap_x2apic(struct kvm_vcpu *vcpu)
{
	struct vcpu_vmx *vmx = to_vmx(vcpu);
	u8 mode;

	if (!cpu_has_vmx_msr_bitmap())
		return;

	if (cpu_has_secondary_exec_ctrls() &&
	    (secondary_exec_controls_get(vmx) &
	     SECONDARY_EXEC_VIRTUALIZE_X2APIC_MODE)) {
		mode = MSR_BITMAP_MODE_X2APIC;
		if (enable_apicv && kvm_vcpu_apicv_active(vcpu))
			mode |= MSR_BITMAP_MODE_X2APIC_APICV;
	} else {
		mode = 0;
	}

	if (mode == vmx->x2apic_msr_bitmap_mode)
		return;

	vmx->x2apic_msr_bitmap_mode = mode;

	vmx_reset_x2apic_msrs(vcpu, mode);

	/*
	 * TPR reads and writes can be virtualized even if virtual interrupt
	 * delivery is not in use.
	 */
	vmx_set_intercept_for_msr(vcpu, X2APIC_MSR(APIC_TASKPRI), MSR_TYPE_RW,
				  !(mode & MSR_BITMAP_MODE_X2APIC));

	if (mode & MSR_BITMAP_MODE_X2APIC_APICV) {
		vmx_enable_intercept_for_msr(vcpu, X2APIC_MSR(APIC_TMCCT), MSR_TYPE_RW);
		vmx_disable_intercept_for_msr(vcpu, X2APIC_MSR(APIC_EOI), MSR_TYPE_W);
		vmx_disable_intercept_for_msr(vcpu, X2APIC_MSR(APIC_SELF_IPI), MSR_TYPE_W);
		if (enable_ipiv)
			vmx_disable_intercept_for_msr(vcpu, X2APIC_MSR(APIC_ICR), MSR_TYPE_RW);
	}
}

void pt_update_intercept_for_msr(struct kvm_vcpu *vcpu)
{
	struct vcpu_vmx *vmx = to_vmx(vcpu);
	bool flag = !(vmx->pt_desc.guest.ctl & RTIT_CTL_TRACEEN);
	u32 i;

	vmx_set_intercept_for_msr(vcpu, MSR_IA32_RTIT_STATUS, MSR_TYPE_RW, flag);
	vmx_set_intercept_for_msr(vcpu, MSR_IA32_RTIT_OUTPUT_BASE, MSR_TYPE_RW, flag);
	vmx_set_intercept_for_msr(vcpu, MSR_IA32_RTIT_OUTPUT_MASK, MSR_TYPE_RW, flag);
	vmx_set_intercept_for_msr(vcpu, MSR_IA32_RTIT_CR3_MATCH, MSR_TYPE_RW, flag);
	for (i = 0; i < vmx->pt_desc.num_address_ranges; i++) {
		vmx_set_intercept_for_msr(vcpu, MSR_IA32_RTIT_ADDR0_A + i * 2, MSR_TYPE_RW, flag);
		vmx_set_intercept_for_msr(vcpu, MSR_IA32_RTIT_ADDR0_B + i * 2, MSR_TYPE_RW, flag);
	}
}

bool vmx_guest_apic_has_interrupt(struct kvm_vcpu *vcpu)
{
	struct vcpu_vmx *vmx = to_vmx(vcpu);
	void *vapic_page;
	u32 vppr;
	int rvi;

	if (WARN_ON_ONCE(!is_guest_mode(vcpu)) ||
		!nested_cpu_has_vid(get_vmcs12(vcpu)) ||
		WARN_ON_ONCE(!vmx->nested.virtual_apic_map.gfn))
		return false;

	rvi = vmx_get_rvi();

	vapic_page = vmx->nested.virtual_apic_map.hva;
	vppr = *((u32 *)(vapic_page + APIC_PROCPRI));

	return ((rvi & 0xf0) > (vppr & 0xf0));
}

void vmx_msr_filter_changed(struct kvm_vcpu *vcpu)
{
	struct vcpu_vmx *vmx = to_vmx(vcpu);
	u32 i;

	/*
	 * Redo intercept permissions for MSRs that KVM is passing through to
	 * the guest.  Disabling interception will check the new MSR filter and
	 * ensure that KVM enables interception if usersepace wants to filter
	 * the MSR.  MSRs that KVM is already intercepting don't need to be
	 * refreshed since KVM is going to intercept them regardless of what
	 * userspace wants.
	 */
	for (i = 0; i < ARRAY_SIZE(vmx_possible_passthrough_msrs); i++) {
		u32 msr = vmx_possible_passthrough_msrs[i];

		if (!test_bit(i, vmx->shadow_msr_intercept.read))
			vmx_disable_intercept_for_msr(vcpu, msr, MSR_TYPE_R);

		if (!test_bit(i, vmx->shadow_msr_intercept.write))
			vmx_disable_intercept_for_msr(vcpu, msr, MSR_TYPE_W);
	}

	/* PT MSRs can be passed through iff PT is exposed to the guest. */
	if (vmx_pt_mode_is_host_guest())
		pt_update_intercept_for_msr(vcpu);
}

static int vmx_deliver_nested_posted_interrupt(struct kvm_vcpu *vcpu,
						int vector)
{
	struct vcpu_vmx *vmx = to_vmx(vcpu);

	if (is_guest_mode(vcpu) &&
	    vector == vmx->nested.posted_intr_nv) {
		/*
		 * If a posted intr is not recognized by hardware,
		 * we will accomplish it in the next vmentry.
		 */
		vmx->nested.pi_pending = true;
		kvm_make_request(KVM_REQ_EVENT, vcpu);

		/*
		 * This pairs with the smp_mb_*() after setting vcpu->mode in
		 * vcpu_enter_guest() to guarantee the vCPU sees the event
		 * request if triggering a posted interrupt "fails" because
		 * vcpu->mode != IN_GUEST_MODE.  The extra barrier is needed as
		 * the smb_wmb() in kvm_make_request() only ensures everything
		 * done before making the request is visible when the request
		 * is visible, it doesn't ensure ordering between the store to
		 * vcpu->requests and the load from vcpu->mode.
		 */
		smp_mb__after_atomic();

		/* the PIR and ON have been set by L1. */
		kvm_vcpu_trigger_posted_interrupt(vcpu, POSTED_INTR_NESTED_VECTOR);
		return 0;
	}
	return -1;
}
/*
 * Send interrupt to vcpu via posted interrupt way.
 * 1. If target vcpu is running(non-root mode), send posted interrupt
 * notification to vcpu and hardware will sync PIR to vIRR atomically.
 * 2. If target vcpu isn't running(root mode), kick it to pick up the
 * interrupt from PIR in next vmentry.
 */
static int vmx_deliver_posted_interrupt(struct kvm_vcpu *vcpu, int vector)
{
	struct vcpu_vmx *vmx = to_vmx(vcpu);
	int r;

	r = vmx_deliver_nested_posted_interrupt(vcpu, vector);
	if (!r)
		return 0;

	/* Note, this is called iff the local APIC is in-kernel. */
	if (!vcpu->arch.apic->apicv_active)
		return -1;

	__vmx_deliver_posted_interrupt(vcpu, &vmx->pi_desc, vector);
	return 0;
}

void vmx_deliver_interrupt(struct kvm_lapic *apic, int delivery_mode,
			   int trig_mode, int vector)
{
	struct kvm_vcpu *vcpu = apic->vcpu;

	if (vmx_deliver_posted_interrupt(vcpu, vector)) {
		kvm_lapic_set_irr(vector, apic);
		kvm_make_request(KVM_REQ_EVENT, vcpu);
		kvm_vcpu_kick(vcpu);
	} else {
		trace_kvm_apicv_accept_irq(vcpu->vcpu_id, delivery_mode,
					   trig_mode, vector);
	}
}

/*
 * Set up the vmcs's constant host-state fields, i.e., host-state fields that
 * will not change in the lifetime of the guest.
 * Note that host-state that does change is set elsewhere. E.g., host-state
 * that is set differently for each CPU is set in vmx_vcpu_load(), not here.
 */
void vmx_set_constant_host_state(struct vcpu_vmx *vmx)
{
	u32 low32, high32;
	unsigned long tmpl;
	unsigned long cr0, cr3, cr4;

	cr0 = read_cr0();
	WARN_ON(cr0 & X86_CR0_TS);
	vmcs_writel(HOST_CR0, cr0);  /* 22.2.3 */

	/*
	 * Save the most likely value for this task's CR3 in the VMCS.
	 * We can't use __get_current_cr3_fast() because we're not atomic.
	 */
	cr3 = __read_cr3();
	vmcs_writel(HOST_CR3, cr3);		/* 22.2.3  FIXME: shadow tables */
	vmx->loaded_vmcs->host_state.cr3 = cr3;

	/* Save the most likely value for this task's CR4 in the VMCS. */
	cr4 = cr4_read_shadow();
	vmcs_writel(HOST_CR4, cr4);			/* 22.2.3, 22.2.5 */
	vmx->loaded_vmcs->host_state.cr4 = cr4;

	vmcs_write16(HOST_CS_SELECTOR, __KERNEL_CS);  /* 22.2.4 */
#ifdef CONFIG_X86_64
	/*
	 * Load null selectors, so we can avoid reloading them in
	 * vmx_prepare_switch_to_host(), in case userspace uses
	 * the null selectors too (the expected case).
	 */
	vmcs_write16(HOST_DS_SELECTOR, 0);
	vmcs_write16(HOST_ES_SELECTOR, 0);
#else
	vmcs_write16(HOST_DS_SELECTOR, __KERNEL_DS);  /* 22.2.4 */
	vmcs_write16(HOST_ES_SELECTOR, __KERNEL_DS);  /* 22.2.4 */
#endif
	vmcs_write16(HOST_SS_SELECTOR, __KERNEL_DS);  /* 22.2.4 */
	vmcs_write16(HOST_TR_SELECTOR, GDT_ENTRY_TSS*8);  /* 22.2.4 */

	vmcs_writel(HOST_IDTR_BASE, vmx_host_idt_base);   /* 22.2.4 */

	vmcs_writel(HOST_RIP, (unsigned long)vmx_vmexit); /* 22.2.5 */

	rdmsr(MSR_IA32_SYSENTER_CS, low32, high32);
	vmcs_write32(HOST_IA32_SYSENTER_CS, low32);

	/*
	 * SYSENTER is used for 32-bit system calls on either 32-bit or
	 * 64-bit kernels.  It is always zero If neither is allowed, otherwise
	 * vmx_vcpu_load_vmcs loads it with the per-CPU entry stack (and may
	 * have already done so!).
	 */
	if (!IS_ENABLED(CONFIG_IA32_EMULATION) && !IS_ENABLED(CONFIG_X86_32))
		vmcs_writel(HOST_IA32_SYSENTER_ESP, 0);

	rdmsrl(MSR_IA32_SYSENTER_EIP, tmpl);
	vmcs_writel(HOST_IA32_SYSENTER_EIP, tmpl);   /* 22.2.3 */

	if (vmcs_config.vmexit_ctrl & VM_EXIT_LOAD_IA32_PAT) {
		rdmsr(MSR_IA32_CR_PAT, low32, high32);
		vmcs_write64(HOST_IA32_PAT, low32 | ((u64) high32 << 32));
	}

	if (cpu_has_load_ia32_efer())
		vmcs_write64(HOST_IA32_EFER, host_efer);
}

void set_cr4_guest_host_mask(struct vcpu_vmx *vmx)
{
	struct kvm_vcpu *vcpu = &vmx->vcpu;

	vcpu->arch.cr4_guest_owned_bits = KVM_POSSIBLE_CR4_GUEST_BITS &
					  ~vcpu->arch.cr4_guest_rsvd_bits;
	if (!enable_ept) {
		vcpu->arch.cr4_guest_owned_bits &= ~X86_CR4_TLBFLUSH_BITS;
		vcpu->arch.cr4_guest_owned_bits &= ~X86_CR4_PDPTR_BITS;
	}
	if (is_guest_mode(&vmx->vcpu))
		vcpu->arch.cr4_guest_owned_bits &=
			~get_vmcs12(vcpu)->cr4_guest_host_mask;
	vmcs_writel(CR4_GUEST_HOST_MASK, ~vcpu->arch.cr4_guest_owned_bits);
}

static u32 vmx_pin_based_exec_ctrl(struct vcpu_vmx *vmx)
{
	u32 pin_based_exec_ctrl = vmcs_config.pin_based_exec_ctrl;

	if (!kvm_vcpu_apicv_active(&vmx->vcpu))
		pin_based_exec_ctrl &= ~PIN_BASED_POSTED_INTR;

	if (!enable_vnmi)
		pin_based_exec_ctrl &= ~PIN_BASED_VIRTUAL_NMIS;

	if (!enable_preemption_timer)
		pin_based_exec_ctrl &= ~PIN_BASED_VMX_PREEMPTION_TIMER;

	return pin_based_exec_ctrl;
}

static u32 vmx_vmentry_ctrl(void)
{
	u32 vmentry_ctrl = vmcs_config.vmentry_ctrl;

	if (vmx_pt_mode_is_system())
		vmentry_ctrl &= ~(VM_ENTRY_PT_CONCEAL_PIP |
				  VM_ENTRY_LOAD_IA32_RTIT_CTL);
	/*
	 * IA32e mode, and loading of EFER and PERF_GLOBAL_CTRL are toggled dynamically.
	 */
	vmentry_ctrl &= ~(VM_ENTRY_LOAD_IA32_PERF_GLOBAL_CTRL |
			  VM_ENTRY_LOAD_IA32_EFER |
			  VM_ENTRY_IA32E_MODE);

	if (cpu_has_perf_global_ctrl_bug())
		vmentry_ctrl &= ~VM_ENTRY_LOAD_IA32_PERF_GLOBAL_CTRL;

	return vmentry_ctrl;
}

static u32 vmx_vmexit_ctrl(void)
{
	u32 vmexit_ctrl = vmcs_config.vmexit_ctrl;

	/*
	 * Not used by KVM and never set in vmcs01 or vmcs02, but emulated for
	 * nested virtualization and thus allowed to be set in vmcs12.
	 */
	vmexit_ctrl &= ~(VM_EXIT_SAVE_IA32_PAT | VM_EXIT_SAVE_IA32_EFER |
			 VM_EXIT_SAVE_VMX_PREEMPTION_TIMER);

	if (vmx_pt_mode_is_system())
		vmexit_ctrl &= ~(VM_EXIT_PT_CONCEAL_PIP |
				 VM_EXIT_CLEAR_IA32_RTIT_CTL);

	if (cpu_has_perf_global_ctrl_bug())
		vmexit_ctrl &= ~VM_EXIT_LOAD_IA32_PERF_GLOBAL_CTRL;

	/* Loading of EFER and PERF_GLOBAL_CTRL are toggled dynamically */
	return vmexit_ctrl &
		~(VM_EXIT_LOAD_IA32_PERF_GLOBAL_CTRL | VM_EXIT_LOAD_IA32_EFER);
}

void vmx_refresh_apicv_exec_ctrl(struct kvm_vcpu *vcpu)
{
	struct vcpu_vmx *vmx = to_vmx(vcpu);

	if (is_guest_mode(vcpu)) {
		vmx->nested.update_vmcs01_apicv_status = true;
		return;
	}

	pin_controls_set(vmx, vmx_pin_based_exec_ctrl(vmx));

	if (kvm_vcpu_apicv_active(vcpu)) {
		secondary_exec_controls_setbit(vmx,
					       SECONDARY_EXEC_APIC_REGISTER_VIRT |
					       SECONDARY_EXEC_VIRTUAL_INTR_DELIVERY);
		if (enable_ipiv)
			tertiary_exec_controls_setbit(vmx, TERTIARY_EXEC_IPI_VIRT);
	} else {
		secondary_exec_controls_clearbit(vmx,
						 SECONDARY_EXEC_APIC_REGISTER_VIRT |
						 SECONDARY_EXEC_VIRTUAL_INTR_DELIVERY);
		if (enable_ipiv)
			tertiary_exec_controls_clearbit(vmx, TERTIARY_EXEC_IPI_VIRT);
	}

	vmx_update_msr_bitmap_x2apic(vcpu);
}

static u32 vmx_exec_control(struct vcpu_vmx *vmx)
{
	u32 exec_control = vmcs_config.cpu_based_exec_ctrl;

	/*
	 * Not used by KVM, but fully supported for nesting, i.e. are allowed in
	 * vmcs12 and propagated to vmcs02 when set in vmcs12.
	 */
	exec_control &= ~(CPU_BASED_RDTSC_EXITING |
			  CPU_BASED_USE_IO_BITMAPS |
			  CPU_BASED_MONITOR_TRAP_FLAG |
			  CPU_BASED_PAUSE_EXITING);

	/* INTR_WINDOW_EXITING and NMI_WINDOW_EXITING are toggled dynamically */
	exec_control &= ~(CPU_BASED_INTR_WINDOW_EXITING |
			  CPU_BASED_NMI_WINDOW_EXITING);

	if (vmx->vcpu.arch.switch_db_regs & KVM_DEBUGREG_WONT_EXIT)
		exec_control &= ~CPU_BASED_MOV_DR_EXITING;

	if (!cpu_need_tpr_shadow(&vmx->vcpu))
		exec_control &= ~CPU_BASED_TPR_SHADOW;

#ifdef CONFIG_X86_64
	if (exec_control & CPU_BASED_TPR_SHADOW)
		exec_control &= ~(CPU_BASED_CR8_LOAD_EXITING |
				  CPU_BASED_CR8_STORE_EXITING);
	else
		exec_control |= CPU_BASED_CR8_STORE_EXITING |
				CPU_BASED_CR8_LOAD_EXITING;
#endif
	/* No need to intercept CR3 access or INVPLG when using EPT. */
	if (enable_ept)
		exec_control &= ~(CPU_BASED_CR3_LOAD_EXITING |
				  CPU_BASED_CR3_STORE_EXITING |
				  CPU_BASED_INVLPG_EXITING);
	if (kvm_mwait_in_guest(vmx->vcpu.kvm))
		exec_control &= ~(CPU_BASED_MWAIT_EXITING |
				CPU_BASED_MONITOR_EXITING);
	if (kvm_hlt_in_guest(vmx->vcpu.kvm))
		exec_control &= ~CPU_BASED_HLT_EXITING;
	return exec_control;
}

static u64 vmx_tertiary_exec_control(struct vcpu_vmx *vmx)
{
	u64 exec_control = vmcs_config.cpu_based_3rd_exec_ctrl;

	/*
	 * IPI virtualization relies on APICv. Disable IPI virtualization if
	 * APICv is inhibited.
	 */
	if (!enable_ipiv || !kvm_vcpu_apicv_active(&vmx->vcpu))
		exec_control &= ~TERTIARY_EXEC_IPI_VIRT;

	return exec_control;
}

/*
 * Adjust a single secondary execution control bit to intercept/allow an
 * instruction in the guest.  This is usually done based on whether or not a
 * feature has been exposed to the guest in order to correctly emulate faults.
 */
static inline void
vmx_adjust_secondary_exec_control(struct vcpu_vmx *vmx, u32 *exec_control,
				  u32 control, bool enabled, bool exiting)
{
	/*
	 * If the control is for an opt-in feature, clear the control if the
	 * feature is not exposed to the guest, i.e. not enabled.  If the
	 * control is opt-out, i.e. an exiting control, clear the control if
	 * the feature _is_ exposed to the guest, i.e. exiting/interception is
	 * disabled for the associated instruction.  Note, the caller is
	 * responsible presetting exec_control to set all supported bits.
	 */
	if (enabled == exiting)
		*exec_control &= ~control;

	/*
	 * Update the nested MSR settings so that a nested VMM can/can't set
	 * controls for features that are/aren't exposed to the guest.
	 */
	if (nested) {
		/*
		 * All features that can be added or removed to VMX MSRs must
		 * be supported in the first place for nested virtualization.
		 */
		if (WARN_ON_ONCE(!(vmcs_config.nested.secondary_ctls_high & control)))
			enabled = false;

		if (enabled)
			vmx->nested.msrs.secondary_ctls_high |= control;
		else
			vmx->nested.msrs.secondary_ctls_high &= ~control;
	}
}

/*
 * Wrapper macro for the common case of adjusting a secondary execution control
 * based on a single guest CPUID bit, with a dedicated feature bit.  This also
 * verifies that the control is actually supported by KVM and hardware.
 */
#define vmx_adjust_sec_exec_control(vmx, exec_control, name, feat_name, ctrl_name, exiting) \
({									 \
	bool __enabled;							 \
									 \
	if (cpu_has_vmx_##name()) {					 \
		__enabled = guest_cpuid_has(&(vmx)->vcpu,		 \
					    X86_FEATURE_##feat_name);	 \
		vmx_adjust_secondary_exec_control(vmx, exec_control,	 \
			SECONDARY_EXEC_##ctrl_name, __enabled, exiting); \
	}								 \
})

/* More macro magic for ENABLE_/opt-in versus _EXITING/opt-out controls. */
#define vmx_adjust_sec_exec_feature(vmx, exec_control, lname, uname) \
	vmx_adjust_sec_exec_control(vmx, exec_control, lname, uname, ENABLE_##uname, false)

#define vmx_adjust_sec_exec_exiting(vmx, exec_control, lname, uname) \
	vmx_adjust_sec_exec_control(vmx, exec_control, lname, uname, uname##_EXITING, true)

static u32 vmx_secondary_exec_control(struct vcpu_vmx *vmx)
{
	struct kvm_vcpu *vcpu = &vmx->vcpu;

	u32 exec_control = vmcs_config.cpu_based_2nd_exec_ctrl;

	if (vmx_pt_mode_is_system())
		exec_control &= ~(SECONDARY_EXEC_PT_USE_GPA | SECONDARY_EXEC_PT_CONCEAL_VMX);
	if (!cpu_need_virtualize_apic_accesses(vcpu))
		exec_control &= ~SECONDARY_EXEC_VIRTUALIZE_APIC_ACCESSES;
	if (vmx->vpid == 0)
		exec_control &= ~SECONDARY_EXEC_ENABLE_VPID;
	if (!enable_ept) {
		exec_control &= ~SECONDARY_EXEC_ENABLE_EPT;
		exec_control &= ~SECONDARY_EXEC_EPT_VIOLATION_VE;
		enable_unrestricted_guest = 0;
	}
	if (!enable_unrestricted_guest)
		exec_control &= ~SECONDARY_EXEC_UNRESTRICTED_GUEST;
	if (kvm_pause_in_guest(vmx->vcpu.kvm))
		exec_control &= ~SECONDARY_EXEC_PAUSE_LOOP_EXITING;
	if (!kvm_vcpu_apicv_active(vcpu))
		exec_control &= ~(SECONDARY_EXEC_APIC_REGISTER_VIRT |
				  SECONDARY_EXEC_VIRTUAL_INTR_DELIVERY);
	exec_control &= ~SECONDARY_EXEC_VIRTUALIZE_X2APIC_MODE;

	/* SECONDARY_EXEC_DESC is enabled/disabled on writes to CR4.UMIP,
	 * in vmx_set_cr4.  */
	exec_control &= ~SECONDARY_EXEC_DESC;

	/* SECONDARY_EXEC_SHADOW_VMCS is enabled when L1 executes VMPTRLD
	   (handle_vmptrld).
	   We can NOT enable shadow_vmcs here because we don't have yet
	   a current VMCS12
	*/
	exec_control &= ~SECONDARY_EXEC_SHADOW_VMCS;

	/*
	 * PML is enabled/disabled when dirty logging of memsmlots changes, but
	 * it needs to be set here when dirty logging is already active, e.g.
	 * if this vCPU was created after dirty logging was enabled.
	 */
	if (!vcpu->kvm->arch.cpu_dirty_logging_count)
		exec_control &= ~SECONDARY_EXEC_ENABLE_PML;

	if (cpu_has_vmx_xsaves()) {
		/* Exposing XSAVES only when XSAVE is exposed */
		bool xsaves_enabled =
			boot_cpu_has(X86_FEATURE_XSAVE) &&
			guest_cpuid_has(vcpu, X86_FEATURE_XSAVE) &&
			guest_cpuid_has(vcpu, X86_FEATURE_XSAVES);

		vcpu->arch.xsaves_enabled = xsaves_enabled;

		vmx_adjust_secondary_exec_control(vmx, &exec_control,
						  SECONDARY_EXEC_XSAVES,
						  xsaves_enabled, false);
	}

	/*
	 * RDPID is also gated by ENABLE_RDTSCP, turn on the control if either
	 * feature is exposed to the guest.  This creates a virtualization hole
	 * if both are supported in hardware but only one is exposed to the
	 * guest, but letting the guest execute RDTSCP or RDPID when either one
	 * is advertised is preferable to emulating the advertised instruction
	 * in KVM on #UD, and obviously better than incorrectly injecting #UD.
	 */
	if (cpu_has_vmx_rdtscp()) {
		bool rdpid_or_rdtscp_enabled =
			guest_cpuid_has(vcpu, X86_FEATURE_RDTSCP) ||
			guest_cpuid_has(vcpu, X86_FEATURE_RDPID);

		vmx_adjust_secondary_exec_control(vmx, &exec_control,
						  SECONDARY_EXEC_ENABLE_RDTSCP,
						  rdpid_or_rdtscp_enabled, false);
	}
	vmx_adjust_sec_exec_feature(vmx, &exec_control, invpcid, INVPCID);

	vmx_adjust_sec_exec_exiting(vmx, &exec_control, rdrand, RDRAND);
	vmx_adjust_sec_exec_exiting(vmx, &exec_control, rdseed, RDSEED);

	vmx_adjust_sec_exec_control(vmx, &exec_control, waitpkg, WAITPKG,
				    ENABLE_USR_WAIT_PAUSE, false);

	if (!vcpu->kvm->arch.bus_lock_detection_enabled)
		exec_control &= ~SECONDARY_EXEC_BUS_LOCK_DETECTION;

	if (!kvm_notify_vmexit_enabled(vcpu->kvm))
		exec_control &= ~SECONDARY_EXEC_NOTIFY_VM_EXITING;

	if (cpu_has_vmx_pasid_trans()) {
		if (!guest_cpuid_has(vcpu, X86_FEATURE_ENQCMD))
			exec_control &= ~SECONDARY_EXEC_PASID_TRANSLATION;
	}

	return exec_control;
}

static inline int vmx_get_pid_table_order(struct kvm *kvm)
{
	return get_order(kvm->arch.max_vcpu_ids * sizeof(*to_kvm_vmx(kvm)->pid_table));
}

static int vmx_alloc_ipiv_pid_table(struct kvm *kvm)
{
	struct page *pages;
	struct kvm_vmx *kvm_vmx = to_kvm_vmx(kvm);

	if (!irqchip_in_kernel(kvm) || !enable_ipiv)
		return 0;

	if (kvm_vmx->pid_table)
		return 0;

	pages = alloc_pages(GFP_KERNEL | __GFP_ZERO, vmx_get_pid_table_order(kvm));
	if (!pages)
		return -ENOMEM;

	kvm_vmx->pid_table = (void *)page_address(pages);
	return 0;
}

int vmx_vcpu_precreate(struct kvm *kvm)
{
	return vmx_alloc_ipiv_pid_table(kvm);
}

#define VMX_XSS_EXIT_BITMAP 0

static void init_vmcs(struct vcpu_vmx *vmx)
{
	struct kvm *kvm = vmx->vcpu.kvm;
	struct kvm_vmx *kvm_vmx = to_kvm_vmx(kvm);

	if (nested)
		nested_vmx_set_vmcs_shadowing_bitmap();

	if (cpu_has_vmx_msr_bitmap())
		vmcs_write64(MSR_BITMAP, __pa(vmx->vmcs01.msr_bitmap));

	vmcs_write64(VMCS_LINK_POINTER, INVALID_GPA); /* 22.3.1.5 */

	/* Control */
	pin_controls_set(vmx, vmx_pin_based_exec_ctrl(vmx));

	exec_controls_set(vmx, vmx_exec_control(vmx));

	if (cpu_has_secondary_exec_ctrls()) {
		secondary_exec_controls_set(vmx, vmx_secondary_exec_control(vmx));
		if (secondary_exec_controls_get(vmx) &
		    SECONDARY_EXEC_EPT_VIOLATION_VE) {
			if (!vmx->ve_info) {
				/* ve_info must be page aligned. */
				struct page *page;

				BUILD_BUG_ON(sizeof(*vmx->ve_info) > PAGE_SIZE);
				page = alloc_page(GFP_KERNEL_ACCOUNT | __GFP_ZERO);
				if (page)
					vmx->ve_info = page_to_virt(page);
			}
			if (vmx->ve_info) {
				/*
				 * Allow #VE delivery. CPU sets this field to
				 * 0xFFFFFFFF on #VE delivery.  Another #VE can
				 * occur only if software clears the field.
				 */
				vmx->ve_info->delivery = 0;
				vmcs_write64(VE_INFORMATION_ADDRESS,
					     __pa(vmx->ve_info));
			} else {
				/*
				 * Because SECONDARY_EXEC_EPT_VIOLATION_VE is
				 * used only when ept_violation_ve_test is true,
				 * it's okay to go with the bit disabled.
				 */
				pr_err("Failed to allocate ve_info. disabling EPT_VIOLATION_VE.\n");
				secondary_exec_controls_clearbit(vmx,
								 SECONDARY_EXEC_EPT_VIOLATION_VE);
			}
		}
	}

	if (cpu_has_tertiary_exec_ctrls())
		tertiary_exec_controls_set(vmx, vmx_tertiary_exec_control(vmx));

	if (enable_apicv && lapic_in_kernel(&vmx->vcpu)) {
		vmcs_write64(EOI_EXIT_BITMAP0, 0);
		vmcs_write64(EOI_EXIT_BITMAP1, 0);
		vmcs_write64(EOI_EXIT_BITMAP2, 0);
		vmcs_write64(EOI_EXIT_BITMAP3, 0);

		vmcs_write16(GUEST_INTR_STATUS, 0);

		vmcs_write16(POSTED_INTR_NV, POSTED_INTR_VECTOR);
		vmcs_write64(POSTED_INTR_DESC_ADDR, __pa((&vmx->pi_desc)));
	}

	if (vmx_can_use_ipiv(&vmx->vcpu)) {
		vmcs_write64(PID_POINTER_TABLE, __pa(kvm_vmx->pid_table));
		vmcs_write16(LAST_PID_POINTER_INDEX, kvm->arch.max_vcpu_ids - 1);
	}

	if (!kvm_pause_in_guest(kvm)) {
		vmcs_write32(PLE_GAP, ple_gap);
		vmx->ple_window = ple_window;
		vmx->ple_window_dirty = true;
	}

	if (kvm_notify_vmexit_enabled(kvm))
		vmcs_write32(NOTIFY_WINDOW, kvm->arch.notify_window);

	vmcs_write32(PAGE_FAULT_ERROR_CODE_MASK, 0);
	vmcs_write32(PAGE_FAULT_ERROR_CODE_MATCH, 0);
	vmcs_write32(CR3_TARGET_COUNT, 0);           /* 22.2.1 */

	vmcs_write16(HOST_FS_SELECTOR, 0);            /* 22.2.4 */
	vmcs_write16(HOST_GS_SELECTOR, 0);            /* 22.2.4 */
	vmx_set_constant_host_state(vmx);
	vmcs_writel(HOST_FS_BASE, 0); /* 22.2.4 */
	vmcs_writel(HOST_GS_BASE, 0); /* 22.2.4 */

	if (cpu_has_vmx_vmfunc())
		vmcs_write64(VM_FUNCTION_CONTROL, 0);

	vmcs_write32(VM_EXIT_MSR_STORE_COUNT, 0);
	vmcs_write32(VM_EXIT_MSR_LOAD_COUNT, 0);
	vmcs_write64(VM_EXIT_MSR_LOAD_ADDR, __pa(vmx->msr_autoload.host.val));
	vmcs_write32(VM_ENTRY_MSR_LOAD_COUNT, 0);
	vmcs_write64(VM_ENTRY_MSR_LOAD_ADDR, __pa(vmx->msr_autoload.guest.val));

	if (vmcs_config.vmentry_ctrl & VM_ENTRY_LOAD_IA32_PAT)
		vmcs_write64(GUEST_IA32_PAT, vmx->vcpu.arch.pat);

	vm_exit_controls_set(vmx, vmx_vmexit_ctrl());

	/* 22.2.1, 20.8.1 */
	vm_entry_controls_set(vmx, vmx_vmentry_ctrl());

	vmx->vcpu.arch.cr0_guest_owned_bits = KVM_POSSIBLE_CR0_GUEST_BITS;
	vmcs_writel(CR0_GUEST_HOST_MASK, ~vmx->vcpu.arch.cr0_guest_owned_bits);

	set_cr4_guest_host_mask(vmx);

	if (vmx->vpid != 0)
		vmcs_write16(VIRTUAL_PROCESSOR_ID, vmx->vpid);

	if (cpu_has_vmx_xsaves())
		vmcs_write64(XSS_EXIT_BITMAP, VMX_XSS_EXIT_BITMAP);

	if (enable_pml) {
		vmcs_write64(PML_ADDRESS, page_to_phys(vmx->pml_pg));
		vmcs_write16(GUEST_PML_INDEX, PML_ENTITY_NUM - 1);
	}

	vmx_write_encls_bitmap(&vmx->vcpu, NULL);

	if (vmx_pt_mode_is_host_guest()) {
		memset(&vmx->pt_desc, 0, sizeof(vmx->pt_desc));
		/* Bit[6~0] are forced to 1, writes are ignored. */
		vmx->pt_desc.guest.output_mask = 0x7F;
		vmcs_write64(GUEST_IA32_RTIT_CTL, 0);
	}

	vmcs_write32(GUEST_SYSENTER_CS, 0);
	vmcs_writel(GUEST_SYSENTER_ESP, 0);
	vmcs_writel(GUEST_SYSENTER_EIP, 0);
	vmcs_write64(GUEST_IA32_DEBUGCTL, 0);

	if (cpu_has_vmx_tpr_shadow()) {
		vmcs_write64(VIRTUAL_APIC_PAGE_ADDR, 0);
		if (cpu_need_tpr_shadow(&vmx->vcpu))
			vmcs_write64(VIRTUAL_APIC_PAGE_ADDR,
				     __pa(vmx->vcpu.arch.apic->regs));
		vmcs_write32(TPR_THRESHOLD, 0);
	}

	vmx_setup_uret_msrs(vmx);
}

static void __vmx_vcpu_reset(struct kvm_vcpu *vcpu)
{
	struct vcpu_vmx *vmx = to_vmx(vcpu);

	init_vmcs(vmx);

	if (nested)
		memcpy(&vmx->nested.msrs, &vmcs_config.nested, sizeof(vmx->nested.msrs));

	vcpu_setup_sgx_lepubkeyhash(vcpu);

	vmx->nested.posted_intr_nv = -1;
	vmx->nested.vmxon_ptr = INVALID_GPA;
	vmx->nested.current_vmptr = INVALID_GPA;
	vmx->nested.hv_evmcs_vmptr = EVMPTR_INVALID;

	vcpu->arch.microcode_version = 0x100000000ULL;
	vmx->msr_ia32_feature_control_valid_bits = FEAT_CTL_LOCKED;

	/*
	 * Enforce invariant: pi_desc.nv is always either POSTED_INTR_VECTOR
	 * or POSTED_INTR_WAKEUP_VECTOR.
	 */
	vmx->pi_desc.nv = POSTED_INTR_VECTOR;
	vmx->pi_desc.sn = 1;
}

void vmx_vcpu_reset(struct kvm_vcpu *vcpu, bool init_event)
{
	struct vcpu_vmx *vmx = to_vmx(vcpu);

	if (!init_event)
		__vmx_vcpu_reset(vcpu);

	vmx->rmode.vm86_active = 0;
	vmx->spec_ctrl = 0;

	vmx->msr_ia32_umwait_control = 0;

	vmx->hv_deadline_tsc = -1;
	kvm_set_cr8(vcpu, 0);

	vmx_segment_cache_clear(vmx);
	kvm_register_mark_available(vcpu, VCPU_EXREG_SEGMENTS);

	kvm_rip_write(vcpu, 0xfff0);

	seg_setup(VCPU_SREG_CS);
	vmcs_write16(GUEST_CS_SELECTOR, 0xf000);
	vmcs_writel(GUEST_CS_BASE, 0xffff0000ul);

	seg_setup(VCPU_SREG_DS);
	seg_setup(VCPU_SREG_ES);
	seg_setup(VCPU_SREG_FS);
	seg_setup(VCPU_SREG_GS);
	seg_setup(VCPU_SREG_SS);

	vmcs_write16(GUEST_TR_SELECTOR, 0);
	vmcs_writel(GUEST_TR_BASE, 0);
	vmcs_write32(GUEST_TR_LIMIT, 0xffff);
	vmcs_write32(GUEST_TR_AR_BYTES, 0x008b);

	vmcs_write16(GUEST_LDTR_SELECTOR, 0);
	vmcs_writel(GUEST_LDTR_BASE, 0);
	vmcs_write32(GUEST_LDTR_LIMIT, 0xffff);
	vmcs_write32(GUEST_LDTR_AR_BYTES, 0x00082);

	vmcs_writel(GUEST_GDTR_BASE, 0);
	vmcs_write32(GUEST_GDTR_LIMIT, 0xffff);

	vmcs_writel(GUEST_IDTR_BASE, 0);
	vmcs_write32(GUEST_IDTR_LIMIT, 0xffff);

	vmcs_write32(GUEST_ACTIVITY_STATE, GUEST_ACTIVITY_ACTIVE);
	vmcs_write32(GUEST_INTERRUPTIBILITY_INFO, 0);
	vmcs_writel(GUEST_PENDING_DBG_EXCEPTIONS, 0);
	if (kvm_mpx_supported())
		vmcs_write64(GUEST_BNDCFGS, 0);

	vmcs_write32(VM_ENTRY_INTR_INFO_FIELD, 0);  /* 22.2.1 */

	kvm_make_request(KVM_REQ_APIC_PAGE_RELOAD, vcpu);

	vpid_sync_context(vmx->vpid);

	vmx_update_fb_clear_dis(vcpu, vmx);

	if (!init_event) {
		if (cpu_has_vmx_arch_lbr())
			vmcs_write64(GUEST_IA32_LBR_CTL, 0);
	} else {
		disable_arch_lbr_ctl(vcpu);
	}
}

void vmx_enable_irq_window(struct kvm_vcpu *vcpu)
{
	exec_controls_setbit(to_vmx(vcpu), CPU_BASED_INTR_WINDOW_EXITING);
}

void vmx_enable_nmi_window(struct kvm_vcpu *vcpu)
{
	if (!enable_vnmi ||
	    vmcs_read32(GUEST_INTERRUPTIBILITY_INFO) & GUEST_INTR_STATE_STI) {
		vmx_enable_irq_window(vcpu);
		return;
	}

	exec_controls_setbit(to_vmx(vcpu), CPU_BASED_NMI_WINDOW_EXITING);
}

void vmx_inject_irq(struct kvm_vcpu *vcpu, bool reinjected)
{
	struct vcpu_vmx *vmx = to_vmx(vcpu);
	uint32_t intr;
	int irq = vcpu->arch.interrupt.nr;

	trace_kvm_inj_virq(irq, vcpu->arch.interrupt.soft, reinjected);

	++vcpu->stat.irq_injections;
	if (vmx->rmode.vm86_active) {
		int inc_eip = 0;
		if (vcpu->arch.interrupt.soft)
			inc_eip = vcpu->arch.event_exit_inst_len;
		kvm_inject_realmode_interrupt(vcpu, irq, inc_eip);
		return;
	}
	intr = irq | INTR_INFO_VALID_MASK;
	if (vcpu->arch.interrupt.soft) {
		intr |= INTR_TYPE_SOFT_INTR;
		vmcs_write32(VM_ENTRY_INSTRUCTION_LEN,
			     vmx->vcpu.arch.event_exit_inst_len);
	} else
		intr |= INTR_TYPE_EXT_INTR;
	vmcs_write32(VM_ENTRY_INTR_INFO_FIELD, intr);

	vmx_clear_hlt(vcpu);
}

void vmx_inject_nmi(struct kvm_vcpu *vcpu)
{
	struct vcpu_vmx *vmx = to_vmx(vcpu);

	if (!enable_vnmi) {
		/*
		 * Tracking the NMI-blocked state in software is built upon
		 * finding the next open IRQ window. This, in turn, depends on
		 * well-behaving guests: They have to keep IRQs disabled at
		 * least as long as the NMI handler runs. Otherwise we may
		 * cause NMI nesting, maybe breaking the guest. But as this is
		 * highly unlikely, we can live with the residual risk.
		 */
		vmx->loaded_vmcs->soft_vnmi_blocked = 1;
		vmx->loaded_vmcs->vnmi_blocked_time = 0;
	}

	++vcpu->stat.nmi_injections;
	vmx->loaded_vmcs->nmi_known_unmasked = false;

	if (vmx->rmode.vm86_active) {
		kvm_inject_realmode_interrupt(vcpu, NMI_VECTOR, 0);
		return;
	}

	vmcs_write32(VM_ENTRY_INTR_INFO_FIELD,
			INTR_TYPE_NMI_INTR | INTR_INFO_VALID_MASK | NMI_VECTOR);

	vmx_clear_hlt(vcpu);

	if (vcpu->arch.exception.vector == DB_VECTOR)
		disable_arch_lbr_ctl(vcpu);
}

bool vmx_get_nmi_mask(struct kvm_vcpu *vcpu)
{
	struct vcpu_vmx *vmx = to_vmx(vcpu);
	bool masked;

	if (!enable_vnmi)
		return vmx->loaded_vmcs->soft_vnmi_blocked;
	if (vmx->loaded_vmcs->nmi_known_unmasked)
		return false;
	masked = vmcs_read32(GUEST_INTERRUPTIBILITY_INFO) & GUEST_INTR_STATE_NMI;
	vmx->loaded_vmcs->nmi_known_unmasked = !masked;
	return masked;
}

void vmx_set_nmi_mask(struct kvm_vcpu *vcpu, bool masked)
{
	struct vcpu_vmx *vmx = to_vmx(vcpu);

	if (!enable_vnmi) {
		if (vmx->loaded_vmcs->soft_vnmi_blocked != masked) {
			vmx->loaded_vmcs->soft_vnmi_blocked = masked;
			vmx->loaded_vmcs->vnmi_blocked_time = 0;
		}
	} else {
		vmx->loaded_vmcs->nmi_known_unmasked = !masked;
		if (masked)
			vmcs_set_bits(GUEST_INTERRUPTIBILITY_INFO,
				      GUEST_INTR_STATE_NMI);
		else
			vmcs_clear_bits(GUEST_INTERRUPTIBILITY_INFO,
					GUEST_INTR_STATE_NMI);
	}
}

bool vmx_nmi_blocked(struct kvm_vcpu *vcpu)
{
	if (is_guest_mode(vcpu) && nested_exit_on_nmi(vcpu))
		return false;

	if (!enable_vnmi && to_vmx(vcpu)->loaded_vmcs->soft_vnmi_blocked)
		return true;

	return (vmcs_read32(GUEST_INTERRUPTIBILITY_INFO) &
		(GUEST_INTR_STATE_MOV_SS | GUEST_INTR_STATE_STI |
		 GUEST_INTR_STATE_NMI));
}

int vmx_nmi_allowed(struct kvm_vcpu *vcpu, bool for_injection)
{
	if (to_vmx(vcpu)->nested.nested_run_pending)
		return -EBUSY;

	/* An NMI must not be injected into L2 if it's supposed to VM-Exit.  */
	if (for_injection && is_guest_mode(vcpu) && nested_exit_on_nmi(vcpu))
		return -EBUSY;

	return !vmx_nmi_blocked(vcpu);
}

bool vmx_interrupt_blocked(struct kvm_vcpu *vcpu)
{
	if (is_guest_mode(vcpu) && nested_exit_on_intr(vcpu))
		return false;

	return !(vmx_get_rflags(vcpu) & X86_EFLAGS_IF) ||
	       (vmcs_read32(GUEST_INTERRUPTIBILITY_INFO) &
		(GUEST_INTR_STATE_STI | GUEST_INTR_STATE_MOV_SS));
}

int vmx_interrupt_allowed(struct kvm_vcpu *vcpu, bool for_injection)
{
	if (to_vmx(vcpu)->nested.nested_run_pending)
		return -EBUSY;

       /*
        * An IRQ must not be injected into L2 if it's supposed to VM-Exit,
        * e.g. if the IRQ arrived asynchronously after checking nested events.
        */
	if (for_injection && is_guest_mode(vcpu) && nested_exit_on_intr(vcpu))
		return -EBUSY;

	return !vmx_interrupt_blocked(vcpu);
}

int vmx_set_tss_addr(struct kvm *kvm, unsigned int addr)
{
	void __user *ret;

	if (enable_unrestricted_guest)
		return 0;

	mutex_lock(&kvm->slots_lock);
	ret = __x86_set_memory_region(kvm, TSS_PRIVATE_MEMSLOT, addr,
				      PAGE_SIZE * 3);
	mutex_unlock(&kvm->slots_lock);

	if (IS_ERR(ret))
		return PTR_ERR(ret);

	to_kvm_vmx(kvm)->tss_addr = addr;

	return init_rmode_tss(kvm, ret);
}

int vmx_set_identity_map_addr(struct kvm *kvm, u64 ident_addr)
{
	to_kvm_vmx(kvm)->ept_identity_map_addr = ident_addr;
	return 0;
}

static bool rmode_exception(struct kvm_vcpu *vcpu, int vec)
{
	switch (vec) {
	case BP_VECTOR:
		/*
		 * Update instruction length as we may reinject the exception
		 * from user space while in guest debugging mode.
		 */
		to_vmx(vcpu)->vcpu.arch.event_exit_inst_len =
			vmcs_read32(VM_EXIT_INSTRUCTION_LEN);
		if (vcpu->guest_debug & KVM_GUESTDBG_USE_SW_BP)
			return false;
		fallthrough;
	case DB_VECTOR:
		return !(vcpu->guest_debug &
			(KVM_GUESTDBG_SINGLESTEP | KVM_GUESTDBG_USE_HW_BP));
	case DE_VECTOR:
	case OF_VECTOR:
	case BR_VECTOR:
	case UD_VECTOR:
	case DF_VECTOR:
	case SS_VECTOR:
	case GP_VECTOR:
	case MF_VECTOR:
		return true;
	}
	return false;
}

static int handle_rmode_exception(struct kvm_vcpu *vcpu,
				  int vec, u32 err_code)
{
	/*
	 * Instruction with address size override prefix opcode 0x67
	 * Cause the #SS fault with 0 error code in VM86 mode.
	 */
	if (((vec == GP_VECTOR) || (vec == SS_VECTOR)) && err_code == 0) {
		if (kvm_emulate_instruction(vcpu, 0)) {
			if (vcpu->arch.halt_request) {
				vcpu->arch.halt_request = 0;
				return kvm_emulate_halt_noskip(vcpu);
			}
			return 1;
		}
		return 0;
	}

	/*
	 * Forward all other exceptions that are valid in real mode.
	 * FIXME: Breaks guest debugging in real mode, needs to be fixed with
	 *        the required debugging infrastructure rework.
	 */
	kvm_queue_exception(vcpu, vec);
	return 1;
}

static int handle_machine_check(struct kvm_vcpu *vcpu)
{
	/* handled by vmx_vcpu_run() */
	return 1;
}

/*
 * If the host has split lock detection disabled, then #AC is
 * unconditionally injected into the guest, which is the pre split lock
 * detection behaviour.
 *
 * If the host has split lock detection enabled then #AC is
 * only injected into the guest when:
 *  - Guest CPL == 3 (user mode)
 *  - Guest has #AC detection enabled in CR0
 *  - Guest EFLAGS has AC bit set
 */
bool vmx_guest_inject_ac(struct kvm_vcpu *vcpu)
{
	if (!boot_cpu_has(X86_FEATURE_SPLIT_LOCK_DETECT))
		return true;

	return vmx_get_cpl(vcpu) == 3 && kvm_read_cr0_bits(vcpu, X86_CR0_AM) &&
	       (kvm_get_rflags(vcpu) & X86_EFLAGS_AC);
}

static int handle_exception_nmi(struct kvm_vcpu *vcpu)
{
	struct vcpu_vmx *vmx = to_vmx(vcpu);
	struct kvm_run *kvm_run = vcpu->run;
	u32 intr_info, ex_no, error_code;
	unsigned long cr2, dr6;
	u32 vect_info;

	vect_info = vmx->idt_vectoring_info;
	intr_info = vmx_get_intr_info(vcpu);

	if (is_machine_check(intr_info) || is_nmi(intr_info))
		return 1; /* handled by vmx_handle_exception_nmi_irqoff() */

	/*
	 * Queue the exception here instead of in vmx_handle_nm_fault_irqoff().
	 * This ensures the nested_vmx check is not skipped so vmexit can
	 * be reflected to L1 (when it intercepts #NM) before reaching this
	 * point.
	 */
	if (is_nm_fault(intr_info)) {
		kvm_queue_exception(vcpu, NM_VECTOR);
		return 1;
	}

	if (is_invalid_opcode(intr_info))
		return handle_ud(vcpu);

	/*
	 * #VE isn't supposed to happen.  Although vcpu can send
	 */
	if (KVM_BUG_ON(is_ve_fault(intr_info), vcpu->kvm))
		return -EIO;

	error_code = 0;
	if (intr_info & INTR_INFO_DELIVER_CODE_MASK)
		error_code = vmcs_read32(VM_EXIT_INTR_ERROR_CODE);

	if (!vmx->rmode.vm86_active && is_gp_fault(intr_info)) {
		WARN_ON_ONCE(!enable_vmware_backdoor);

		/*
		 * VMware backdoor emulation on #GP interception only handles
		 * IN{S}, OUT{S}, and RDPMC, none of which generate a non-zero
		 * error code on #GP.
		 */
		if (error_code) {
			kvm_queue_exception_e(vcpu, GP_VECTOR, error_code);
			return 1;
		}
		return kvm_emulate_instruction(vcpu, EMULTYPE_VMWARE_GP);
	}

	/*
	 * The #PF with PFEC.RSVD = 1 indicates the guest is accessing
	 * MMIO, it is better to report an internal error.
	 * See the comments in vmx_handle_exit.
	 */
	if ((vect_info & VECTORING_INFO_VALID_MASK) &&
	    !(is_page_fault(intr_info) && !(error_code & PFERR_RSVD_MASK))) {
		vcpu->run->exit_reason = KVM_EXIT_INTERNAL_ERROR;
		vcpu->run->internal.suberror = KVM_INTERNAL_ERROR_SIMUL_EX;
		vcpu->run->internal.ndata = 4;
		vcpu->run->internal.data[0] = vect_info;
		vcpu->run->internal.data[1] = intr_info;
		vcpu->run->internal.data[2] = error_code;
		vcpu->run->internal.data[3] = vcpu->arch.last_vmentry_cpu;
		return 0;
	}

	if (is_page_fault(intr_info)) {
		cr2 = vmx_get_exit_qual(vcpu);
		if (enable_ept && !vcpu->arch.apf.host_apf_flags) {
			/*
			 * EPT will cause page fault only if we need to
			 * detect illegal GPAs.
			 */
			WARN_ON_ONCE(!allow_smaller_maxphyaddr);
			kvm_fixup_and_inject_pf_error(vcpu, cr2, error_code);
			return 1;
		} else
			return kvm_handle_page_fault(vcpu, error_code, cr2, NULL, 0);
	}

	ex_no = intr_info & INTR_INFO_VECTOR_MASK;

	if (vmx->rmode.vm86_active && rmode_exception(vcpu, ex_no))
		return handle_rmode_exception(vcpu, ex_no, error_code);

	switch (ex_no) {
	case DB_VECTOR:
		dr6 = vmx_get_exit_qual(vcpu);
		if (!(vcpu->guest_debug &
		      (KVM_GUESTDBG_SINGLESTEP | KVM_GUESTDBG_USE_HW_BP))) {
			/*
			 * If the #DB was due to ICEBP, a.k.a. INT1, skip the
			 * instruction.  ICEBP generates a trap-like #DB, but
			 * despite its interception control being tied to #DB,
			 * is an instruction intercept, i.e. the VM-Exit occurs
			 * on the ICEBP itself.  Use the inner "skip" helper to
			 * avoid single-step #DB and MTF updates, as ICEBP is
			 * higher priority.  Note, skipping ICEBP still clears
			 * STI and MOVSS blocking.
			 *
			 * For all other #DBs, set vmcs.PENDING_DBG_EXCEPTIONS.BS
			 * if single-step is enabled in RFLAGS and STI or MOVSS
			 * blocking is active, as the CPU doesn't set the bit
			 * on VM-Exit due to #DB interception.  VM-Entry has a
			 * consistency check that a single-step #DB is pending
			 * in this scenario as the previous instruction cannot
			 * have toggled RFLAGS.TF 0=>1 (because STI and POP/MOV
			 * don't modify RFLAGS), therefore the one instruction
			 * delay when activating single-step breakpoints must
			 * have already expired.  Note, the CPU sets/clears BS
			 * as appropriate for all other VM-Exits types.
			 */
			if (is_icebp(intr_info))
				WARN_ON(!skip_emulated_instruction(vcpu));
			else if ((vmx_get_rflags(vcpu) & X86_EFLAGS_TF) &&
				 (vmcs_read32(GUEST_INTERRUPTIBILITY_INFO) &
				  (GUEST_INTR_STATE_STI | GUEST_INTR_STATE_MOV_SS)))
				vmcs_writel(GUEST_PENDING_DBG_EXCEPTIONS,
					    vmcs_readl(GUEST_PENDING_DBG_EXCEPTIONS) | DR6_BS);

			kvm_queue_exception_p(vcpu, DB_VECTOR, dr6);
			return 1;
		}
		kvm_run->debug.arch.dr6 = dr6 | DR6_ACTIVE_LOW;
		kvm_run->debug.arch.dr7 = vmcs_readl(GUEST_DR7);
		fallthrough;
	case BP_VECTOR:
		/*
		 * Update instruction length as we may reinject #BP from
		 * user space while in guest debugging mode. Reading it for
		 * #DB as well causes no harm, it is not used in that case.
		 */
		vmx->vcpu.arch.event_exit_inst_len =
			vmcs_read32(VM_EXIT_INSTRUCTION_LEN);
		kvm_run->exit_reason = KVM_EXIT_DEBUG;
		kvm_run->debug.arch.pc = kvm_get_linear_rip(vcpu);
		kvm_run->debug.arch.exception = ex_no;
		break;
	case AC_VECTOR:
		if (vmx_guest_inject_ac(vcpu)) {
			kvm_queue_exception_e(vcpu, AC_VECTOR, error_code);
			return 1;
		}

		/*
		 * Handle split lock. Depending on detection mode this will
		 * either warn and disable split lock detection for this
		 * task or force SIGBUS on it.
		 */
		if (handle_guest_split_lock(kvm_rip_read(vcpu)))
			return 1;
		fallthrough;
	default:
		kvm_run->exit_reason = KVM_EXIT_EXCEPTION;
		kvm_run->ex.exception = ex_no;
		kvm_run->ex.error_code = error_code;
		break;
	}
	return 0;
}

static __always_inline int handle_external_interrupt(struct kvm_vcpu *vcpu)
{
	++vcpu->stat.irq_exits;
	return 1;
}

static int handle_triple_fault(struct kvm_vcpu *vcpu)
{
	vcpu->run->exit_reason = KVM_EXIT_SHUTDOWN;
	vcpu->mmio_needed = 0;
	return 0;
}

static int handle_io(struct kvm_vcpu *vcpu)
{
	unsigned long exit_qualification;
	int size, in, string;
	unsigned port;

	exit_qualification = vmx_get_exit_qual(vcpu);
	string = (exit_qualification & 16) != 0;

	++vcpu->stat.io_exits;

	if (string)
		return kvm_emulate_instruction(vcpu, 0);

	port = exit_qualification >> 16;
	size = (exit_qualification & 7) + 1;
	in = (exit_qualification & 8) != 0;

	return kvm_fast_pio(vcpu, size, port, in);
}

void vmx_patch_hypercall(struct kvm_vcpu *vcpu, unsigned char *hypercall)
{
	/*
	 * Patch in the VMCALL instruction:
	 */
	hypercall[0] = 0x0f;
	hypercall[1] = 0x01;
	hypercall[2] = 0xc1;
}

/* called to set cr0 as appropriate for a mov-to-cr0 exit. */
static int handle_set_cr0(struct kvm_vcpu *vcpu, unsigned long val)
{
	if (is_guest_mode(vcpu)) {
		struct vmcs12 *vmcs12 = get_vmcs12(vcpu);
		unsigned long orig_val = val;

		/*
		 * We get here when L2 changed cr0 in a way that did not change
		 * any of L1's shadowed bits (see nested_vmx_exit_handled_cr),
		 * but did change L0 shadowed bits. So we first calculate the
		 * effective cr0 value that L1 would like to write into the
		 * hardware. It consists of the L2-owned bits from the new
		 * value combined with the L1-owned bits from L1's guest_cr0.
		 */
		val = (val & ~vmcs12->cr0_guest_host_mask) |
			(vmcs12->guest_cr0 & vmcs12->cr0_guest_host_mask);

		if (!nested_guest_cr0_valid(vcpu, val))
			return 1;

		if (kvm_set_cr0(vcpu, val))
			return 1;
		vmcs_writel(CR0_READ_SHADOW, orig_val);
		return 0;
	} else {
		if (to_vmx(vcpu)->nested.vmxon &&
		    !nested_host_cr0_valid(vcpu, val))
			return 1;

		return kvm_set_cr0(vcpu, val);
	}
}

static int handle_set_cr4(struct kvm_vcpu *vcpu, unsigned long val)
{
	if (is_guest_mode(vcpu)) {
		struct vmcs12 *vmcs12 = get_vmcs12(vcpu);
		unsigned long orig_val = val;

		/* analogously to handle_set_cr0 */
		val = (val & ~vmcs12->cr4_guest_host_mask) |
			(vmcs12->guest_cr4 & vmcs12->cr4_guest_host_mask);
		if (kvm_set_cr4(vcpu, val))
			return 1;
		vmcs_writel(CR4_READ_SHADOW, orig_val);
		return 0;
	} else
		return kvm_set_cr4(vcpu, val);
}

static int handle_desc(struct kvm_vcpu *vcpu)
{
	WARN_ON(!(vcpu->arch.cr4 & X86_CR4_UMIP));
	return kvm_emulate_instruction(vcpu, 0);
}

static int handle_cr(struct kvm_vcpu *vcpu)
{
	unsigned long exit_qualification, val;
	int cr;
	int reg;
	int err;
	int ret;

	exit_qualification = vmx_get_exit_qual(vcpu);
	cr = exit_qualification & 15;
	reg = (exit_qualification >> 8) & 15;
	switch ((exit_qualification >> 4) & 3) {
	case 0: /* mov to cr */
		val = kvm_register_read(vcpu, reg);
		trace_kvm_cr_write(cr, val);
		switch (cr) {
		case 0:
			err = handle_set_cr0(vcpu, val);
			return kvm_complete_insn_gp(vcpu, err);
		case 3:
			WARN_ON_ONCE(enable_unrestricted_guest);

			err = kvm_set_cr3(vcpu, val);
			return kvm_complete_insn_gp(vcpu, err);
		case 4:
			err = handle_set_cr4(vcpu, val);
			return kvm_complete_insn_gp(vcpu, err);
		case 8: {
				u8 cr8_prev = kvm_get_cr8(vcpu);
				u8 cr8 = (u8)val;
				err = kvm_set_cr8(vcpu, cr8);
				ret = kvm_complete_insn_gp(vcpu, err);
				if (lapic_in_kernel(vcpu))
					return ret;
				if (cr8_prev <= cr8)
					return ret;
				/*
				 * TODO: we might be squashing a
				 * KVM_GUESTDBG_SINGLESTEP-triggered
				 * KVM_EXIT_DEBUG here.
				 */
				vcpu->run->exit_reason = KVM_EXIT_SET_TPR;
				return 0;
			}
		}
		break;
	case 2: /* clts */
		KVM_BUG(1, vcpu->kvm, "Guest always owns CR0.TS");
		return -EIO;
	case 1: /*mov from cr*/
		switch (cr) {
		case 3:
			WARN_ON_ONCE(enable_unrestricted_guest);

			val = kvm_read_cr3(vcpu);
			kvm_register_write(vcpu, reg, val);
			trace_kvm_cr_read(cr, val);
			return kvm_skip_emulated_instruction(vcpu);
		case 8:
			val = kvm_get_cr8(vcpu);
			kvm_register_write(vcpu, reg, val);
			trace_kvm_cr_read(cr, val);
			return kvm_skip_emulated_instruction(vcpu);
		}
		break;
	case 3: /* lmsw */
		val = (exit_qualification >> LMSW_SOURCE_DATA_SHIFT) & 0x0f;
		trace_kvm_cr_write(0, (kvm_read_cr0(vcpu) & ~0xful) | val);
		kvm_lmsw(vcpu, val);

		return kvm_skip_emulated_instruction(vcpu);
	default:
		break;
	}
	vcpu->run->exit_reason = 0;
	vcpu_unimpl(vcpu, "unhandled control register: op %d cr %d\n",
	       (int)(exit_qualification >> 4) & 3, cr);
	return 0;
}

static int handle_dr(struct kvm_vcpu *vcpu)
{
	unsigned long exit_qualification;
	int dr, dr7, reg;
	int err = 1;

	exit_qualification = vmx_get_exit_qual(vcpu);
	dr = exit_qualification & DEBUG_REG_ACCESS_NUM;

	/* First, if DR does not exist, trigger UD */
	if (!kvm_require_dr(vcpu, dr))
		return 1;

	if (vmx_get_cpl(vcpu) > 0)
		goto out;

	dr7 = vmcs_readl(GUEST_DR7);
	if (dr7 & DR7_GD) {
		/*
		 * As the vm-exit takes precedence over the debug trap, we
		 * need to emulate the latter, either for the host or the
		 * guest debugging itself.
		 */
		if (vcpu->guest_debug & KVM_GUESTDBG_USE_HW_BP) {
			vcpu->run->debug.arch.dr6 = DR6_BD | DR6_ACTIVE_LOW;
			vcpu->run->debug.arch.dr7 = dr7;
			vcpu->run->debug.arch.pc = kvm_get_linear_rip(vcpu);
			vcpu->run->debug.arch.exception = DB_VECTOR;
			vcpu->run->exit_reason = KVM_EXIT_DEBUG;
			return 0;
		} else {
			kvm_queue_exception_p(vcpu, DB_VECTOR, DR6_BD);
			return 1;
		}
	}

	if (vcpu->guest_debug == 0) {
		exec_controls_clearbit(to_vmx(vcpu), CPU_BASED_MOV_DR_EXITING);

		/*
		 * No more DR vmexits; force a reload of the debug registers
		 * and reenter on this instruction.  The next vmexit will
		 * retrieve the full state of the debug registers.
		 */
		vcpu->arch.switch_db_regs |= KVM_DEBUGREG_WONT_EXIT;
		return 1;
	}

	reg = DEBUG_REG_ACCESS_REG(exit_qualification);
	if (exit_qualification & TYPE_MOV_FROM_DR) {
		unsigned long val;

		kvm_get_dr(vcpu, dr, &val);
		kvm_register_write(vcpu, reg, val);
		err = 0;
	} else {
		err = kvm_set_dr(vcpu, dr, kvm_register_read(vcpu, reg));
	}

out:
	return kvm_complete_insn_gp(vcpu, err);
}

void vmx_sync_dirty_debug_regs(struct kvm_vcpu *vcpu)
{
	KVM_BUG_ON(vcpu->arch.switch_db_regs & KVM_DEBUGREG_AUTO_SWITCH, vcpu->kvm);

	get_debugreg(vcpu->arch.db[0], 0);
	get_debugreg(vcpu->arch.db[1], 1);
	get_debugreg(vcpu->arch.db[2], 2);
	get_debugreg(vcpu->arch.db[3], 3);
	get_debugreg(vcpu->arch.dr6, 6);
	vcpu->arch.dr7 = vmcs_readl(GUEST_DR7);

	vcpu->arch.switch_db_regs &= ~KVM_DEBUGREG_WONT_EXIT;
	exec_controls_setbit(to_vmx(vcpu), CPU_BASED_MOV_DR_EXITING);

	/*
	 * exc_debug expects dr6 to be cleared after it runs, avoid that it sees
	 * a stale dr6 from the guest.
	 */
	set_debugreg(DR6_RESERVED, 6);
}

void vmx_set_dr7(struct kvm_vcpu *vcpu, unsigned long val)
{
	vmcs_writel(GUEST_DR7, val);
}

static int handle_tpr_below_threshold(struct kvm_vcpu *vcpu)
{
	kvm_apic_update_ppr(vcpu);
	return 1;
}

static int handle_interrupt_window(struct kvm_vcpu *vcpu)
{
	exec_controls_clearbit(to_vmx(vcpu), CPU_BASED_INTR_WINDOW_EXITING);

	kvm_make_request(KVM_REQ_EVENT, vcpu);

	++vcpu->stat.irq_window_exits;
	return 1;
}

static int handle_invlpg(struct kvm_vcpu *vcpu)
{
	unsigned long exit_qualification = vmx_get_exit_qual(vcpu);

	kvm_mmu_invlpg(vcpu, exit_qualification);
	return kvm_skip_emulated_instruction(vcpu);
}

static int handle_apic_access(struct kvm_vcpu *vcpu)
{
	if (likely(fasteoi)) {
		unsigned long exit_qualification = vmx_get_exit_qual(vcpu);
		int access_type, offset;

		access_type = exit_qualification & APIC_ACCESS_TYPE;
		offset = exit_qualification & APIC_ACCESS_OFFSET;
		/*
		 * Sane guest uses MOV to write EOI, with written value
		 * not cared. So make a short-circuit here by avoiding
		 * heavy instruction emulation.
		 */
		if ((access_type == TYPE_LINEAR_APIC_INST_WRITE) &&
		    (offset == APIC_EOI)) {
			kvm_lapic_set_eoi(vcpu);
			return kvm_skip_emulated_instruction(vcpu);
		}
	}
	return kvm_emulate_instruction(vcpu, 0);
}

static int handle_apic_eoi_induced(struct kvm_vcpu *vcpu)
{
	unsigned long exit_qualification = vmx_get_exit_qual(vcpu);
	int vector = exit_qualification & 0xff;

	/* EOI-induced VM exit is trap-like and thus no need to adjust IP */
	kvm_apic_set_eoi_accelerated(vcpu, vector);
	return 1;
}

static int handle_apic_write(struct kvm_vcpu *vcpu)
{
	unsigned long exit_qualification = vmx_get_exit_qual(vcpu);

	/*
	 * APIC-write VM-Exit is trap-like, KVM doesn't need to advance RIP and
	 * hardware has done any necessary aliasing, offset adjustments, etc...
	 * for the access.  I.e. the correct value has already been  written to
	 * the vAPIC page for the correct 16-byte chunk.  KVM needs only to
	 * retrieve the register value and emulate the access.
	 */
	u32 offset = exit_qualification & 0xff0;

	kvm_apic_write_nodecode(vcpu, offset);
	return 1;
}

static int handle_task_switch(struct kvm_vcpu *vcpu)
{
	struct vcpu_vmx *vmx = to_vmx(vcpu);
	unsigned long exit_qualification;
	bool has_error_code = false;
	u32 error_code = 0;
	u16 tss_selector;
	int reason, type, idt_v, idt_index;

	idt_v = (vmx->idt_vectoring_info & VECTORING_INFO_VALID_MASK);
	idt_index = (vmx->idt_vectoring_info & VECTORING_INFO_VECTOR_MASK);
	type = (vmx->idt_vectoring_info & VECTORING_INFO_TYPE_MASK);

	exit_qualification = vmx_get_exit_qual(vcpu);

	reason = (u32)exit_qualification >> 30;
	if (reason == TASK_SWITCH_GATE && idt_v) {
		switch (type) {
		case INTR_TYPE_NMI_INTR:
			vcpu->arch.nmi_injected = false;
			vmx_set_nmi_mask(vcpu, true);
			break;
		case INTR_TYPE_EXT_INTR:
		case INTR_TYPE_SOFT_INTR:
			kvm_clear_interrupt_queue(vcpu);
			break;
		case INTR_TYPE_HARD_EXCEPTION:
			if (vmx->idt_vectoring_info &
			    VECTORING_INFO_DELIVER_CODE_MASK) {
				has_error_code = true;
				error_code =
					vmcs_read32(IDT_VECTORING_ERROR_CODE);
			}
			fallthrough;
		case INTR_TYPE_SOFT_EXCEPTION:
			kvm_clear_exception_queue(vcpu);
			break;
		default:
			break;
		}
	}
	tss_selector = exit_qualification;

	if (!idt_v || (type != INTR_TYPE_HARD_EXCEPTION &&
		       type != INTR_TYPE_EXT_INTR &&
		       type != INTR_TYPE_NMI_INTR))
		WARN_ON(!skip_emulated_instruction(vcpu));

	/*
	 * TODO: What about debug traps on tss switch?
	 *       Are we supposed to inject them and update dr6?
	 */
	return kvm_task_switch(vcpu, tss_selector,
			       type == INTR_TYPE_SOFT_INTR ? idt_index : -1,
			       reason, has_error_code, error_code);
}

static int handle_ept_violation(struct kvm_vcpu *vcpu)
{
	unsigned long exit_qualification = vmx_get_exit_qual(vcpu);
	gpa_t gpa;

	/*
	 * EPT violation happened while executing iret from NMI,
	 * "blocked by NMI" bit has to be set before next VM entry.
	 * There are errata that may cause this bit to not be set:
	 * AAK134, BY25.
	 */
	if (!(to_vmx(vcpu)->idt_vectoring_info & VECTORING_INFO_VALID_MASK) &&
			enable_vnmi &&
			(exit_qualification & INTR_INFO_UNBLOCK_NMI))
		vmcs_set_bits(GUEST_INTERRUPTIBILITY_INFO, GUEST_INTR_STATE_NMI);

	gpa = vmcs_read64(GUEST_PHYSICAL_ADDRESS);
	trace_kvm_page_fault(vcpu, gpa, exit_qualification);
	vcpu->arch.exit_qualification = exit_qualification;

	/*
	 * Check that the GPA doesn't exceed physical memory limits, as that is
	 * a guest page fault.  We have to emulate the instruction here, because
	 * if the illegal address is that of a paging structure, then
	 * EPT_VIOLATION_ACC_WRITE bit is set.  Alternatively, if supported we
	 * would also use advanced VM-exit information for EPT violations to
	 * reconstruct the page fault error code.
	 */
	if (unlikely(allow_smaller_maxphyaddr && kvm_vcpu_is_illegal_gpa(vcpu, gpa)))
		return kvm_emulate_instruction(vcpu, 0);

	return __vmx_handle_ept_violation(vcpu, gpa, exit_qualification, PG_LEVEL_NONE);
}

static int handle_ept_misconfig(struct kvm_vcpu *vcpu)
{
	gpa_t gpa;

	if (!vmx_can_emulate_instruction(vcpu, EMULTYPE_PF, NULL, 0))
		return 1;

	/*
	 * A nested guest cannot optimize MMIO vmexits, because we have an
	 * nGPA here instead of the required GPA.
	 */
	gpa = vmcs_read64(GUEST_PHYSICAL_ADDRESS);
	if (!is_guest_mode(vcpu) &&
	    !kvm_io_bus_write(vcpu, KVM_FAST_MMIO_BUS, gpa, 0, NULL)) {
		trace_kvm_fast_mmio(gpa);
		return kvm_skip_emulated_instruction(vcpu);
	}

	return kvm_mmu_page_fault(vcpu, gpa, PFERR_RSVD_MASK, NULL, 0);
}

static int handle_nmi_window(struct kvm_vcpu *vcpu)
{
	if (KVM_BUG_ON(!enable_vnmi, vcpu->kvm))
		return -EIO;

	exec_controls_clearbit(to_vmx(vcpu), CPU_BASED_NMI_WINDOW_EXITING);
	++vcpu->stat.nmi_window_exits;
	kvm_make_request(KVM_REQ_EVENT, vcpu);

	return 1;
}

static bool vmx_emulation_required_with_pending_exception(struct kvm_vcpu *vcpu)
{
	struct vcpu_vmx *vmx = to_vmx(vcpu);

	return vmx->emulation_required && !vmx->rmode.vm86_active &&
	       (kvm_is_exception_pending(vcpu) || vcpu->arch.exception.injected);
}

static int handle_invalid_guest_state(struct kvm_vcpu *vcpu)
{
	struct vcpu_vmx *vmx = to_vmx(vcpu);
	bool intr_window_requested;
	unsigned count = 130;

	intr_window_requested = exec_controls_get(vmx) &
				CPU_BASED_INTR_WINDOW_EXITING;

	while (vmx->emulation_required && count-- != 0) {
		if (intr_window_requested && !vmx_interrupt_blocked(vcpu))
			return handle_interrupt_window(&vmx->vcpu);

		if (kvm_test_request(KVM_REQ_EVENT, vcpu))
			return 1;

		if (!kvm_emulate_instruction(vcpu, 0))
			return 0;

		if (vmx_emulation_required_with_pending_exception(vcpu)) {
			kvm_prepare_emulation_failure_exit(vcpu);
			return 0;
		}

		if (vcpu->arch.halt_request) {
			vcpu->arch.halt_request = 0;
			return kvm_emulate_halt_noskip(vcpu);
		}

		/*
		 * Note, return 1 and not 0, vcpu_run() will invoke
		 * xfer_to_guest_mode() which will create a proper return
		 * code.
		 */
		if (__xfer_to_guest_mode_work_pending())
			return 1;
	}

	return 1;
}

int vmx_vcpu_pre_run(struct kvm_vcpu *vcpu)
{
	if (vmx_emulation_required_with_pending_exception(vcpu)) {
		kvm_prepare_emulation_failure_exit(vcpu);
		return 0;
	}

	return 1;
}

static void grow_ple_window(struct kvm_vcpu *vcpu)
{
	struct vcpu_vmx *vmx = to_vmx(vcpu);
	unsigned int old = vmx->ple_window;

	vmx->ple_window = __grow_ple_window(old, ple_window,
					    ple_window_grow,
					    ple_window_max);

	if (vmx->ple_window != old) {
		vmx->ple_window_dirty = true;
		trace_kvm_ple_window_update(vcpu->vcpu_id,
					    vmx->ple_window, old);
	}
}

static void shrink_ple_window(struct kvm_vcpu *vcpu)
{
	struct vcpu_vmx *vmx = to_vmx(vcpu);
	unsigned int old = vmx->ple_window;

	vmx->ple_window = __shrink_ple_window(old, ple_window,
					      ple_window_shrink,
					      ple_window);

	if (vmx->ple_window != old) {
		vmx->ple_window_dirty = true;
		trace_kvm_ple_window_update(vcpu->vcpu_id,
					    vmx->ple_window, old);
	}
}

/*
 * Indicate a busy-waiting vcpu in spinlock. We do not enable the PAUSE
 * exiting, so only get here on cpu with PAUSE-Loop-Exiting.
 */
static int handle_pause(struct kvm_vcpu *vcpu)
{
	if (!kvm_pause_in_guest(vcpu->kvm))
		grow_ple_window(vcpu);

	/*
	 * Intel sdm vol3 ch-25.1.3 says: The "PAUSE-loop exiting"
	 * VM-execution control is ignored if CPL > 0. OTOH, KVM
	 * never set PAUSE_EXITING and just set PLE if supported,
	 * so the vcpu must be CPL=0 if it gets a PAUSE exit.
	 */
	kvm_vcpu_on_spin(vcpu, true);
	return kvm_skip_emulated_instruction(vcpu);
}

static int handle_monitor_trap(struct kvm_vcpu *vcpu)
{
	return 1;
}

static int handle_invpcid(struct kvm_vcpu *vcpu)
{
	u32 vmx_instruction_info;
	unsigned long type;
	gva_t gva;
	struct {
		u64 pcid;
		u64 gla;
	} operand;
	int gpr_index;

	if (!guest_cpuid_has(vcpu, X86_FEATURE_INVPCID)) {
		kvm_queue_exception(vcpu, UD_VECTOR);
		return 1;
	}

	vmx_instruction_info = vmcs_read32(VMX_INSTRUCTION_INFO);
	gpr_index = vmx_get_instr_info_reg2(vmx_instruction_info);
	type = kvm_register_read(vcpu, gpr_index);

	/* According to the Intel instruction reference, the memory operand
	 * is read even if it isn't needed (e.g., for type==all)
	 */
	if (get_vmx_mem_address(vcpu, vmx_get_exit_qual(vcpu),
				vmx_instruction_info, false,
				sizeof(operand), &gva))
		return 1;

	return kvm_handle_invpcid(vcpu, type, gva);
}

static int handle_pml_full(struct kvm_vcpu *vcpu)
{
	unsigned long exit_qualification;

	trace_kvm_pml_full(vcpu->vcpu_id);

	exit_qualification = vmx_get_exit_qual(vcpu);

	/*
	 * PML buffer FULL happened while executing iret from NMI,
	 * "blocked by NMI" bit has to be set before next VM entry.
	 */
	if (!(to_vmx(vcpu)->idt_vectoring_info & VECTORING_INFO_VALID_MASK) &&
			enable_vnmi &&
			(exit_qualification & INTR_INFO_UNBLOCK_NMI))
		vmcs_set_bits(GUEST_INTERRUPTIBILITY_INFO,
				GUEST_INTR_STATE_NMI);

	/*
	 * PML buffer already flushed at beginning of VMEXIT. Nothing to do
	 * here.., and there's no userspace involvement needed for PML.
	 */
	return 1;
}

static fastpath_t handle_fastpath_preemption_timer(struct kvm_vcpu *vcpu)
{
	struct vcpu_vmx *vmx = to_vmx(vcpu);

	if (!vmx->req_immediate_exit &&
	    !unlikely(vmx->loaded_vmcs->hv_timer_soft_disabled)) {
		kvm_lapic_expired_hv_timer(vcpu);
		return EXIT_FASTPATH_REENTER_GUEST;
	}

	return EXIT_FASTPATH_NONE;
}

static int handle_preemption_timer(struct kvm_vcpu *vcpu)
{
	handle_fastpath_preemption_timer(vcpu);
	return 1;
}

/*
 * When nested=0, all VMX instruction VM Exits filter here.  The handlers
 * are overwritten by nested_vmx_setup() when nested=1.
 */
static int handle_vmx_instruction(struct kvm_vcpu *vcpu)
{
	kvm_queue_exception(vcpu, UD_VECTOR);
	return 1;
}

#ifndef CONFIG_X86_SGX_KVM
static int handle_encls(struct kvm_vcpu *vcpu)
{
	/*
	 * SGX virtualization is disabled.  There is no software enable bit for
	 * SGX, so KVM intercepts all ENCLS leafs and injects a #UD to prevent
	 * the guest from executing ENCLS (when SGX is supported by hardware).
	 */
	kvm_queue_exception(vcpu, UD_VECTOR);
	return 1;
}
#endif /* CONFIG_X86_SGX_KVM */

static int handle_bus_lock_vmexit(struct kvm_vcpu *vcpu)
{
	/*
	 * Hardware may or may not set the BUS_LOCK_DETECTED flag on BUS_LOCK
	 * VM-Exits. Unconditionally set the flag here and leave the handling to
	 * vmx_handle_exit().
	 */
	to_vmx(vcpu)->exit_reason.bus_lock_detected = true;
	return 1;
}

static int handle_notify(struct kvm_vcpu *vcpu)
{
	unsigned long exit_qual = vmx_get_exit_qual(vcpu);
	bool context_invalid = exit_qual & NOTIFY_VM_CONTEXT_INVALID;

	++vcpu->stat.notify_window_exits;

	/*
	 * Notify VM exit happened while executing iret from NMI,
	 * "blocked by NMI" bit has to be set before next VM entry.
	 */
	if (enable_vnmi && (exit_qual & INTR_INFO_UNBLOCK_NMI))
		vmcs_set_bits(GUEST_INTERRUPTIBILITY_INFO,
			      GUEST_INTR_STATE_NMI);

	if (vcpu->kvm->arch.notify_vmexit_flags & KVM_X86_NOTIFY_VMEXIT_USER ||
	    context_invalid) {
		vcpu->run->exit_reason = KVM_EXIT_NOTIFY;
		vcpu->run->notify.flags = context_invalid ?
					  KVM_NOTIFY_CONTEXT_INVALID : 0;
		return 0;
	}

	return 1;
}

static int handle_enqcmd_pasid(struct kvm_vcpu *vcpu)
{
	unsigned long flags;

	kvm_debug_ratelimited("[%s] VM exit_qualification=0x%lx\n", __func__,
			      vmcs_readl(EXIT_QUALIFICATION));

	/*
	 * Valid PASID translation should exist before the guest attempts to do
	 * ENQCMD/ENQCMDS. Otherwise, VM exit is triggered if CPU executes
	 * ENQCMD/ENQCMDS in non-root mode but fails to translate the guest
	 * PASID latched in IA32_PASID MSR. In such case, set the EFLAGS.ZF to
	 * indicate the failure to the guest and skip the instruction.
	 */
	flags = vmx_get_rflags(vcpu);
	flags |= X86_EFLAGS_ZF;
	vmx_set_rflags(vcpu, flags);

	return kvm_skip_emulated_instruction(vcpu);
}

/*
 * The exit handlers return 1 if the exit was handled fully and guest execution
 * may resume.  Otherwise they set the kvm_run parameter to indicate what needs
 * to be done to userspace and return 0.
 */
static int (*kvm_vmx_exit_handlers[])(struct kvm_vcpu *vcpu) = {
	[EXIT_REASON_EXCEPTION_NMI]           = handle_exception_nmi,
	[EXIT_REASON_EXTERNAL_INTERRUPT]      = handle_external_interrupt,
	[EXIT_REASON_TRIPLE_FAULT]            = handle_triple_fault,
	[EXIT_REASON_NMI_WINDOW]	      = handle_nmi_window,
	[EXIT_REASON_IO_INSTRUCTION]          = handle_io,
	[EXIT_REASON_CR_ACCESS]               = handle_cr,
	[EXIT_REASON_DR_ACCESS]               = handle_dr,
	[EXIT_REASON_CPUID]                   = kvm_emulate_cpuid,
	[EXIT_REASON_MSR_READ]                = kvm_emulate_rdmsr,
	[EXIT_REASON_MSR_WRITE]               = kvm_emulate_wrmsr,
	[EXIT_REASON_INTERRUPT_WINDOW]        = handle_interrupt_window,
	[EXIT_REASON_HLT]                     = kvm_emulate_halt,
	[EXIT_REASON_INVD]		      = kvm_emulate_invd,
	[EXIT_REASON_INVLPG]		      = handle_invlpg,
	[EXIT_REASON_RDPMC]                   = kvm_emulate_rdpmc,
	[EXIT_REASON_VMCALL]                  = kvm_emulate_hypercall,
	[EXIT_REASON_VMCLEAR]		      = handle_vmx_instruction,
	[EXIT_REASON_VMLAUNCH]		      = handle_vmx_instruction,
	[EXIT_REASON_VMPTRLD]		      = handle_vmx_instruction,
	[EXIT_REASON_VMPTRST]		      = handle_vmx_instruction,
	[EXIT_REASON_VMREAD]		      = handle_vmx_instruction,
	[EXIT_REASON_VMRESUME]		      = handle_vmx_instruction,
	[EXIT_REASON_VMWRITE]		      = handle_vmx_instruction,
	[EXIT_REASON_VMOFF]		      = handle_vmx_instruction,
	[EXIT_REASON_VMON]		      = handle_vmx_instruction,
	[EXIT_REASON_TPR_BELOW_THRESHOLD]     = handle_tpr_below_threshold,
	[EXIT_REASON_APIC_ACCESS]             = handle_apic_access,
	[EXIT_REASON_APIC_WRITE]              = handle_apic_write,
	[EXIT_REASON_EOI_INDUCED]             = handle_apic_eoi_induced,
	[EXIT_REASON_WBINVD]                  = kvm_emulate_wbinvd,
	[EXIT_REASON_XSETBV]                  = kvm_emulate_xsetbv,
	[EXIT_REASON_TASK_SWITCH]             = handle_task_switch,
	[EXIT_REASON_MCE_DURING_VMENTRY]      = handle_machine_check,
	[EXIT_REASON_GDTR_IDTR]		      = handle_desc,
	[EXIT_REASON_LDTR_TR]		      = handle_desc,
	[EXIT_REASON_EPT_VIOLATION]	      = handle_ept_violation,
	[EXIT_REASON_EPT_MISCONFIG]           = handle_ept_misconfig,
	[EXIT_REASON_PAUSE_INSTRUCTION]       = handle_pause,
	[EXIT_REASON_MWAIT_INSTRUCTION]	      = kvm_emulate_mwait,
	[EXIT_REASON_MONITOR_TRAP_FLAG]       = handle_monitor_trap,
	[EXIT_REASON_MONITOR_INSTRUCTION]     = kvm_emulate_monitor,
	[EXIT_REASON_INVEPT]                  = handle_vmx_instruction,
	[EXIT_REASON_INVVPID]                 = handle_vmx_instruction,
	[EXIT_REASON_RDRAND]                  = kvm_handle_invalid_op,
	[EXIT_REASON_RDSEED]                  = kvm_handle_invalid_op,
	[EXIT_REASON_PML_FULL]		      = handle_pml_full,
	[EXIT_REASON_INVPCID]                 = handle_invpcid,
	[EXIT_REASON_VMFUNC]		      = handle_vmx_instruction,
	[EXIT_REASON_PREEMPTION_TIMER]	      = handle_preemption_timer,
	[EXIT_REASON_ENCLS]		      = handle_encls,
	[EXIT_REASON_ENQCMD_PASID]            = handle_enqcmd_pasid,
	[EXIT_REASON_ENQCMDS_PASID]           = handle_enqcmd_pasid,
	[EXIT_REASON_BUS_LOCK]                = handle_bus_lock_vmexit,
	[EXIT_REASON_NOTIFY]		      = handle_notify,
};

static const int kvm_vmx_max_exit_handlers =
	ARRAY_SIZE(kvm_vmx_exit_handlers);

void vmx_get_exit_info(struct kvm_vcpu *vcpu, u32 *reason,
		       u64 *info1, u64 *info2, u32 *intr_info, u32 *error_code)
{
	struct vcpu_vmx *vmx = to_vmx(vcpu);

	*reason = vmx->exit_reason.full;
	*info1 = vmx_get_exit_qual(vcpu);
	if (!(vmx->exit_reason.failed_vmentry)) {
		*info2 = vmx->idt_vectoring_info;
		*intr_info = vmx_get_intr_info(vcpu);
		if (is_exception_with_error_code(*intr_info))
			*error_code = vmcs_read32(VM_EXIT_INTR_ERROR_CODE);
		else
			*error_code = 0;
	} else {
		*info2 = 0;
		*intr_info = 0;
		*error_code = 0;
	}
}

static void vmx_destroy_pml_buffer(struct vcpu_vmx *vmx)
{
	if (vmx->pml_pg) {
		__free_page(vmx->pml_pg);
		vmx->pml_pg = NULL;
	}
}

static void vmx_flush_pml_buffer(struct kvm_vcpu *vcpu)
{
	struct vcpu_vmx *vmx = to_vmx(vcpu);
	u64 *pml_buf;
	u16 pml_idx;

	pml_idx = vmcs_read16(GUEST_PML_INDEX);

	/* Do nothing if PML buffer is empty */
	if (pml_idx == (PML_ENTITY_NUM - 1))
		return;

	/* PML index always points to next available PML buffer entity */
	if (pml_idx >= PML_ENTITY_NUM)
		pml_idx = 0;
	else
		pml_idx++;

	pml_buf = page_address(vmx->pml_pg);
	for (; pml_idx < PML_ENTITY_NUM; pml_idx++) {
		u64 gpa;

		gpa = pml_buf[pml_idx];
		WARN_ON(gpa & (PAGE_SIZE - 1));
		kvm_vcpu_mark_page_dirty(vcpu, gpa >> PAGE_SHIFT);
	}

	/* reset PML index */
	vmcs_write16(GUEST_PML_INDEX, PML_ENTITY_NUM - 1);
}

static void vmx_dump_sel(char *name, uint32_t sel)
{
	pr_err("%s sel=0x%04x, attr=0x%05x, limit=0x%08x, base=0x%016lx\n",
	       name, vmcs_read16(sel),
	       vmcs_read32(sel + GUEST_ES_AR_BYTES - GUEST_ES_SELECTOR),
	       vmcs_read32(sel + GUEST_ES_LIMIT - GUEST_ES_SELECTOR),
	       vmcs_readl(sel + GUEST_ES_BASE - GUEST_ES_SELECTOR));
}

static void vmx_dump_dtsel(char *name, uint32_t limit)
{
	pr_err("%s                           limit=0x%08x, base=0x%016lx\n",
	       name, vmcs_read32(limit),
	       vmcs_readl(limit + GUEST_GDTR_BASE - GUEST_GDTR_LIMIT));
}

static void vmx_dump_msrs(char *name, struct vmx_msrs *m)
{
	unsigned int i;
	struct vmx_msr_entry *e;

	pr_err("MSR %s:\n", name);
	for (i = 0, e = m->val; i < m->nr; ++i, ++e)
		pr_err("  %2d: msr=0x%08x value=0x%016llx\n", i, e->index, e->value);
}

void dump_vmcs(struct kvm_vcpu *vcpu)
{
	struct vcpu_vmx *vmx = to_vmx(vcpu);
	u32 vmentry_ctl, vmexit_ctl;
	u32 cpu_based_exec_ctrl, pin_based_exec_ctrl, secondary_exec_control;
	u64 tertiary_exec_control;
	unsigned long cr4;
	int efer_slot;

	if (!dump_invalid_vmcs) {
		pr_warn_ratelimited("set kvm_intel.dump_invalid_vmcs=1 to dump internal KVM state.\n");
		return;
	}

	vmentry_ctl = vmcs_read32(VM_ENTRY_CONTROLS);
	vmexit_ctl = vmcs_read32(VM_EXIT_CONTROLS);
	cpu_based_exec_ctrl = vmcs_read32(CPU_BASED_VM_EXEC_CONTROL);
	pin_based_exec_ctrl = vmcs_read32(PIN_BASED_VM_EXEC_CONTROL);
	cr4 = vmcs_readl(GUEST_CR4);

	if (cpu_has_secondary_exec_ctrls())
		secondary_exec_control = vmcs_read32(SECONDARY_VM_EXEC_CONTROL);
	else
		secondary_exec_control = 0;

	if (cpu_has_tertiary_exec_ctrls())
		tertiary_exec_control = vmcs_read64(TERTIARY_VM_EXEC_CONTROL);
	else
		tertiary_exec_control = 0;

	pr_err("VMCS %p, last attempted VM-entry on CPU %d\n",
	       vmx->loaded_vmcs->vmcs, vcpu->arch.last_vmentry_cpu);
	pr_err("*** Guest State ***\n");
	pr_err("CR0: actual=0x%016lx, shadow=0x%016lx, gh_mask=%016lx\n",
	       vmcs_readl(GUEST_CR0), vmcs_readl(CR0_READ_SHADOW),
	       vmcs_readl(CR0_GUEST_HOST_MASK));
	pr_err("CR4: actual=0x%016lx, shadow=0x%016lx, gh_mask=%016lx\n",
	       cr4, vmcs_readl(CR4_READ_SHADOW), vmcs_readl(CR4_GUEST_HOST_MASK));
	pr_err("CR3 = 0x%016lx\n", vmcs_readl(GUEST_CR3));
	if (cpu_has_vmx_ept()) {
		pr_err("PDPTR0 = 0x%016llx  PDPTR1 = 0x%016llx\n",
		       vmcs_read64(GUEST_PDPTR0), vmcs_read64(GUEST_PDPTR1));
		pr_err("PDPTR2 = 0x%016llx  PDPTR3 = 0x%016llx\n",
		       vmcs_read64(GUEST_PDPTR2), vmcs_read64(GUEST_PDPTR3));
	}
	pr_err("RSP = 0x%016lx  RIP = 0x%016lx\n",
	       vmcs_readl(GUEST_RSP), vmcs_readl(GUEST_RIP));
	pr_err("RFLAGS=0x%08lx         DR7 = 0x%016lx\n",
	       vmcs_readl(GUEST_RFLAGS), vmcs_readl(GUEST_DR7));
	pr_err("Sysenter RSP=%016lx CS:RIP=%04x:%016lx\n",
	       vmcs_readl(GUEST_SYSENTER_ESP),
	       vmcs_read32(GUEST_SYSENTER_CS), vmcs_readl(GUEST_SYSENTER_EIP));
	vmx_dump_sel("CS:  ", GUEST_CS_SELECTOR);
	vmx_dump_sel("DS:  ", GUEST_DS_SELECTOR);
	vmx_dump_sel("SS:  ", GUEST_SS_SELECTOR);
	vmx_dump_sel("ES:  ", GUEST_ES_SELECTOR);
	vmx_dump_sel("FS:  ", GUEST_FS_SELECTOR);
	vmx_dump_sel("GS:  ", GUEST_GS_SELECTOR);
	vmx_dump_dtsel("GDTR:", GUEST_GDTR_LIMIT);
	vmx_dump_sel("LDTR:", GUEST_LDTR_SELECTOR);
	vmx_dump_dtsel("IDTR:", GUEST_IDTR_LIMIT);
	vmx_dump_sel("TR:  ", GUEST_TR_SELECTOR);
	efer_slot = vmx_find_loadstore_msr_slot(&vmx->msr_autoload.guest, MSR_EFER);
	if (vmentry_ctl & VM_ENTRY_LOAD_IA32_EFER)
		pr_err("EFER= 0x%016llx\n", vmcs_read64(GUEST_IA32_EFER));
	else if (efer_slot >= 0)
		pr_err("EFER= 0x%016llx (autoload)\n",
		       vmx->msr_autoload.guest.val[efer_slot].value);
	else if (vmentry_ctl & VM_ENTRY_IA32E_MODE)
		pr_err("EFER= 0x%016llx (effective)\n",
		       vcpu->arch.efer | (EFER_LMA | EFER_LME));
	else
		pr_err("EFER= 0x%016llx (effective)\n",
		       vcpu->arch.efer & ~(EFER_LMA | EFER_LME));
	if (vmentry_ctl & VM_ENTRY_LOAD_IA32_PAT)
		pr_err("PAT = 0x%016llx\n", vmcs_read64(GUEST_IA32_PAT));
	pr_err("DebugCtl = 0x%016llx  DebugExceptions = 0x%016lx\n",
	       vmcs_read64(GUEST_IA32_DEBUGCTL),
	       vmcs_readl(GUEST_PENDING_DBG_EXCEPTIONS));
	if (cpu_has_load_perf_global_ctrl() &&
	    vmentry_ctl & VM_ENTRY_LOAD_IA32_PERF_GLOBAL_CTRL)
		pr_err("PerfGlobCtl = 0x%016llx\n",
		       vmcs_read64(GUEST_IA32_PERF_GLOBAL_CTRL));
	if (kvm_cpu_cap_has(X86_FEATURE_ARCH_LBR) &&
	    vmentry_ctl & VM_ENTRY_LOAD_IA32_LBR_CTL)
		pr_err("ArchLBRCtl = 0x%016llx\n",
		       vmcs_read64(GUEST_IA32_LBR_CTL));
	if (vmentry_ctl & VM_ENTRY_LOAD_BNDCFGS)
		pr_err("BndCfgS = 0x%016llx\n", vmcs_read64(GUEST_BNDCFGS));
	pr_err("Interruptibility = %08x  ActivityState = %08x\n",
	       vmcs_read32(GUEST_INTERRUPTIBILITY_INFO),
	       vmcs_read32(GUEST_ACTIVITY_STATE));
	if (secondary_exec_control & SECONDARY_EXEC_VIRTUAL_INTR_DELIVERY)
		pr_err("InterruptStatus = %04x\n",
		       vmcs_read16(GUEST_INTR_STATUS));
	if (vmcs_read32(VM_ENTRY_MSR_LOAD_COUNT) > 0)
		vmx_dump_msrs("guest autoload", &vmx->msr_autoload.guest);
	if (vmcs_read32(VM_EXIT_MSR_STORE_COUNT) > 0)
		vmx_dump_msrs("guest autostore", &vmx->msr_autostore.guest);

	if (vmentry_ctl & VM_ENTRY_LOAD_CET_STATE) {
		pr_err("S_CET = 0x%016lx\n", vmcs_readl(GUEST_S_CET));
		pr_err("SSP = 0x%016lx\n", vmcs_readl(GUEST_SSP));
		pr_err("SSP TABLE = 0x%016lx\n",
		       vmcs_readl(GUEST_INTR_SSP_TABLE));
	}
	pr_err("*** Host State ***\n");
	pr_err("RIP = 0x%016lx  RSP = 0x%016lx\n",
	       vmcs_readl(HOST_RIP), vmcs_readl(HOST_RSP));
	pr_err("CS=%04x SS=%04x DS=%04x ES=%04x FS=%04x GS=%04x TR=%04x\n",
	       vmcs_read16(HOST_CS_SELECTOR), vmcs_read16(HOST_SS_SELECTOR),
	       vmcs_read16(HOST_DS_SELECTOR), vmcs_read16(HOST_ES_SELECTOR),
	       vmcs_read16(HOST_FS_SELECTOR), vmcs_read16(HOST_GS_SELECTOR),
	       vmcs_read16(HOST_TR_SELECTOR));
	pr_err("FSBase=%016lx GSBase=%016lx TRBase=%016lx\n",
	       vmcs_readl(HOST_FS_BASE), vmcs_readl(HOST_GS_BASE),
	       vmcs_readl(HOST_TR_BASE));
	pr_err("GDTBase=%016lx IDTBase=%016lx\n",
	       vmcs_readl(HOST_GDTR_BASE), vmcs_readl(HOST_IDTR_BASE));
	pr_err("CR0=%016lx CR3=%016lx CR4=%016lx\n",
	       vmcs_readl(HOST_CR0), vmcs_readl(HOST_CR3),
	       vmcs_readl(HOST_CR4));
	pr_err("Sysenter RSP=%016lx CS:RIP=%04x:%016lx\n",
	       vmcs_readl(HOST_IA32_SYSENTER_ESP),
	       vmcs_read32(HOST_IA32_SYSENTER_CS),
	       vmcs_readl(HOST_IA32_SYSENTER_EIP));
	if (vmexit_ctl & VM_EXIT_LOAD_IA32_EFER)
		pr_err("EFER= 0x%016llx\n", vmcs_read64(HOST_IA32_EFER));
	if (vmexit_ctl & VM_EXIT_LOAD_IA32_PAT)
		pr_err("PAT = 0x%016llx\n", vmcs_read64(HOST_IA32_PAT));
	if (cpu_has_load_perf_global_ctrl() &&
	    vmexit_ctl & VM_EXIT_LOAD_IA32_PERF_GLOBAL_CTRL)
		pr_err("PerfGlobCtl = 0x%016llx\n",
		       vmcs_read64(HOST_IA32_PERF_GLOBAL_CTRL));
	if (vmcs_read32(VM_EXIT_MSR_LOAD_COUNT) > 0)
		vmx_dump_msrs("host autoload", &vmx->msr_autoload.host);

	pr_err("*** Control State ***\n");
	pr_err("CPUBased=0x%08x SecondaryExec=0x%08x TertiaryExec=0x%016llx\n",
	       cpu_based_exec_ctrl, secondary_exec_control, tertiary_exec_control);
	pr_err("PinBased=0x%08x EntryControls=%08x ExitControls=%08x\n",
	       pin_based_exec_ctrl, vmentry_ctl, vmexit_ctl);
	pr_err("ExceptionBitmap=%08x PFECmask=%08x PFECmatch=%08x\n",
	       vmcs_read32(EXCEPTION_BITMAP),
	       vmcs_read32(PAGE_FAULT_ERROR_CODE_MASK),
	       vmcs_read32(PAGE_FAULT_ERROR_CODE_MATCH));
	pr_err("VMEntry: intr_info=%08x errcode=%08x ilen=%08x\n",
	       vmcs_read32(VM_ENTRY_INTR_INFO_FIELD),
	       vmcs_read32(VM_ENTRY_EXCEPTION_ERROR_CODE),
	       vmcs_read32(VM_ENTRY_INSTRUCTION_LEN));
	pr_err("VMExit: intr_info=%08x errcode=%08x ilen=%08x\n",
	       vmcs_read32(VM_EXIT_INTR_INFO),
	       vmcs_read32(VM_EXIT_INTR_ERROR_CODE),
	       vmcs_read32(VM_EXIT_INSTRUCTION_LEN));
	pr_err("        reason=%08x qualification=%016lx\n",
	       vmcs_read32(VM_EXIT_REASON), vmcs_readl(EXIT_QUALIFICATION));
	pr_err("IDTVectoring: info=%08x errcode=%08x\n",
	       vmcs_read32(IDT_VECTORING_INFO_FIELD),
	       vmcs_read32(IDT_VECTORING_ERROR_CODE));
	pr_err("TSC Offset = 0x%016llx\n", vmcs_read64(TSC_OFFSET));
	if (secondary_exec_control & SECONDARY_EXEC_TSC_SCALING)
		pr_err("TSC Multiplier = 0x%016llx\n",
		       vmcs_read64(TSC_MULTIPLIER));
	if (cpu_based_exec_ctrl & CPU_BASED_TPR_SHADOW) {
		if (secondary_exec_control & SECONDARY_EXEC_VIRTUAL_INTR_DELIVERY) {
			u16 status = vmcs_read16(GUEST_INTR_STATUS);
			pr_err("SVI|RVI = %02x|%02x ", status >> 8, status & 0xff);
		}
		pr_cont("TPR Threshold = 0x%02x\n", vmcs_read32(TPR_THRESHOLD));
		if (secondary_exec_control & SECONDARY_EXEC_VIRTUALIZE_APIC_ACCESSES)
			pr_err("APIC-access addr = 0x%016llx ", vmcs_read64(APIC_ACCESS_ADDR));
		pr_cont("virt-APIC addr = 0x%016llx\n", vmcs_read64(VIRTUAL_APIC_PAGE_ADDR));
	}
	if (pin_based_exec_ctrl & PIN_BASED_POSTED_INTR)
		pr_err("PostedIntrVec = 0x%02x\n", vmcs_read16(POSTED_INTR_NV));
	if ((secondary_exec_control & SECONDARY_EXEC_ENABLE_EPT))
		pr_err("EPT pointer = 0x%016llx\n", vmcs_read64(EPT_POINTER));
	if (secondary_exec_control & SECONDARY_EXEC_PAUSE_LOOP_EXITING)
		pr_err("PLE Gap=%08x Window=%08x\n",
		       vmcs_read32(PLE_GAP), vmcs_read32(PLE_WINDOW));
	if (secondary_exec_control & SECONDARY_EXEC_ENABLE_VPID)
		pr_err("Virtual processor ID = 0x%04x\n",
		       vmcs_read16(VIRTUAL_PROCESSOR_ID));
	if (secondary_exec_control & SECONDARY_EXEC_EPT_VIOLATION_VE) {
		struct vmx_ve_information *ve_info;

		pr_err("VE info address = 0x%016llx\n",
		       vmcs_read64(VE_INFORMATION_ADDRESS));
		ve_info = __va(vmcs_read64(VE_INFORMATION_ADDRESS));
		pr_err("ve_info: 0x%08x 0x%08x 0x%016llx 0x%016llx 0x%016llx 0x%04x\n",
		       ve_info->exit_reason, ve_info->delivery,
		       ve_info->exit_qualification,
		       ve_info->guest_linear_address,
		       ve_info->guest_physical_address, ve_info->eptp_index);
	}
	if (vmexit_ctl & VM_EXIT_LOAD_CET_STATE) {
		pr_err("S_CET = 0x%016lx\n", vmcs_readl(HOST_S_CET));
		pr_err("SSP = 0x%016lx\n", vmcs_readl(HOST_SSP));
		pr_err("SSP TABLE = 0x%016lx\n",
		       vmcs_readl(HOST_INTR_SSP_TABLE));
	}
}

/*
 * The guest has exited.  See if we can fix it or if we need userspace
 * assistance.
 */
static int __vmx_handle_exit(struct kvm_vcpu *vcpu, fastpath_t exit_fastpath)
{
	struct vcpu_vmx *vmx = to_vmx(vcpu);
	union vmx_exit_reason exit_reason = vmx->exit_reason;
	u32 vectoring_info = vmx->idt_vectoring_info;
	u16 exit_handler_index;

	/*
	 * Flush logged GPAs PML buffer, this will make dirty_bitmap more
	 * updated. Another good is, in kvm_vm_ioctl_get_dirty_log, before
	 * querying dirty_bitmap, we only need to kick all vcpus out of guest
	 * mode as if vcpus is in root mode, the PML buffer must has been
	 * flushed already.  Note, PML is never enabled in hardware while
	 * running L2.
	 */
	if (enable_pml && !is_guest_mode(vcpu))
		vmx_flush_pml_buffer(vcpu);

	/*
	 * KVM should never reach this point with a pending nested VM-Enter.
	 * More specifically, short-circuiting VM-Entry to emulate L2 due to
	 * invalid guest state should never happen as that means KVM knowingly
	 * allowed a nested VM-Enter with an invalid vmcs12.  More below.
	 */
	if (KVM_BUG_ON(vmx->nested.nested_run_pending, vcpu->kvm))
		return -EIO;

	if (is_guest_mode(vcpu)) {
		/*
		 * PML is never enabled when running L2, bail immediately if a
		 * PML full exit occurs as something is horribly wrong.
		 */
		if (exit_reason.basic == EXIT_REASON_PML_FULL)
			goto unexpected_vmexit;

		/*
		 * The host physical addresses of some pages of guest memory
		 * are loaded into the vmcs02 (e.g. vmcs12's Virtual APIC
		 * Page). The CPU may write to these pages via their host
		 * physical address while L2 is running, bypassing any
		 * address-translation-based dirty tracking (e.g. EPT write
		 * protection).
		 *
		 * Mark them dirty on every exit from L2 to prevent them from
		 * getting out of sync with dirty tracking.
		 */
		nested_mark_vmcs12_pages_dirty(vcpu);

		/*
		 * Synthesize a triple fault if L2 state is invalid.  In normal
		 * operation, nested VM-Enter rejects any attempt to enter L2
		 * with invalid state.  However, those checks are skipped if
		 * state is being stuffed via RSM or KVM_SET_NESTED_STATE.  If
		 * L2 state is invalid, it means either L1 modified SMRAM state
		 * or userspace provided bad state.  Synthesize TRIPLE_FAULT as
		 * doing so is architecturally allowed in the RSM case, and is
		 * the least awful solution for the userspace case without
		 * risking false positives.
		 */
		if (vmx->emulation_required) {
			nested_vmx_vmexit(vcpu, EXIT_REASON_TRIPLE_FAULT, 0, 0);
			return 1;
		}

		if (nested_vmx_reflect_vmexit(vcpu))
			return 1;
	}

	/* If guest state is invalid, start emulating.  L2 is handled above. */
	if (vmx->emulation_required)
		return handle_invalid_guest_state(vcpu);

	if (exit_reason.failed_vmentry) {
		dump_vmcs(vcpu);
		vcpu->run->exit_reason = KVM_EXIT_FAIL_ENTRY;
		vcpu->run->fail_entry.hardware_entry_failure_reason
			= exit_reason.full;
		vcpu->run->fail_entry.cpu = vcpu->arch.last_vmentry_cpu;
		return 0;
	}

	if (unlikely(vmx->fail)) {
		dump_vmcs(vcpu);
		vcpu->run->exit_reason = KVM_EXIT_FAIL_ENTRY;
		vcpu->run->fail_entry.hardware_entry_failure_reason
			= vmcs_read32(VM_INSTRUCTION_ERROR);
		vcpu->run->fail_entry.cpu = vcpu->arch.last_vmentry_cpu;
		return 0;
	}

	/*
	 * Note:
	 * Do not try to fix EXIT_REASON_EPT_MISCONFIG if it caused by
	 * delivery event since it indicates guest is accessing MMIO.
	 * The vm-exit can be triggered again after return to guest that
	 * will cause infinite loop.
	 */
	if ((vectoring_info & VECTORING_INFO_VALID_MASK) &&
	    (exit_reason.basic != EXIT_REASON_EXCEPTION_NMI &&
	     exit_reason.basic != EXIT_REASON_EPT_VIOLATION &&
	     exit_reason.basic != EXIT_REASON_PML_FULL &&
	     exit_reason.basic != EXIT_REASON_APIC_ACCESS &&
	     exit_reason.basic != EXIT_REASON_TASK_SWITCH &&
	     exit_reason.basic != EXIT_REASON_NOTIFY)) {
		int ndata = 3;

		vcpu->run->exit_reason = KVM_EXIT_INTERNAL_ERROR;
		vcpu->run->internal.suberror = KVM_INTERNAL_ERROR_DELIVERY_EV;
		vcpu->run->internal.data[0] = vectoring_info;
		vcpu->run->internal.data[1] = exit_reason.full;
		vcpu->run->internal.data[2] = vcpu->arch.exit_qualification;
		if (exit_reason.basic == EXIT_REASON_EPT_MISCONFIG) {
			vcpu->run->internal.data[ndata++] =
				vmcs_read64(GUEST_PHYSICAL_ADDRESS);
		}
		vcpu->run->internal.data[ndata++] = vcpu->arch.last_vmentry_cpu;
		vcpu->run->internal.ndata = ndata;
		return 0;
	}

	if (unlikely(!enable_vnmi &&
		     vmx->loaded_vmcs->soft_vnmi_blocked)) {
		if (!vmx_interrupt_blocked(vcpu)) {
			vmx->loaded_vmcs->soft_vnmi_blocked = 0;
		} else if (vmx->loaded_vmcs->vnmi_blocked_time > 1000000000LL &&
			   vcpu->arch.nmi_pending) {
			/*
			 * This CPU don't support us in finding the end of an
			 * NMI-blocked window if the guest runs with IRQs
			 * disabled. So we pull the trigger after 1 s of
			 * futile waiting, but inform the user about this.
			 */
			printk(KERN_WARNING "%s: Breaking out of NMI-blocked "
			       "state on VCPU %d after 1 s timeout\n",
			       __func__, vcpu->vcpu_id);
			vmx->loaded_vmcs->soft_vnmi_blocked = 0;
		}
	}

	if (exit_fastpath != EXIT_FASTPATH_NONE)
		return 1;

	if (exit_reason.basic >= kvm_vmx_max_exit_handlers)
		goto unexpected_vmexit;
#ifdef CONFIG_RETPOLINE
	if (exit_reason.basic == EXIT_REASON_MSR_WRITE)
		return kvm_emulate_wrmsr(vcpu);
	else if (exit_reason.basic == EXIT_REASON_PREEMPTION_TIMER)
		return handle_preemption_timer(vcpu);
	else if (exit_reason.basic == EXIT_REASON_INTERRUPT_WINDOW)
		return handle_interrupt_window(vcpu);
	else if (exit_reason.basic == EXIT_REASON_EXTERNAL_INTERRUPT)
		return handle_external_interrupt(vcpu);
	else if (exit_reason.basic == EXIT_REASON_HLT)
		return kvm_emulate_halt(vcpu);
	else if (exit_reason.basic == EXIT_REASON_EPT_MISCONFIG)
		return handle_ept_misconfig(vcpu);
#endif

	exit_handler_index = array_index_nospec((u16)exit_reason.basic,
						kvm_vmx_max_exit_handlers);
	if (!kvm_vmx_exit_handlers[exit_handler_index])
		goto unexpected_vmexit;

	return kvm_vmx_exit_handlers[exit_handler_index](vcpu);

unexpected_vmexit:
	vcpu_unimpl(vcpu, "vmx: unexpected exit reason 0x%x\n",
		    exit_reason.full);
	dump_vmcs(vcpu);
	vcpu->run->exit_reason = KVM_EXIT_INTERNAL_ERROR;
	vcpu->run->internal.suberror =
			KVM_INTERNAL_ERROR_UNEXPECTED_EXIT_REASON;
	vcpu->run->internal.ndata = 2;
	vcpu->run->internal.data[0] = exit_reason.full;
	vcpu->run->internal.data[1] = vcpu->arch.last_vmentry_cpu;
	return 0;
}

int vmx_handle_exit(struct kvm_vcpu *vcpu, fastpath_t exit_fastpath)
{
	int ret = __vmx_handle_exit(vcpu, exit_fastpath);

	/*
	 * Exit to user space when bus lock detected to inform that there is
	 * a bus lock in guest.
	 */
	if (to_vmx(vcpu)->exit_reason.bus_lock_detected) {
		if (ret > 0)
			vcpu->run->exit_reason = KVM_EXIT_X86_BUS_LOCK;

		vcpu->run->flags |= KVM_RUN_X86_BUS_LOCK;
		return 0;
	}
	return ret;
}

/*
 * Software based L1D cache flush which is used when microcode providing
 * the cache control MSR is not loaded.
 *
 * The L1D cache is 32 KiB on Nehalem and later microarchitectures, but to
 * flush it is required to read in 64 KiB because the replacement algorithm
 * is not exactly LRU. This could be sized at runtime via topology
 * information but as all relevant affected CPUs have 32KiB L1D cache size
 * there is no point in doing so.
 */
static noinstr void vmx_l1d_flush(struct kvm_vcpu *vcpu)
{
	int size = PAGE_SIZE << L1D_CACHE_ORDER;

	/*
	 * This code is only executed when the flush mode is 'cond' or
	 * 'always'
	 */
	if (static_branch_likely(&vmx_l1d_flush_cond)) {
		bool flush_l1d;

		/*
		 * Clear the per-vcpu flush bit, it gets set again
		 * either from vcpu_run() or from one of the unsafe
		 * VMEXIT handlers.
		 */
		flush_l1d = vcpu->arch.l1tf_flush_l1d;
		vcpu->arch.l1tf_flush_l1d = false;

		/*
		 * Clear the per-cpu flush bit, it gets set again from
		 * the interrupt handlers.
		 */
		flush_l1d |= kvm_get_cpu_l1tf_flush_l1d();
		kvm_clear_cpu_l1tf_flush_l1d();

		if (!flush_l1d)
			return;
	}

	vcpu->stat.l1d_flush++;

	if (static_cpu_has(X86_FEATURE_FLUSH_L1D)) {
		native_wrmsrl(MSR_IA32_FLUSH_CMD, L1D_FLUSH);
		return;
	}

	asm volatile(
		/* First ensure the pages are in the TLB */
		"xorl	%%eax, %%eax\n"
		".Lpopulate_tlb:\n\t"
		"movzbl	(%[flush_pages], %%" _ASM_AX "), %%ecx\n\t"
		"addl	$4096, %%eax\n\t"
		"cmpl	%%eax, %[size]\n\t"
		"jne	.Lpopulate_tlb\n\t"
		"xorl	%%eax, %%eax\n\t"
		"cpuid\n\t"
		/* Now fill the cache */
		"xorl	%%eax, %%eax\n"
		".Lfill_cache:\n"
		"movzbl	(%[flush_pages], %%" _ASM_AX "), %%ecx\n\t"
		"addl	$64, %%eax\n\t"
		"cmpl	%%eax, %[size]\n\t"
		"jne	.Lfill_cache\n\t"
		"lfence\n"
		:: [flush_pages] "r" (vmx_l1d_flush_pages),
		    [size] "r" (size)
		: "eax", "ebx", "ecx", "edx");
}

void vmx_update_cr8_intercept(struct kvm_vcpu *vcpu, int tpr, int irr)
{
	struct vmcs12 *vmcs12 = get_vmcs12(vcpu);
	int tpr_threshold;

	if (is_guest_mode(vcpu) &&
		nested_cpu_has(vmcs12, CPU_BASED_TPR_SHADOW))
		return;

	tpr_threshold = (irr == -1 || tpr < irr) ? 0 : irr;
	if (is_guest_mode(vcpu))
		to_vmx(vcpu)->nested.l1_tpr_threshold = tpr_threshold;
	else
		vmcs_write32(TPR_THRESHOLD, tpr_threshold);
}

void vmx_set_virtual_apic_mode(struct kvm_vcpu *vcpu)
{
	struct vcpu_vmx *vmx = to_vmx(vcpu);
	u32 sec_exec_control;

	if (!lapic_in_kernel(vcpu))
		return;

	if (!flexpriority_enabled &&
	    !cpu_has_vmx_virtualize_x2apic_mode())
		return;

	/* Postpone execution until vmcs01 is the current VMCS. */
	if (is_guest_mode(vcpu)) {
		vmx->nested.change_vmcs01_virtual_apic_mode = true;
		return;
	}

	sec_exec_control = secondary_exec_controls_get(vmx);
	sec_exec_control &= ~(SECONDARY_EXEC_VIRTUALIZE_APIC_ACCESSES |
			      SECONDARY_EXEC_VIRTUALIZE_X2APIC_MODE);

	switch (kvm_get_apic_mode(vcpu)) {
	case LAPIC_MODE_INVALID:
		WARN_ONCE(true, "Invalid local APIC state");
		break;
	case LAPIC_MODE_DISABLED:
		break;
	case LAPIC_MODE_XAPIC:
		if (flexpriority_enabled) {
			sec_exec_control |=
				SECONDARY_EXEC_VIRTUALIZE_APIC_ACCESSES;
			kvm_make_request(KVM_REQ_APIC_PAGE_RELOAD, vcpu);

			/*
			 * Flush the TLB, reloading the APIC access page will
			 * only do so if its physical address has changed, but
			 * the guest may have inserted a non-APIC mapping into
			 * the TLB while the APIC access page was disabled.
			 */
			kvm_make_request(KVM_REQ_TLB_FLUSH_CURRENT, vcpu);
		}
		break;
	case LAPIC_MODE_X2APIC:
		if (cpu_has_vmx_virtualize_x2apic_mode())
			sec_exec_control |=
				SECONDARY_EXEC_VIRTUALIZE_X2APIC_MODE;
		break;
	}
	secondary_exec_controls_set(vmx, sec_exec_control);

	vmx_update_msr_bitmap_x2apic(vcpu);
}

void vmx_set_apic_access_page_addr(struct kvm_vcpu *vcpu)
{
	struct page *page;

	/* Defer reload until vmcs01 is the current VMCS. */
	if (is_guest_mode(vcpu)) {
		to_vmx(vcpu)->nested.reload_vmcs01_apic_access_page = true;
		return;
	}

	if (!(secondary_exec_controls_get(to_vmx(vcpu)) &
	    SECONDARY_EXEC_VIRTUALIZE_APIC_ACCESSES))
		return;

	page = gfn_to_page(vcpu->kvm, APIC_DEFAULT_PHYS_BASE >> PAGE_SHIFT);
	if (is_error_page(page))
		return;

	vmcs_write64(APIC_ACCESS_ADDR, page_to_phys(page));
	vmx_flush_tlb_current(vcpu);

	/*
	 * Do not pin apic access page in memory, the MMU notifier
	 * will call us again if it is migrated or swapped out.
	 */
	put_page(page);
}

void vmx_hwapic_isr_update(int max_isr)
{
	u16 status;
	u8 old;

	if (max_isr == -1)
		max_isr = 0;

	status = vmcs_read16(GUEST_INTR_STATUS);
	old = status >> 8;
	if (max_isr != old) {
		status &= 0xff;
		status |= max_isr << 8;
		vmcs_write16(GUEST_INTR_STATUS, status);
	}
}

static void vmx_set_rvi(int vector)
{
	u16 status;
	u8 old;

	if (vector == -1)
		vector = 0;

	status = vmcs_read16(GUEST_INTR_STATUS);
	old = (u8)status & 0xff;
	if ((u8)vector != old) {
		status &= ~0xff;
		status |= (u8)vector;
		vmcs_write16(GUEST_INTR_STATUS, status);
	}
}

void vmx_hwapic_irr_update(struct kvm_vcpu *vcpu, int max_irr)
{
	/*
	 * When running L2, updating RVI is only relevant when
	 * vmcs12 virtual-interrupt-delivery enabled.
	 * However, it can be enabled only when L1 also
	 * intercepts external-interrupts and in that case
	 * we should not update vmcs02 RVI but instead intercept
	 * interrupt. Therefore, do nothing when running L2.
	 */
	if (!is_guest_mode(vcpu))
		vmx_set_rvi(max_irr);
}

int vmx_sync_pir_to_irr(struct kvm_vcpu *vcpu)
{
	struct vcpu_vmx *vmx = to_vmx(vcpu);
	int max_irr;
	bool got_posted_interrupt;

	if (KVM_BUG_ON(!enable_apicv, vcpu->kvm))
		return -EIO;

	if (pi_test_on(&vmx->pi_desc)) {
		pi_clear_on(&vmx->pi_desc);
		/*
		 * IOMMU can write to PID.ON, so the barrier matters even on UP.
		 * But on x86 this is just a compiler barrier anyway.
		 */
		smp_mb__after_atomic();
		got_posted_interrupt =
			kvm_apic_update_irr(vcpu, vmx->pi_desc.pir, &max_irr);
	} else {
		max_irr = kvm_lapic_find_highest_irr(vcpu);
		got_posted_interrupt = false;
	}

	/*
	 * Newly recognized interrupts are injected via either virtual interrupt
	 * delivery (RVI) or KVM_REQ_EVENT.  Virtual interrupt delivery is
	 * disabled in two cases:
	 *
	 * 1) If L2 is running and the vCPU has a new pending interrupt.  If L1
	 * wants to exit on interrupts, KVM_REQ_EVENT is needed to synthesize a
	 * VM-Exit to L1.  If L1 doesn't want to exit, the interrupt is injected
	 * into L2, but KVM doesn't use virtual interrupt delivery to inject
	 * interrupts into L2, and so KVM_REQ_EVENT is again needed.
	 *
	 * 2) If APICv is disabled for this vCPU, assigned devices may still
	 * attempt to post interrupts.  The posted interrupt vector will cause
	 * a VM-Exit and the subsequent entry will call sync_pir_to_irr.
	 */
	if (!is_guest_mode(vcpu) && kvm_vcpu_apicv_active(vcpu))
		vmx_set_rvi(max_irr);
	else if (got_posted_interrupt)
		kvm_make_request(KVM_REQ_EVENT, vcpu);

	return max_irr;
}

void vmx_load_eoi_exitmap(struct kvm_vcpu *vcpu, u64 *eoi_exit_bitmap)
{
	if (!kvm_vcpu_apicv_active(vcpu))
		return;

	vmcs_write64(EOI_EXIT_BITMAP0, eoi_exit_bitmap[0]);
	vmcs_write64(EOI_EXIT_BITMAP1, eoi_exit_bitmap[1]);
	vmcs_write64(EOI_EXIT_BITMAP2, eoi_exit_bitmap[2]);
	vmcs_write64(EOI_EXIT_BITMAP3, eoi_exit_bitmap[3]);
}

void vmx_handle_exit_irqoff(struct kvm_vcpu *vcpu)
{
	struct vcpu_vmx *vmx = to_vmx(vcpu);

	if (vmx->emulation_required)
		return;

	if (vmx->exit_reason.basic == EXIT_REASON_EXTERNAL_INTERRUPT)
		vmx_handle_external_interrupt_irqoff(vcpu,
						     vmx_get_intr_info(vcpu));
	else if (vmx->exit_reason.basic == EXIT_REASON_EXCEPTION_NMI)
		vmx_handle_exception_nmi_irqoff(vcpu, vmx_get_intr_info(vcpu));
}

/*
 * The kvm parameter can be NULL (module initialization, or invocation before
 * VM creation). Be sure to check the kvm parameter before using it.
 */
bool vmx_has_emulated_msr(struct kvm *kvm, u32 index)
{
	switch (index) {
	case MSR_IA32_SMBASE:
		if (!IS_ENABLED(CONFIG_KVM_SMM))
			return false;
		/*
		 * We cannot do SMM unless we can run the guest in big
		 * real mode.
		 */
		return enable_unrestricted_guest || emulate_invalid_guest_state;
	case MSR_IA32_VMX_BASIC ... MSR_IA32_VMX_VMFUNC:
		return nested;
	case MSR_AMD64_VIRT_SPEC_CTRL:
	case MSR_AMD64_TSC_RATIO:
		/* This is AMD only.  */
		return false;
	default:
		return true;
	}
}

static void vmx_recover_nmi_blocking(struct vcpu_vmx *vmx)
{
	u32 exit_intr_info;
	bool unblock_nmi;
	u8 vector;
	bool idtv_info_valid;

	idtv_info_valid = vmx->idt_vectoring_info & VECTORING_INFO_VALID_MASK;

	if (enable_vnmi) {
		if (vmx->loaded_vmcs->nmi_known_unmasked)
			return;

		exit_intr_info = vmx_get_intr_info(&vmx->vcpu);
		unblock_nmi = (exit_intr_info & INTR_INFO_UNBLOCK_NMI) != 0;
		vector = exit_intr_info & INTR_INFO_VECTOR_MASK;
		/*
		 * SDM 3: 27.7.1.2 (September 2008)
		 * Re-set bit "block by NMI" before VM entry if vmexit caused by
		 * a guest IRET fault.
		 * SDM 3: 23.2.2 (September 2008)
		 * Bit 12 is undefined in any of the following cases:
		 *  If the VM exit sets the valid bit in the IDT-vectoring
		 *   information field.
		 *  If the VM exit is due to a double fault.
		 */
		if ((exit_intr_info & INTR_INFO_VALID_MASK) && unblock_nmi &&
		    vector != DF_VECTOR && !idtv_info_valid)
			vmcs_set_bits(GUEST_INTERRUPTIBILITY_INFO,
				      GUEST_INTR_STATE_NMI);
		else
			vmx->loaded_vmcs->nmi_known_unmasked =
				!(vmcs_read32(GUEST_INTERRUPTIBILITY_INFO)
				  & GUEST_INTR_STATE_NMI);
	} else if (unlikely(vmx->loaded_vmcs->soft_vnmi_blocked))
		vmx->loaded_vmcs->vnmi_blocked_time +=
			ktime_to_ns(ktime_sub(ktime_get(),
					      vmx->loaded_vmcs->entry_time));
}

static void __vmx_complete_interrupts(struct kvm_vcpu *vcpu,
				      u32 idt_vectoring_info,
				      int instr_len_field,
				      int error_code_field)
{
	u8 vector;
	int type;
	bool idtv_info_valid;

	idtv_info_valid = idt_vectoring_info & VECTORING_INFO_VALID_MASK;

	vcpu->arch.nmi_injected = false;
	kvm_clear_exception_queue(vcpu);
	kvm_clear_interrupt_queue(vcpu);

	if (!idtv_info_valid)
		return;

	kvm_make_request(KVM_REQ_EVENT, vcpu);

	vector = idt_vectoring_info & VECTORING_INFO_VECTOR_MASK;
	type = idt_vectoring_info & VECTORING_INFO_TYPE_MASK;

	switch (type) {
	case INTR_TYPE_NMI_INTR:
		vcpu->arch.nmi_injected = true;
		/*
		 * SDM 3: 27.7.1.2 (September 2008)
		 * Clear bit "block by NMI" before VM entry if a NMI
		 * delivery faulted.
		 */
		vmx_set_nmi_mask(vcpu, false);
		break;
	case INTR_TYPE_SOFT_EXCEPTION:
		vcpu->arch.event_exit_inst_len = vmcs_read32(instr_len_field);
		fallthrough;
	case INTR_TYPE_HARD_EXCEPTION:
		if (idt_vectoring_info & VECTORING_INFO_DELIVER_CODE_MASK) {
			u32 err = vmcs_read32(error_code_field);
			kvm_requeue_exception_e(vcpu, vector, err);
		} else
			kvm_requeue_exception(vcpu, vector);
		break;
	case INTR_TYPE_SOFT_INTR:
		vcpu->arch.event_exit_inst_len = vmcs_read32(instr_len_field);
		fallthrough;
	case INTR_TYPE_EXT_INTR:
		kvm_queue_interrupt(vcpu, vector, type == INTR_TYPE_SOFT_INTR);
		break;
	default:
		break;
	}
}

static void vmx_complete_interrupts(struct vcpu_vmx *vmx)
{
	__vmx_complete_interrupts(&vmx->vcpu, vmx->idt_vectoring_info,
				  VM_EXIT_INSTRUCTION_LEN,
				  IDT_VECTORING_ERROR_CODE);
}

void vmx_cancel_injection(struct kvm_vcpu *vcpu)
{
	__vmx_complete_interrupts(vcpu,
				  vmcs_read32(VM_ENTRY_INTR_INFO_FIELD),
				  VM_ENTRY_INSTRUCTION_LEN,
				  VM_ENTRY_EXCEPTION_ERROR_CODE);

	vmcs_write32(VM_ENTRY_INTR_INFO_FIELD, 0);
}

static void atomic_switch_perf_msrs(struct vcpu_vmx *vmx)
{
	int i, nr_msrs;
	struct perf_guest_switch_msr *msrs;
	struct kvm_pmu *pmu = vcpu_to_pmu(&vmx->vcpu);

	pmu->host_cross_mapped_mask = 0;
	if (pmu->pebs_enable & pmu->global_ctrl)
		intel_pmu_cross_mapped_check(pmu);

	/* Note, nr_msrs may be garbage if perf_guest_get_msrs() returns NULL. */
	msrs = perf_guest_get_msrs(&nr_msrs, (void *)pmu);
	if (!msrs)
		return;

	for (i = 0; i < nr_msrs; i++)
		if (msrs[i].host == msrs[i].guest)
			clear_atomic_switch_msr(vmx, msrs[i].msr);
		else
			add_atomic_switch_msr(vmx, msrs[i].msr, msrs[i].guest,
					msrs[i].host, false);
}

static void vmx_update_hv_timer(struct kvm_vcpu *vcpu)
{
	struct vcpu_vmx *vmx = to_vmx(vcpu);
	u64 tscl;
	u32 delta_tsc;

	if (vmx->req_immediate_exit) {
		vmcs_write32(VMX_PREEMPTION_TIMER_VALUE, 0);
		vmx->loaded_vmcs->hv_timer_soft_disabled = false;
	} else if (vmx->hv_deadline_tsc != -1) {
		tscl = rdtsc();
		if (vmx->hv_deadline_tsc > tscl)
			/* set_hv_timer ensures the delta fits in 32-bits */
			delta_tsc = (u32)((vmx->hv_deadline_tsc - tscl) >>
				cpu_preemption_timer_multi);
		else
			delta_tsc = 0;

		vmcs_write32(VMX_PREEMPTION_TIMER_VALUE, delta_tsc);
		vmx->loaded_vmcs->hv_timer_soft_disabled = false;
	} else if (!vmx->loaded_vmcs->hv_timer_soft_disabled) {
		vmcs_write32(VMX_PREEMPTION_TIMER_VALUE, -1);
		vmx->loaded_vmcs->hv_timer_soft_disabled = true;
	}
}

void noinstr vmx_update_host_rsp(struct vcpu_vmx *vmx, unsigned long host_rsp)
{
	if (unlikely(host_rsp != vmx->loaded_vmcs->host_state.rsp)) {
		vmx->loaded_vmcs->host_state.rsp = host_rsp;
		vmcs_writel(HOST_RSP, host_rsp);
	}
}

void noinstr vmx_spec_ctrl_restore_host(struct vcpu_vmx *vmx,
					unsigned int flags)
{
	u64 hostval = this_cpu_read(x86_spec_ctrl_current);

	if (!cpu_feature_enabled(X86_FEATURE_MSR_SPEC_CTRL))
		return;

	if (flags & VMX_RUN_SAVE_SPEC_CTRL)
		vmx->spec_ctrl = __rdmsr(MSR_IA32_SPEC_CTRL);

	/*
	 * If the guest/host SPEC_CTRL values differ, restore the host value.
	 *
	 * For legacy IBRS, the IBRS bit always needs to be written after
	 * transitioning from a less privileged predictor mode, regardless of
	 * whether the guest/host values differ.
	 */
	if (cpu_feature_enabled(X86_FEATURE_KERNEL_IBRS) ||
	    vmx->spec_ctrl != hostval)
		native_wrmsrl(MSR_IA32_SPEC_CTRL, hostval);

	barrier_nospec();
}

static fastpath_t vmx_exit_handlers_fastpath(struct kvm_vcpu *vcpu)
{
	switch (to_vmx(vcpu)->exit_reason.basic) {
	case EXIT_REASON_MSR_WRITE:
		return handle_fastpath_set_msr_irqoff(vcpu);
	case EXIT_REASON_PREEMPTION_TIMER:
		return handle_fastpath_preemption_timer(vcpu);
	default:
		return EXIT_FASTPATH_NONE;
	}
}

static noinstr void vmx_vcpu_enter_exit(struct kvm_vcpu *vcpu,
					struct vcpu_vmx *vmx,
					unsigned long flags)
{
	guest_state_enter_irqoff();

	/* L1D Flush includes CPU buffer clear to mitigate MDS */
	if (static_branch_unlikely(&vmx_l1d_should_flush))
		vmx_l1d_flush(vcpu);
	else if (static_branch_unlikely(&mds_user_clear))
		mds_clear_cpu_buffers();
	else if (static_branch_unlikely(&mmio_stale_data_clear) &&
		 kvm_arch_has_assigned_device(vcpu->kvm))
		mds_clear_cpu_buffers();

	vmx_disable_fb_clear(vmx);

	if (vcpu->arch.cr2 != native_read_cr2())
		native_write_cr2(vcpu->arch.cr2);

	vmx->fail = __vmx_vcpu_run(vmx, (unsigned long *)&vcpu->arch.regs,
				   flags);

	vcpu->arch.cr2 = native_read_cr2();

	vmx_enable_fb_clear(vmx);

	guest_state_exit_irqoff();
}

fastpath_t vmx_vcpu_run(struct kvm_vcpu *vcpu)
{
	struct vcpu_vmx *vmx = to_vmx(vcpu);
	unsigned long cr3, cr4;

	/* Record the guest's net vcpu time for enforced NMI injections. */
	if (unlikely(!enable_vnmi &&
		     vmx->loaded_vmcs->soft_vnmi_blocked))
		vmx->loaded_vmcs->entry_time = ktime_get();

	/*
	 * Don't enter VMX if guest state is invalid, let the exit handler
	 * start emulation until we arrive back to a valid state.  Synthesize a
	 * consistency check VM-Exit due to invalid guest state and bail.
	 */
	if (unlikely(vmx->emulation_required)) {
		vmx->fail = 0;

		vmx->exit_reason.full = EXIT_REASON_INVALID_STATE;
		vmx->exit_reason.failed_vmentry = 1;
		kvm_register_mark_available(vcpu, VCPU_EXREG_EXIT_INFO_1);
		vmx->exit_qualification = ENTRY_FAIL_DEFAULT;
		kvm_register_mark_available(vcpu, VCPU_EXREG_EXIT_INFO_2);
		vmx->exit_intr_info = 0;
		return EXIT_FASTPATH_NONE;
	}

	trace_kvm_entry(vcpu);

	if (vmx->ple_window_dirty) {
		vmx->ple_window_dirty = false;
		vmcs_write32(PLE_WINDOW, vmx->ple_window);
	}

	/*
	 * We did this in prepare_switch_to_guest, because it needs to
	 * be within srcu_read_lock.
	 */
	WARN_ON_ONCE(vmx->nested.need_vmcs12_to_shadow_sync);

	if (kvm_register_is_dirty(vcpu, VCPU_REGS_RSP))
		vmcs_writel(GUEST_RSP, vcpu->arch.regs[VCPU_REGS_RSP]);
	if (kvm_register_is_dirty(vcpu, VCPU_REGS_RIP))
		vmcs_writel(GUEST_RIP, vcpu->arch.regs[VCPU_REGS_RIP]);
	vcpu->arch.regs_dirty = 0;

	/*
	 * Refresh vmcs.HOST_CR3 if necessary.  This must be done immediately
	 * prior to VM-Enter, as the kernel may load a new ASID (PCID) any time
	 * it switches back to the current->mm, which can occur in KVM context
	 * when switching to a temporary mm to patch kernel code, e.g. if KVM
	 * toggles a static key while handling a VM-Exit.
	 */
	cr3 = __get_current_cr3_fast();
	if (unlikely(cr3 != vmx->loaded_vmcs->host_state.cr3)) {
		vmcs_writel(HOST_CR3, cr3);
		vmx->loaded_vmcs->host_state.cr3 = cr3;
	}

	cr4 = cr4_read_shadow();
	if (unlikely(cr4 != vmx->loaded_vmcs->host_state.cr4)) {
		vmcs_writel(HOST_CR4, cr4);
		vmx->loaded_vmcs->host_state.cr4 = cr4;
	}

	/* When KVM_DEBUGREG_WONT_EXIT, dr6 is accessible in guest. */
	if (unlikely(vcpu->arch.switch_db_regs & KVM_DEBUGREG_WONT_EXIT))
		set_debugreg(vcpu->arch.dr6, 6);

	/* When single-stepping over STI and MOV SS, we must clear the
	 * corresponding interruptibility bits in the guest state. Otherwise
	 * vmentry fails as it then expects bit 14 (BS) in pending debug
	 * exceptions being set, but that's not correct for the guest debugging
	 * case. */
	if (vcpu->guest_debug & KVM_GUESTDBG_SINGLESTEP)
		vmx_set_interrupt_shadow(vcpu, 0);

	kvm_load_guest_xsave_state(vcpu);

	pt_guest_enter(vmx);

	atomic_switch_perf_msrs(vmx);
	if (intel_pmu_lbr_is_enabled(vcpu))
		vmx_passthrough_lbr_msrs(vcpu);

	if (enable_preemption_timer)
		vmx_update_hv_timer(vcpu);

	kvm_wait_lapic_expire(vcpu);

	/* The actual VMENTER/EXIT is in the .noinstr.text section. */
	vmx_vcpu_enter_exit(vcpu, vmx, __vmx_vcpu_run_flags(vmx));

	/* All fields are clean at this point */
	if (static_branch_unlikely(&enable_evmcs)) {
		current_evmcs->hv_clean_fields |=
			HV_VMX_ENLIGHTENED_CLEAN_FIELD_ALL;

		current_evmcs->hv_vp_id = kvm_hv_get_vpindex(vcpu);
	}

	/* MSR_IA32_DEBUGCTLMSR is zeroed on vmexit. Restore it if needed */
	if (vmx->host_debugctlmsr)
		update_debugctlmsr(vmx->host_debugctlmsr);

#ifndef CONFIG_X86_64
	/*
	 * The sysexit path does not restore ds/es, so we must set them to
	 * a reasonable value ourselves.
	 *
	 * We can't defer this to vmx_prepare_switch_to_host() since that
	 * function may be executed in interrupt context, which saves and
	 * restore segments around it, nullifying its effect.
	 */
	loadsegment(ds, __USER_DS);
	loadsegment(es, __USER_DS);
#endif

	vcpu->arch.regs_avail &= ~VMX_REGS_LAZY_LOAD_SET;

	pt_guest_exit(vmx);

	kvm_load_host_xsave_state(vcpu);

	if (is_guest_mode(vcpu)) {
		/*
		 * Track VMLAUNCH/VMRESUME that have made past guest state
		 * checking.
		 */
		if (vmx->nested.nested_run_pending &&
		    !vmx->exit_reason.failed_vmentry)
			++vcpu->stat.nested_run;

		vmx->nested.nested_run_pending = 0;
	}

	vmx->idt_vectoring_info = 0;

	if (unlikely(vmx->fail)) {
		vmx->exit_reason.full = 0xdead;
		return EXIT_FASTPATH_NONE;
	}

	vmx->exit_reason.full = vmcs_read32(VM_EXIT_REASON);
	if (unlikely((u16)vmx->exit_reason.basic == EXIT_REASON_MCE_DURING_VMENTRY))
		kvm_machine_check();

	if (likely(!vmx->exit_reason.failed_vmentry))
		vmx->idt_vectoring_info = vmcs_read32(IDT_VECTORING_INFO_FIELD);

	trace_kvm_exit(vcpu, KVM_ISA_VMX);

	if (unlikely(vmx->exit_reason.failed_vmentry))
		return EXIT_FASTPATH_NONE;

	vmx->loaded_vmcs->launched = 1;

	vmx_recover_nmi_blocking(vmx);
	vmx_complete_interrupts(vmx);

	if (is_guest_mode(vcpu))
		return EXIT_FASTPATH_NONE;

	return vmx_exit_handlers_fastpath(vcpu);
}

void vmx_vcpu_free(struct kvm_vcpu *vcpu)
{
	struct vcpu_vmx *vmx = to_vmx(vcpu);

	if (enable_pml)
		vmx_destroy_pml_buffer(vmx);
	free_vpid(vmx->vpid);
	nested_vmx_free_vcpu(vcpu);
	free_loaded_vmcs(vmx->loaded_vmcs);
	if (vmx->ve_info)
		free_page((unsigned long)vmx->ve_info);
}

int vmx_vcpu_create(struct kvm_vcpu *vcpu)
{
	struct vmx_uret_msr *tsx_ctrl;
	struct vcpu_vmx *vmx;
	int i, err;

	BUILD_BUG_ON(offsetof(struct vcpu_vmx, vcpu) != 0);
	vmx = to_vmx(vcpu);

	INIT_LIST_HEAD(&vmx->pi_wakeup_list);

	err = -ENOMEM;

	vmx->vpid = allocate_vpid();

	/*
	 * If PML is turned on, failure on enabling PML just results in failure
	 * of creating the vcpu, therefore we can simplify PML logic (by
	 * avoiding dealing with cases, such as enabling PML partially on vcpus
	 * for the guest), etc.
	 */
	if (enable_pml) {
		vmx->pml_pg = alloc_page(GFP_KERNEL_ACCOUNT | __GFP_ZERO);
		if (!vmx->pml_pg)
			goto free_vpid;
	}

	for (i = 0; i < kvm_nr_uret_msrs; ++i)
		vmx->guest_uret_msrs[i].mask = -1ull;
	if (boot_cpu_has(X86_FEATURE_RTM)) {
		/*
		 * TSX_CTRL_CPUID_CLEAR is handled in the CPUID interception.
		 * Keep the host value unchanged to avoid changing CPUID bits
		 * under the host kernel's feet.
		 */
		tsx_ctrl = vmx_find_uret_msr(vmx, MSR_IA32_TSX_CTRL);
		if (tsx_ctrl)
			tsx_ctrl->mask = ~(u64)TSX_CTRL_CPUID_CLEAR;
	}

	err = alloc_loaded_vmcs(&vmx->vmcs01);
	if (err < 0)
		goto free_pml;

	/*
	 * Use Hyper-V 'Enlightened MSR Bitmap' feature when KVM runs as a
	 * nested (L1) hypervisor and Hyper-V in L0 supports it. Enable the
	 * feature only for vmcs01, KVM currently isn't equipped to realize any
	 * performance benefits from enabling it for vmcs02.
	 */
	if (IS_ENABLED(CONFIG_HYPERV) && static_branch_unlikely(&enable_evmcs) &&
	    (ms_hyperv.nested_features & HV_X64_NESTED_MSR_BITMAP)) {
		struct hv_enlightened_vmcs *evmcs = (void *)vmx->vmcs01.vmcs;

		evmcs->hv_enlightenments_control.msr_bitmap = 1;
	}

	/* The MSR bitmap starts with all ones */
	bitmap_fill(vmx->shadow_msr_intercept.read, MAX_POSSIBLE_PASSTHROUGH_MSRS);
	bitmap_fill(vmx->shadow_msr_intercept.write, MAX_POSSIBLE_PASSTHROUGH_MSRS);

	vmx_disable_intercept_for_msr(vcpu, MSR_IA32_TSC, MSR_TYPE_R);
#ifdef CONFIG_X86_64
	vmx_disable_intercept_for_msr(vcpu, MSR_FS_BASE, MSR_TYPE_RW);
	vmx_disable_intercept_for_msr(vcpu, MSR_GS_BASE, MSR_TYPE_RW);
	vmx_disable_intercept_for_msr(vcpu, MSR_KERNEL_GS_BASE, MSR_TYPE_RW);
#endif
	vmx_disable_intercept_for_msr(vcpu, MSR_IA32_SYSENTER_CS, MSR_TYPE_RW);
	vmx_disable_intercept_for_msr(vcpu, MSR_IA32_SYSENTER_ESP, MSR_TYPE_RW);
	vmx_disable_intercept_for_msr(vcpu, MSR_IA32_SYSENTER_EIP, MSR_TYPE_RW);
	if (kvm_cstate_in_guest(vcpu->kvm)) {
		vmx_disable_intercept_for_msr(vcpu, MSR_CORE_C1_RES, MSR_TYPE_R);
		vmx_disable_intercept_for_msr(vcpu, MSR_CORE_C3_RESIDENCY, MSR_TYPE_R);
		vmx_disable_intercept_for_msr(vcpu, MSR_CORE_C6_RESIDENCY, MSR_TYPE_R);
		vmx_disable_intercept_for_msr(vcpu, MSR_CORE_C7_RESIDENCY, MSR_TYPE_R);
	}
	if (cpu_has_vmx_pasid_trans())
		vmx_disable_intercept_for_msr(vcpu, MSR_IA32_PASID, MSR_TYPE_RW);

	vmx->loaded_vmcs = &vmx->vmcs01;

	if (cpu_need_virtualize_apic_accesses(vcpu)) {
		err = alloc_apic_access_page(vcpu->kvm);
		if (err)
			goto free_vmcs;
	}

	if (enable_ept && !enable_unrestricted_guest) {
		err = init_rmode_identity_map(vcpu->kvm);
		if (err)
			goto free_vmcs;
	}

	if (vmx_can_use_ipiv(vcpu))
		WRITE_ONCE(to_kvm_vmx(vcpu->kvm)->pid_table[vcpu->vcpu_id],
			   __pa(&vmx->pi_desc) | PID_TABLE_ENTRY_VALID);

	return 0;

free_vmcs:
	free_loaded_vmcs(vmx->loaded_vmcs);
free_pml:
	vmx_destroy_pml_buffer(vmx);
free_vpid:
	free_vpid(vmx->vpid);
	return err;
}

#define L1TF_MSG_SMT "L1TF CPU bug present and SMT on, data leak possible. See CVE-2018-3646 and https://www.kernel.org/doc/html/latest/admin-guide/hw-vuln/l1tf.html for details.\n"
#define L1TF_MSG_L1D "L1TF CPU bug present and virtualization mitigation disabled, data leak possible. See CVE-2018-3646 and https://www.kernel.org/doc/html/latest/admin-guide/hw-vuln/l1tf.html for details.\n"

<<<<<<< HEAD
int vmx_vm_init(struct kvm *kvm)
=======
static inline struct page *vmx_pasid_dir_page(struct kvm_vmx *kvm_vmx,
					      ioasid_t gpasid)
>>>>>>> d251c715
{
	if (!kvm_vmx->pasid_dirs)
		return NULL;

	return pasid_high_dir_select(gpasid) ?
			&kvm_vmx->pasid_dirs[1] : &kvm_vmx->pasid_dirs[0];
}

/* hold pasid_lock when invoke this function */
static u32 *vmx_find_pasid_table_entry(struct kvm_vmx *kvm_vmx, ioasid_t gpasid)
{
	struct page *pd_page = vmx_pasid_dir_page(kvm_vmx, gpasid);
	u64 *pd_base, *pde;
	u32 *pt_base;

	if (!pd_page) {
		kvm_err("%s: PASID directory not found\n", __func__);
		return ERR_PTR(-ENOENT);
	}

	pd_base = page_address(pd_page);
	pde = pd_base + pasid_de_idx(gpasid);

	if (!pasid_de_table_present(pde))
		return NULL;

	pt_base = __va(pasid_de_table_ptr(pde));
	return pt_base + pasid_te_idx(gpasid);
}

/* hold pasid_lock when invoke this function */
static u32 *vmx_alloc_pasid_table_entry(struct kvm_vmx *kvm_vmx,
					ioasid_t gpasid)
{
	struct page *pt_page, *pd_page = vmx_pasid_dir_page(kvm_vmx, gpasid);
	u64 *pd_base, *pde;
	u32 *pt_base;

	if (!pd_page) {
		kvm_err("%s: PASID directory not found\n", __func__);
		return ERR_PTR(-ENOENT);
	}

	pd_base = page_address(pd_page);
	pde = pd_base + pasid_de_idx(gpasid);

	pt_page = alloc_page(GFP_ATOMIC | __GFP_ZERO);
	if (!pt_page) {
		kvm_err("%s: fail to allocate PASID table entry\n", __func__);
		return ERR_PTR(-ENOMEM);
	}

	pt_base = page_address(pt_page);
	*pde = (u64)page_to_phys(pt_page) | PASID_DE_TAB_PRESENT;
	return pt_base + pasid_te_idx(gpasid);
}

static int vmx_set_pasid_trans(struct kvm_vmx *kvm_vmx, ioasid_t gpasid,
			       ioasid_t hpasid)
{
	int ret = 0;
	u32 *pte;

	spin_lock(&kvm_vmx->pasid_lock);

	kvm_make_block_vmentry_request(&kvm_vmx->kvm);

	pte = vmx_find_pasid_table_entry(kvm_vmx, gpasid);
	if (IS_ERR(pte)) {
		ret = PTR_ERR(pte);
		goto done;
	} else if (!pte) {
		pte = vmx_alloc_pasid_table_entry(kvm_vmx, gpasid);
		if (IS_ERR(pte)) {
			ret = PTR_ERR(pte);
			goto done;
		}
	}

	WARN_ON(pasid_te_hpasid_valid(pte));

	ret = ioasid_get_locked(NULL, hpasid);
	if (ret)
		goto done;

	*pte = hpasid | PASID_TE_VALID;

done:
	kvm_clear_block_vmentry_request(&kvm_vmx->kvm);
	spin_unlock(&kvm_vmx->pasid_lock);
	return ret;
}

static int vmx_clear_pasid_trans(struct kvm_vmx *kvm_vmx, ioasid_t gpasid,
				 ioasid_t hpasid)
{
	ioasid_t old_hpasid;
	int ret = 0;
	u32 *pte;

	spin_lock(&kvm_vmx->pasid_lock);

	pte = vmx_find_pasid_table_entry(kvm_vmx, gpasid);
	if (IS_ERR(pte)) {
		ret = PTR_ERR(pte);
		goto done;
	} else if (!pte || !pasid_te_hpasid_valid(pte)) {
		WARN_ON(1);
		goto done;
	}

	old_hpasid = pasid_te_hpasid(pte);
	WARN_ON(old_hpasid != hpasid);

	kvm_make_block_vmentry_request(&kvm_vmx->kvm);

	*pte = 0;
	ioasid_put_locked(NULL, old_hpasid);

	kvm_clear_block_vmentry_request(&kvm_vmx->kvm);
done:
	spin_unlock(&kvm_vmx->pasid_lock);
	return ret;
}

int vmx_ioasid_bind(struct kvm_vcpu *vcpu, struct kvm_bind_pasid *pb)
{
	struct kvm_vmx *kvm_vmx = to_kvm_vmx(vcpu->kvm);
	ioasid_t gpasid = pb->spid;
	ioasid_t hpasid = pb->id;
	int r = -1;

	kvm_debug("%s: bind %d hpasid %u gpasid %u\n", __func__, pb->bind, hpasid, gpasid);

	if (hpasid > MAX_PASID || gpasid > MAX_PASID)
		return r;

	if (pb->bind)
		r = vmx_set_pasid_trans(kvm_vmx, gpasid, hpasid);
	else
		r = vmx_clear_pasid_trans(kvm_vmx, gpasid, hpasid);

	return r;
}

#define PASID_DIRS_ORDER 1

static void vmx_vcpu_pasid_trans_init(struct kvm_vcpu *vcpu)
{
	struct kvm_vmx *kvm_vmx = to_kvm_vmx(vcpu->kvm);
	int ret = 0;

	/*
	 * initialize a per-vm PASID translation table and start monitoring
	 * IOASID events.
	 */
	spin_lock(&kvm_vmx->pasid_lock);
	if (kvm_vmx->pasid_dirs) {
		/* skip this as table has already been initialized */
		goto done;
	}

	kvm_vmx->pasid_dirs = alloc_pages(GFP_ATOMIC | __GFP_ZERO,
					  PASID_DIRS_ORDER);
	if (!kvm_vmx->pasid_dirs) {
		kvm_err("%s: fail to alloc PASID Directory\n", __func__);
		ret = -ENOMEM;
	}

done:
	spin_unlock(&kvm_vmx->pasid_lock);

	if (!ret) {
		vmcs_write64(PASID_DIR0, page_to_phys(&kvm_vmx->pasid_dirs[0]));
		vmcs_write64(PASID_DIR1, page_to_phys(&kvm_vmx->pasid_dirs[1]));
	}
}

static void vmx_vm_pasid_tables_free(struct page *pd_page)
{
	u64 *pde, *pd_base = page_address(pd_page);
	u32 *pte, *pt_base;
	ioasid_t hpasid;

	/*
	 * before free the PASID translation table, traverse all table entries
	 * to make sure that kvm doesn't hold reference count of any hpasid.
	 */
	for (pde = pd_base; pde < pd_base + PASID_DE_NUM; pde++) {
		if (!pasid_de_table_present(pde))
			continue;

		pt_base = __va(pasid_de_table_ptr(pde));

		for (pte = pt_base; pte < pt_base + PASID_TE_NUM; pte++) {
			if (pasid_te_hpasid_valid(pte)) {
				hpasid = pasid_te_hpasid(pte);

				/*
				 * decrease the reference of this hpasid, and
				 * remove it from the PASID translation table.
				 */
				*pte = 0;
				ioasid_put(NULL, hpasid);
			}
		}

		*pde = 0;
		free_page((unsigned long)pt_base);
	}
}

static void vmx_vm_pasid_trans_destroy(struct kvm_vmx *kvm_vmx)
{
	if (!kvm_vmx->pasid_dirs)
		return;

	vmx_vm_pasid_tables_free(&kvm_vmx->pasid_dirs[0]);
	vmx_vm_pasid_tables_free(&kvm_vmx->pasid_dirs[1]);
	__free_pages(kvm_vmx->pasid_dirs, PASID_DIRS_ORDER);
}

int vmx_vm_init(struct kvm *kvm)
{
	spin_lock_init(&to_kvm_vmx(kvm)->pasid_lock);

	if (!ple_gap)
		kvm->arch.pause_in_guest = true;

	if (boot_cpu_has(X86_BUG_L1TF) && enable_ept) {
		switch (l1tf_mitigation) {
		case L1TF_MITIGATION_OFF:
		case L1TF_MITIGATION_FLUSH_NOWARN:
			/* 'I explicitly don't care' is set */
			break;
		case L1TF_MITIGATION_FLUSH:
		case L1TF_MITIGATION_FLUSH_NOSMT:
		case L1TF_MITIGATION_FULL:
			/*
			 * Warn upon starting the first VM in a potentially
			 * insecure environment.
			 */
			if (sched_smt_active())
				pr_warn_once(L1TF_MSG_SMT);
			if (l1tf_vmx_mitigation == VMENTER_L1D_FLUSH_NEVER)
				pr_warn_once(L1TF_MSG_L1D);
			break;
		case L1TF_MITIGATION_FULL_FORCE:
			/* Flush is enforced */
			break;
		}
	}
	return 0;
}

u8 vmx_get_mt_mask(struct kvm_vcpu *vcpu, gfn_t gfn, bool is_mmio)
{
	u8 cache;

	/* We wanted to honor guest CD/MTRR/PAT, but doing so could result in
	 * memory aliases with conflicting memory types and sometimes MCEs.
	 * We have to be careful as to what are honored and when.
	 *
	 * For MMIO, guest CD/MTRR are ignored.  The EPT memory type is set to
	 * UC.  The effective memory type is UC or WC depending on guest PAT.
	 * This was historically the source of MCEs and we want to be
	 * conservative.
	 *
	 * When there is no need to deal with noncoherent DMA (e.g., no VT-d
	 * or VT-d has snoop control), guest CD/MTRR/PAT are all ignored.  The
	 * EPT memory type is set to WB.  The effective memory type is forced
	 * WB.
	 *
	 * Otherwise, we trust guest.  Guest CD/MTRR/PAT are all honored.  The
	 * EPT memory type is used to emulate guest CD/MTRR.
	 */

	if (is_mmio)
		return MTRR_TYPE_UNCACHABLE << VMX_EPT_MT_EPTE_SHIFT;

	if (!kvm_arch_has_noncoherent_dma(vcpu->kvm))
		return (MTRR_TYPE_WRBACK << VMX_EPT_MT_EPTE_SHIFT) | VMX_EPT_IPAT_BIT;

	if (kvm_read_cr0(vcpu) & X86_CR0_CD) {
		if (kvm_check_has_quirk(vcpu->kvm, KVM_X86_QUIRK_CD_NW_CLEARED))
			cache = MTRR_TYPE_WRBACK;
		else
			cache = MTRR_TYPE_UNCACHABLE;

		return (cache << VMX_EPT_MT_EPTE_SHIFT) | VMX_EPT_IPAT_BIT;
	}

	return kvm_mtrr_get_guest_memory_type(vcpu, gfn) << VMX_EPT_MT_EPTE_SHIFT;
}

static void vmcs_set_secondary_exec_control(struct vcpu_vmx *vmx, u32 new_ctl)
{
	/*
	 * These bits in the secondary execution controls field
	 * are dynamic, the others are mostly based on the hypervisor
	 * architecture and the guest's CPUID.  Do not touch the
	 * dynamic bits.
	 */
	u32 mask =
		SECONDARY_EXEC_SHADOW_VMCS |
		SECONDARY_EXEC_VIRTUALIZE_X2APIC_MODE |
		SECONDARY_EXEC_VIRTUALIZE_APIC_ACCESSES |
		SECONDARY_EXEC_DESC;

	u32 cur_ctl = secondary_exec_controls_get(vmx);

	secondary_exec_controls_set(vmx, (new_ctl & ~mask) | (cur_ctl & mask));
}

/*
 * Generate MSR_IA32_VMX_CR{0,4}_FIXED1 according to CPUID. Only set bits
 * (indicating "allowed-1") if they are supported in the guest's CPUID.
 */
static void nested_vmx_cr_fixed1_bits_update(struct kvm_vcpu *vcpu)
{
	struct vcpu_vmx *vmx = to_vmx(vcpu);
	struct kvm_cpuid_entry2 *entry;

	vmx->nested.msrs.cr0_fixed1 = 0xffffffff;
	vmx->nested.msrs.cr4_fixed1 = X86_CR4_PCE;

#define cr4_fixed1_update(_cr4_mask, _reg, _cpuid_mask) do {		\
	if (entry && (entry->_reg & (_cpuid_mask)))			\
		vmx->nested.msrs.cr4_fixed1 |= (_cr4_mask);	\
} while (0)

	entry = kvm_find_cpuid_entry(vcpu, 0x1);
	cr4_fixed1_update(X86_CR4_VME,        edx, feature_bit(VME));
	cr4_fixed1_update(X86_CR4_PVI,        edx, feature_bit(VME));
	cr4_fixed1_update(X86_CR4_TSD,        edx, feature_bit(TSC));
	cr4_fixed1_update(X86_CR4_DE,         edx, feature_bit(DE));
	cr4_fixed1_update(X86_CR4_PSE,        edx, feature_bit(PSE));
	cr4_fixed1_update(X86_CR4_PAE,        edx, feature_bit(PAE));
	cr4_fixed1_update(X86_CR4_MCE,        edx, feature_bit(MCE));
	cr4_fixed1_update(X86_CR4_PGE,        edx, feature_bit(PGE));
	cr4_fixed1_update(X86_CR4_OSFXSR,     edx, feature_bit(FXSR));
	cr4_fixed1_update(X86_CR4_OSXMMEXCPT, edx, feature_bit(XMM));
	cr4_fixed1_update(X86_CR4_VMXE,       ecx, feature_bit(VMX));
	cr4_fixed1_update(X86_CR4_SMXE,       ecx, feature_bit(SMX));
	cr4_fixed1_update(X86_CR4_PCIDE,      ecx, feature_bit(PCID));
	cr4_fixed1_update(X86_CR4_OSXSAVE,    ecx, feature_bit(XSAVE));

	entry = kvm_find_cpuid_entry_index(vcpu, 0x7, 0);
	cr4_fixed1_update(X86_CR4_FSGSBASE,   ebx, feature_bit(FSGSBASE));
	cr4_fixed1_update(X86_CR4_SMEP,       ebx, feature_bit(SMEP));
	cr4_fixed1_update(X86_CR4_SMAP,       ebx, feature_bit(SMAP));
	cr4_fixed1_update(X86_CR4_PKE,        ecx, feature_bit(PKU));
	cr4_fixed1_update(X86_CR4_UMIP,       ecx, feature_bit(UMIP));
	cr4_fixed1_update(X86_CR4_LA57,       ecx, feature_bit(LA57));
	cr4_fixed1_update(X86_CR4_CET,	      ecx, feature_bit(SHSTK));
	cr4_fixed1_update(X86_CR4_CET,	      edx, feature_bit(IBT));

#undef cr4_fixed1_update
}

static void update_intel_pt_cfg(struct kvm_vcpu *vcpu)
{
	struct vcpu_vmx *vmx = to_vmx(vcpu);
	struct kvm_cpuid_entry2 *best = NULL;
	int i;

	for (i = 0; i < PT_CPUID_LEAVES; i++) {
		best = kvm_find_cpuid_entry_index(vcpu, 0x14, i);
		if (!best)
			return;
		vmx->pt_desc.caps[CPUID_EAX + i*PT_CPUID_REGS_NUM] = best->eax;
		vmx->pt_desc.caps[CPUID_EBX + i*PT_CPUID_REGS_NUM] = best->ebx;
		vmx->pt_desc.caps[CPUID_ECX + i*PT_CPUID_REGS_NUM] = best->ecx;
		vmx->pt_desc.caps[CPUID_EDX + i*PT_CPUID_REGS_NUM] = best->edx;
	}

	/* Get the number of configurable Address Ranges for filtering */
	vmx->pt_desc.num_address_ranges = intel_pt_validate_cap(vmx->pt_desc.caps,
						PT_CAP_num_address_ranges);

	/* Initialize and clear the no dependency bits */
	vmx->pt_desc.ctl_bitmask = ~(RTIT_CTL_TRACEEN | RTIT_CTL_OS |
			RTIT_CTL_USR | RTIT_CTL_TSC_EN | RTIT_CTL_DISRETC |
			RTIT_CTL_BRANCH_EN);

	/*
	 * If CPUID.(EAX=14H,ECX=0):EBX[0]=1 CR3Filter can be set otherwise
	 * will inject an #GP
	 */
	if (intel_pt_validate_cap(vmx->pt_desc.caps, PT_CAP_cr3_filtering))
		vmx->pt_desc.ctl_bitmask &= ~RTIT_CTL_CR3EN;

	/*
	 * If CPUID.(EAX=14H,ECX=0):EBX[1]=1 CYCEn, CycThresh and
	 * PSBFreq can be set
	 */
	if (intel_pt_validate_cap(vmx->pt_desc.caps, PT_CAP_psb_cyc))
		vmx->pt_desc.ctl_bitmask &= ~(RTIT_CTL_CYCLEACC |
				RTIT_CTL_CYC_THRESH | RTIT_CTL_PSB_FREQ);

	/*
	 * If CPUID.(EAX=14H,ECX=0):EBX[3]=1 MTCEn and MTCFreq can be set
	 */
	if (intel_pt_validate_cap(vmx->pt_desc.caps, PT_CAP_mtc))
		vmx->pt_desc.ctl_bitmask &= ~(RTIT_CTL_MTC_EN |
					      RTIT_CTL_MTC_RANGE);

	/* If CPUID.(EAX=14H,ECX=0):EBX[4]=1 FUPonPTW and PTWEn can be set */
	if (intel_pt_validate_cap(vmx->pt_desc.caps, PT_CAP_ptwrite))
		vmx->pt_desc.ctl_bitmask &= ~(RTIT_CTL_FUP_ON_PTW |
							RTIT_CTL_PTW_EN);

	/* If CPUID.(EAX=14H,ECX=0):EBX[5]=1 PwrEvEn can be set */
	if (intel_pt_validate_cap(vmx->pt_desc.caps, PT_CAP_power_event_trace))
		vmx->pt_desc.ctl_bitmask &= ~RTIT_CTL_PWR_EVT_EN;

	/* If CPUID.(EAX=14H,ECX=0):ECX[0]=1 ToPA can be set */
	if (intel_pt_validate_cap(vmx->pt_desc.caps, PT_CAP_topa_output))
		vmx->pt_desc.ctl_bitmask &= ~RTIT_CTL_TOPA;

	/* If CPUID.(EAX=14H,ECX=0):ECX[3]=1 FabricEn can be set */
	if (intel_pt_validate_cap(vmx->pt_desc.caps, PT_CAP_output_subsys))
		vmx->pt_desc.ctl_bitmask &= ~RTIT_CTL_FABRIC_EN;

	/* unmask address range configure area */
	for (i = 0; i < vmx->pt_desc.num_address_ranges; i++)
		vmx->pt_desc.ctl_bitmask &= ~(0xfULL << (32 + i * 4));
}

static bool is_cet_state_supported(struct kvm_vcpu *vcpu, u32 xss_state)
{
	return (kvm_caps.supported_xss & xss_state) &&
	       (guest_cpuid_has(vcpu, X86_FEATURE_SHSTK) ||
		guest_cpuid_has(vcpu, X86_FEATURE_IBT));
}

static void vmx_update_intercept_for_cet_msr(struct kvm_vcpu *vcpu)
{
	bool incpt = !is_cet_state_supported(vcpu, XFEATURE_MASK_CET_USER);

	vmx_set_intercept_for_msr(vcpu, MSR_IA32_U_CET, MSR_TYPE_RW, incpt);

	incpt |= !guest_cpuid_has(vcpu, X86_FEATURE_SHSTK);
	vmx_set_intercept_for_msr(vcpu, MSR_IA32_PL3_SSP, MSR_TYPE_RW, incpt);

	incpt |= !guest_cpuid_has(vcpu, X86_FEATURE_IBT);
	vmx_set_intercept_for_msr(vcpu, MSR_IA32_S_CET, MSR_TYPE_RW, incpt);
}

void vmx_vcpu_after_set_cpuid(struct kvm_vcpu *vcpu)
{
	struct vcpu_vmx *vmx = to_vmx(vcpu);

	/* xsaves_enabled is recomputed in vmx_compute_secondary_exec_control(). */
	vcpu->arch.xsaves_enabled = false;

	vmx_setup_uret_msrs(vmx);

	if (cpu_has_secondary_exec_ctrls())
		vmcs_set_secondary_exec_control(vmx,
						vmx_secondary_exec_control(vmx));

	if (nested_vmx_allowed(vcpu))
		vmx->msr_ia32_feature_control_valid_bits |=
			FEAT_CTL_VMX_ENABLED_INSIDE_SMX |
			FEAT_CTL_VMX_ENABLED_OUTSIDE_SMX;
	else
		vmx->msr_ia32_feature_control_valid_bits &=
			~(FEAT_CTL_VMX_ENABLED_INSIDE_SMX |
			  FEAT_CTL_VMX_ENABLED_OUTSIDE_SMX);

	if (nested_vmx_allowed(vcpu))
		nested_vmx_cr_fixed1_bits_update(vcpu);

	if (boot_cpu_has(X86_FEATURE_INTEL_PT) &&
			guest_cpuid_has(vcpu, X86_FEATURE_INTEL_PT))
		update_intel_pt_cfg(vcpu);

	if (boot_cpu_has(X86_FEATURE_RTM)) {
		struct vmx_uret_msr *msr;
		msr = vmx_find_uret_msr(vmx, MSR_IA32_TSX_CTRL);
		if (msr) {
			bool enabled = guest_cpuid_has(vcpu, X86_FEATURE_RTM);
			vmx_set_guest_uret_msr(vmx, msr, enabled ? 0 : TSX_CTRL_RTM_DISABLE);
		}
	}

	if (kvm_cpu_cap_has(X86_FEATURE_XFD))
		vmx_set_intercept_for_msr(vcpu, MSR_IA32_XFD_ERR, MSR_TYPE_R,
					  !guest_cpuid_has(vcpu, X86_FEATURE_XFD));


	set_cr4_guest_host_mask(vmx);

	vmx_write_encls_bitmap(vcpu, NULL);
	if (guest_cpuid_has(vcpu, X86_FEATURE_SGX))
		vmx->msr_ia32_feature_control_valid_bits |= FEAT_CTL_SGX_ENABLED;
	else
		vmx->msr_ia32_feature_control_valid_bits &= ~FEAT_CTL_SGX_ENABLED;

	if (guest_cpuid_has(vcpu, X86_FEATURE_SGX_LC))
		vmx->msr_ia32_feature_control_valid_bits |=
			FEAT_CTL_SGX_LC_ENABLED;
	else
		vmx->msr_ia32_feature_control_valid_bits &=
			~FEAT_CTL_SGX_LC_ENABLED;

	/* Refresh #PF interception to account for MAXPHYADDR changes. */
	vmx_update_exception_bitmap(vcpu);

<<<<<<< HEAD
	if (kvm_cet_user_supported() || cet_kernel_ibt_supported())
		vmx_update_intercept_for_cet_msr(vcpu);
=======
	if (cpu_has_vmx_pasid_trans() &&
		guest_cpuid_has(vcpu, X86_FEATURE_ENQCMD))
		vmx_vcpu_pasid_trans_init(vcpu);
>>>>>>> d251c715
}

static u64 vmx_get_perf_capabilities(void)
{
	u64 perf_cap = PMU_CAP_FW_WRITES;
	struct x86_pmu_lbr lbr;
	u64 host_perf_cap = 0;

	if (!enable_pmu)
		return 0;

	if (boot_cpu_has(X86_FEATURE_PDCM))
		rdmsrl(MSR_IA32_PERF_CAPABILITIES, host_perf_cap);

	x86_perf_get_lbr(&lbr);
	if (lbr.nr)
		perf_cap |= host_perf_cap & PMU_CAP_LBR_FMT;

	if (vmx_pebs_supported()) {
		perf_cap |= host_perf_cap & PERF_CAP_PEBS_MASK;
		if ((perf_cap & PERF_CAP_PEBS_FORMAT) < 4)
			perf_cap &= ~PERF_CAP_PEBS_BASELINE;
	}

	if (boot_cpu_has(X86_FEATURE_ARCH_LBR) && !cpu_has_vmx_arch_lbr())
		perf_cap &= ~PMU_CAP_LBR_FMT;

	return perf_cap;
}

static __init void vmx_set_cpu_caps(void)
{
	kvm_set_cpu_caps();

	/* CPUID 0x1 */
	if (nested)
		kvm_cpu_cap_set(X86_FEATURE_VMX);

	/* CPUID 0x7 */
	if (kvm_mpx_supported())
		kvm_cpu_cap_check_and_set(X86_FEATURE_MPX);
	if (!cpu_has_vmx_invpcid())
		kvm_cpu_cap_clear(X86_FEATURE_INVPCID);
	if (vmx_pt_mode_is_host_guest())
		kvm_cpu_cap_check_and_set(X86_FEATURE_INTEL_PT);
	if (vmx_pebs_supported()) {
		kvm_cpu_cap_check_and_set(X86_FEATURE_DS);
		kvm_cpu_cap_check_and_set(X86_FEATURE_DTES64);
	}
	if (!cpu_has_vmx_arch_lbr()) {
		kvm_cpu_cap_clear(X86_FEATURE_ARCH_LBR);
		kvm_caps.supported_xss &= ~XFEATURE_MASK_LBR;
	}

	if (!enable_pmu)
		kvm_cpu_cap_clear(X86_FEATURE_PDCM);
	kvm_caps.supported_perf_cap = vmx_get_perf_capabilities();

	if (!enable_sgx) {
		kvm_cpu_cap_clear(X86_FEATURE_SGX);
		kvm_cpu_cap_clear(X86_FEATURE_SGX_LC);
		kvm_cpu_cap_clear(X86_FEATURE_SGX1);
		kvm_cpu_cap_clear(X86_FEATURE_SGX2);
	}

	if (vmx_umip_emulated())
		kvm_cpu_cap_set(X86_FEATURE_UMIP);

	/* CPUID 0xD.1 */
	if (!cpu_has_vmx_xsaves()) {
		kvm_cpu_cap_clear(X86_FEATURE_XSAVES);
		kvm_caps.supported_xss = 0;
	}

	/* CPUID 0x80000001 and 0x7 (RDPID) */
	if (!cpu_has_vmx_rdtscp()) {
		kvm_cpu_cap_clear(X86_FEATURE_RDTSCP);
		kvm_cpu_cap_clear(X86_FEATURE_RDPID);
	}

	if (cpu_has_vmx_waitpkg())
		kvm_cpu_cap_check_and_set(X86_FEATURE_WAITPKG);

<<<<<<< HEAD
	if (!cpu_has_load_cet_ctrl() || !enable_unrestricted_guest) {
		kvm_cpu_cap_clear(X86_FEATURE_SHSTK);
		kvm_cpu_cap_clear(X86_FEATURE_IBT);
		kvm_caps.supported_xss &= ~XFEATURE_MASK_CET_USER;
	}

#ifndef CONFIG_X86_USER_SHADOW_STACK
	if (boot_cpu_has(X86_FEATURE_SHSTK))
		kvm_cpu_cap_clear(X86_FEATURE_SHSTK);
#endif

#ifndef CONFIG_X86_KERNEL_IBT
	if (boot_cpu_has(X86_FEATURE_IBT))
		kvm_cpu_cap_clear(X86_FEATURE_IBT);
#endif

=======
	if (!cpu_has_vmx_pasid_trans())
		kvm_cpu_cap_clear(X86_FEATURE_ENQCMD);
	else if (kvm_cpu_cap_has(X86_FEATURE_ENQCMD))
		kvm_caps.supported_xss |= XFEATURE_MASK_PASID;
>>>>>>> d251c715
}

void vmx_request_immediate_exit(struct kvm_vcpu *vcpu)
{
	to_vmx(vcpu)->req_immediate_exit = true;
}

static int vmx_check_intercept_io(struct kvm_vcpu *vcpu,
				  struct x86_instruction_info *info)
{
	struct vmcs12 *vmcs12 = get_vmcs12(vcpu);
	unsigned short port;
	bool intercept;
	int size;

	if (info->intercept == x86_intercept_in ||
	    info->intercept == x86_intercept_ins) {
		port = info->src_val;
		size = info->dst_bytes;
	} else {
		port = info->dst_val;
		size = info->src_bytes;
	}

	/*
	 * If the 'use IO bitmaps' VM-execution control is 0, IO instruction
	 * VM-exits depend on the 'unconditional IO exiting' VM-execution
	 * control.
	 *
	 * Otherwise, IO instruction VM-exits are controlled by the IO bitmaps.
	 */
	if (!nested_cpu_has(vmcs12, CPU_BASED_USE_IO_BITMAPS))
		intercept = nested_cpu_has(vmcs12,
					   CPU_BASED_UNCOND_IO_EXITING);
	else
		intercept = nested_vmx_check_io_bitmaps(vcpu, port, size);

	/* FIXME: produce nested vmexit and return X86EMUL_INTERCEPTED.  */
	return intercept ? X86EMUL_UNHANDLEABLE : X86EMUL_CONTINUE;
}

int vmx_check_intercept(struct kvm_vcpu *vcpu,
			struct x86_instruction_info *info,
			enum x86_intercept_stage stage,
			struct x86_exception *exception)
{
	struct vmcs12 *vmcs12 = get_vmcs12(vcpu);

	switch (info->intercept) {
	/*
	 * RDPID causes #UD if disabled through secondary execution controls.
	 * Because it is marked as EmulateOnUD, we need to intercept it here.
	 * Note, RDPID is hidden behind ENABLE_RDTSCP.
	 */
	case x86_intercept_rdpid:
		if (!nested_cpu_has2(vmcs12, SECONDARY_EXEC_ENABLE_RDTSCP)) {
			exception->vector = UD_VECTOR;
			exception->error_code_valid = false;
			return X86EMUL_PROPAGATE_FAULT;
		}
		break;

	case x86_intercept_in:
	case x86_intercept_ins:
	case x86_intercept_out:
	case x86_intercept_outs:
		return vmx_check_intercept_io(vcpu, info);

	case x86_intercept_lgdt:
	case x86_intercept_lidt:
	case x86_intercept_lldt:
	case x86_intercept_ltr:
	case x86_intercept_sgdt:
	case x86_intercept_sidt:
	case x86_intercept_sldt:
	case x86_intercept_str:
		if (!nested_cpu_has2(vmcs12, SECONDARY_EXEC_DESC))
			return X86EMUL_CONTINUE;

		/* FIXME: produce nested vmexit and return X86EMUL_INTERCEPTED.  */
		break;

	/* TODO: check more intercepts... */
	default:
		break;
	}

	return X86EMUL_UNHANDLEABLE;
}

#ifdef CONFIG_X86_64
/* (a << shift) / divisor, return 1 if overflow otherwise 0 */
static inline int u64_shl_div_u64(u64 a, unsigned int shift,
				  u64 divisor, u64 *result)
{
	u64 low = a << shift, high = a >> (64 - shift);

	/* To avoid the overflow on divq */
	if (high >= divisor)
		return 1;

	/* Low hold the result, high hold rem which is discarded */
	asm("divq %2\n\t" : "=a" (low), "=d" (high) :
	    "rm" (divisor), "0" (low), "1" (high));
	*result = low;

	return 0;
}

int vmx_set_hv_timer(struct kvm_vcpu *vcpu, u64 guest_deadline_tsc,
		     bool *expired)
{
	struct vcpu_vmx *vmx;
	u64 tscl, guest_tscl, delta_tsc, lapic_timer_advance_cycles;
	struct kvm_timer *ktimer = &vcpu->arch.apic->lapic_timer;

	vmx = to_vmx(vcpu);
	tscl = rdtsc();
	guest_tscl = kvm_read_l1_tsc(vcpu, tscl);
	delta_tsc = max(guest_deadline_tsc, guest_tscl) - guest_tscl;
	lapic_timer_advance_cycles = nsec_to_cycles(vcpu,
						    ktimer->timer_advance_ns);

	if (delta_tsc > lapic_timer_advance_cycles)
		delta_tsc -= lapic_timer_advance_cycles;
	else
		delta_tsc = 0;

	/* Convert to host delta tsc if tsc scaling is enabled */
	if (vcpu->arch.l1_tsc_scaling_ratio != kvm_caps.default_tsc_scaling_ratio &&
	    delta_tsc && u64_shl_div_u64(delta_tsc,
				kvm_caps.tsc_scaling_ratio_frac_bits,
				vcpu->arch.l1_tsc_scaling_ratio, &delta_tsc))
		return -ERANGE;

	/*
	 * If the delta tsc can't fit in the 32 bit after the multi shift,
	 * we can't use the preemption timer.
	 * It's possible that it fits on later vmentries, but checking
	 * on every vmentry is costly so we just use an hrtimer.
	 */
	if (delta_tsc >> (cpu_preemption_timer_multi + 32))
		return -ERANGE;

	vmx->hv_deadline_tsc = tscl + delta_tsc;
	*expired = !delta_tsc;
	return 0;
}

void vmx_cancel_hv_timer(struct kvm_vcpu *vcpu)
{
	to_vmx(vcpu)->hv_deadline_tsc = -1;
}
#endif

void vmx_sched_in(struct kvm_vcpu *vcpu, int cpu)
{
	if (!kvm_pause_in_guest(vcpu->kvm))
		shrink_ple_window(vcpu);
}

void vmx_update_cpu_dirty_logging(struct kvm_vcpu *vcpu)
{
	struct vcpu_vmx *vmx = to_vmx(vcpu);

	if (is_guest_mode(vcpu)) {
		vmx->nested.update_vmcs01_cpu_dirty_logging = true;
		return;
	}

	/*
	 * Note, cpu_dirty_logging_count can be changed concurrent with this
	 * code, but in that case another update request will be made and so
	 * the guest will never run with a stale PML value.
	 */
	if (vcpu->kvm->arch.cpu_dirty_logging_count)
		secondary_exec_controls_setbit(vmx, SECONDARY_EXEC_ENABLE_PML);
	else
		secondary_exec_controls_clearbit(vmx, SECONDARY_EXEC_ENABLE_PML);
}

void vmx_setup_mce(struct kvm_vcpu *vcpu)
{
	if (vcpu->arch.mcg_cap & MCG_LMCE_P)
		to_vmx(vcpu)->msr_ia32_feature_control_valid_bits |=
			FEAT_CTL_LMCE_ENABLED;
	else
		to_vmx(vcpu)->msr_ia32_feature_control_valid_bits &=
			~FEAT_CTL_LMCE_ENABLED;
}

#ifdef CONFIG_KVM_SMM
int vmx_smi_allowed(struct kvm_vcpu *vcpu, bool for_injection)
{
	/* we need a nested vmexit to enter SMM, postpone if run is pending */
	if (to_vmx(vcpu)->nested.nested_run_pending)
		return -EBUSY;
	return !is_smm(vcpu);
}

int vmx_enter_smm(struct kvm_vcpu *vcpu, union kvm_smram *smram)
{
	struct lbr_desc *lbr_desc = vcpu_to_lbr_desc(vcpu);
	struct kvm_pmu *pmu = vcpu_to_pmu(vcpu);
	struct vcpu_vmx *vmx = to_vmx(vcpu);

	/*
	 * TODO: Implement custom flows for forcing the vCPU out/in of L2 on
	 * SMI and RSM.  Using the common VM-Exit + VM-Enter routines is wrong
	 * SMI and RSM only modify state that is saved and restored via SMRAM.
	 * E.g. most MSRs are left untouched, but many are modified by VM-Exit
	 * and VM-Enter, and thus L2's values may be corrupted on SMI+RSM.
	 */
	vmx->nested.smm.guest_mode = is_guest_mode(vcpu);
	if (vmx->nested.smm.guest_mode)
		nested_vmx_vmexit(vcpu, -1, 0, 0);

	vmx->nested.smm.vmxon = vmx->nested.vmxon;
	vmx->nested.vmxon = false;
	vmx_clear_hlt(vcpu);

	if (kvm_cpu_cap_has(X86_FEATURE_ARCH_LBR) &&
	    test_bit(INTEL_PMC_IDX_FIXED_VLBR, pmu->pmc_in_use) &&
	    lbr_desc->event && guest_cpuid_has(vcpu, X86_FEATURE_LM)) {
		u64 ctl = vmcs_read64(GUEST_IA32_LBR_CTL);

		smram->smram64.arch_lbr_ctl = ctl;
		vmcs_write64(GUEST_IA32_LBR_CTL, ctl & ~ARCH_LBR_CTL_LBREN);
	}

	return 0;
}

int vmx_leave_smm(struct kvm_vcpu *vcpu, const union kvm_smram *smram)
{
	struct lbr_desc *lbr_desc = vcpu_to_lbr_desc(vcpu);
	struct vcpu_vmx *vmx = to_vmx(vcpu);
	int ret;

	if (vmx->nested.smm.vmxon) {
		vmx->nested.vmxon = true;
		vmx->nested.smm.vmxon = false;
	}

	if (vmx->nested.smm.guest_mode) {
		ret = nested_vmx_enter_non_root_mode(vcpu, false);
		if (ret)
			return ret;

		vmx->nested.nested_run_pending = 1;
		vmx->nested.smm.guest_mode = false;
	}

	if (kvm_cpu_cap_has(X86_FEATURE_ARCH_LBR) &&
	    guest_cpuid_has(vcpu, X86_FEATURE_LM)) {
		u64 ctl = smram->smram64.arch_lbr_ctl;

		vmcs_write64(GUEST_IA32_LBR_CTL, ctl | ARCH_LBR_CTL_LBREN);

		if (intel_pmu_lbr_is_enabled(vcpu) && !lbr_desc->event)
			intel_pmu_create_guest_lbr_event(vcpu);
	}

	return 0;
}

void vmx_enable_smi_window(struct kvm_vcpu *vcpu)
{
	/* RSM will cause a vmexit anyway.  */
}
#endif

bool vmx_apic_init_signal_blocked(struct kvm_vcpu *vcpu)
{
	return to_vmx(vcpu)->nested.vmxon && !is_guest_mode(vcpu);
}

void vmx_migrate_timers(struct kvm_vcpu *vcpu)
{
	if (is_guest_mode(vcpu)) {
		struct hrtimer *timer = &to_vmx(vcpu)->nested.preemption_timer;

		if (hrtimer_try_to_cancel(timer) == 1)
			hrtimer_start_expires(timer, HRTIMER_MODE_ABS_PINNED);
	}
}

void vmx_hardware_unsetup(void)
{
	kvm_set_posted_intr_wakeup_handler(NULL);

	if (nested)
		nested_vmx_hardware_unsetup();

	free_kvm_area();
}

bool vmx_check_apicv_inhibit_reasons(struct kvm *kvm,
				     enum kvm_apicv_inhibit reason)
{
	ulong supported = BIT(APICV_INHIBIT_REASON_DISABLE) |
			  BIT(APICV_INHIBIT_REASON_ABSENT) |
			  BIT(APICV_INHIBIT_REASON_HYPERV) |
			  BIT(APICV_INHIBIT_REASON_BLOCKIRQ) |
			  BIT(APICV_INHIBIT_REASON_APIC_ID_MODIFIED) |
			  BIT(APICV_INHIBIT_REASON_APIC_BASE_MODIFIED);

	return supported & BIT(reason);
}

void vmx_vm_destroy(struct kvm *kvm)
{
	struct kvm_vmx *kvm_vmx = to_kvm_vmx(kvm);

	free_pages((unsigned long)kvm_vmx->pid_table, vmx_get_pid_table_order(kvm));

	if (cpu_has_vmx_pasid_trans())
		vmx_vm_pasid_trans_destroy(kvm_vmx);
}

<<<<<<< HEAD
=======
static struct kvm_x86_ops vmx_x86_ops __initdata = {
	.name = "kvm_intel",

	.hardware_unsetup = vmx_hardware_unsetup,

	.hardware_enable = vmx_hardware_enable,
	.hardware_disable = vmx_hardware_disable,
	.has_emulated_msr = vmx_has_emulated_msr,

	.vm_size = sizeof(struct kvm_vmx),
	.vm_init = vmx_vm_init,
	.vm_destroy = vmx_vm_destroy,

	.vcpu_precreate = vmx_vcpu_precreate,
	.vcpu_create = vmx_vcpu_create,
	.vcpu_free = vmx_vcpu_free,
	.vcpu_reset = vmx_vcpu_reset,

	.prepare_switch_to_guest = vmx_prepare_switch_to_guest,
	.vcpu_load = vmx_vcpu_load,
	.vcpu_put = vmx_vcpu_put,

	.update_exception_bitmap = vmx_update_exception_bitmap,
	.get_msr_feature = vmx_get_msr_feature,
	.get_msr = vmx_get_msr,
	.set_msr = vmx_set_msr,
	.get_segment_base = vmx_get_segment_base,
	.get_segment = vmx_get_segment,
	.set_segment = vmx_set_segment,
	.get_cpl = vmx_get_cpl,
	.get_cs_db_l_bits = vmx_get_cs_db_l_bits,
	.set_cr0 = vmx_set_cr0,
	.is_valid_cr4 = vmx_is_valid_cr4,
	.set_cr4 = vmx_set_cr4,
	.set_efer = vmx_set_efer,
	.get_idt = vmx_get_idt,
	.set_idt = vmx_set_idt,
	.get_gdt = vmx_get_gdt,
	.set_gdt = vmx_set_gdt,
	.set_dr7 = vmx_set_dr7,
	.sync_dirty_debug_regs = vmx_sync_dirty_debug_regs,
	.cache_reg = vmx_cache_reg,
	.get_rflags = vmx_get_rflags,
	.set_rflags = vmx_set_rflags,
	.get_if_flag = vmx_get_if_flag,

	.flush_tlb_all = vmx_flush_tlb_all,
	.flush_tlb_current = vmx_flush_tlb_current,
	.flush_tlb_gva = vmx_flush_tlb_gva,
	.flush_tlb_guest = vmx_flush_tlb_guest,

	.vcpu_pre_run = vmx_vcpu_pre_run,
	.vcpu_run = vmx_vcpu_run,
	.handle_exit = vmx_handle_exit,
	.skip_emulated_instruction = vmx_skip_emulated_instruction,
	.update_emulated_instruction = vmx_update_emulated_instruction,
	.set_interrupt_shadow = vmx_set_interrupt_shadow,
	.get_interrupt_shadow = vmx_get_interrupt_shadow,
	.patch_hypercall = vmx_patch_hypercall,
	.inject_irq = vmx_inject_irq,
	.inject_nmi = vmx_inject_nmi,
	.inject_exception = vmx_inject_exception,
	.cancel_injection = vmx_cancel_injection,
	.interrupt_allowed = vmx_interrupt_allowed,
	.nmi_allowed = vmx_nmi_allowed,
	.get_nmi_mask = vmx_get_nmi_mask,
	.set_nmi_mask = vmx_set_nmi_mask,
	.enable_nmi_window = vmx_enable_nmi_window,
	.enable_irq_window = vmx_enable_irq_window,
	.update_cr8_intercept = vmx_update_cr8_intercept,
	.set_virtual_apic_mode = vmx_set_virtual_apic_mode,
	.set_apic_access_page_addr = vmx_set_apic_access_page_addr,
	.refresh_apicv_exec_ctrl = vmx_refresh_apicv_exec_ctrl,
	.load_eoi_exitmap = vmx_load_eoi_exitmap,
	.apicv_post_state_restore = vmx_apicv_post_state_restore,
	.check_apicv_inhibit_reasons = vmx_check_apicv_inhibit_reasons,
	.hwapic_irr_update = vmx_hwapic_irr_update,
	.hwapic_isr_update = vmx_hwapic_isr_update,
	.guest_apic_has_interrupt = vmx_guest_apic_has_interrupt,
	.sync_pir_to_irr = vmx_sync_pir_to_irr,
	.deliver_interrupt = vmx_deliver_interrupt,
	.dy_apicv_has_pending_interrupt = pi_has_pending_interrupt,

	.set_tss_addr = vmx_set_tss_addr,
	.set_identity_map_addr = vmx_set_identity_map_addr,
	.get_mt_mask = vmx_get_mt_mask,

	.get_exit_info = vmx_get_exit_info,

	.vcpu_after_set_cpuid = vmx_vcpu_after_set_cpuid,

	.has_wbinvd_exit = cpu_has_vmx_wbinvd_exit,

	.get_l2_tsc_offset = vmx_get_l2_tsc_offset,
	.get_l2_tsc_multiplier = vmx_get_l2_tsc_multiplier,
	.write_tsc_offset = vmx_write_tsc_offset,
	.write_tsc_multiplier = vmx_write_tsc_multiplier,

	.load_mmu_pgd = vmx_load_mmu_pgd,

	.check_intercept = vmx_check_intercept,
	.handle_exit_irqoff = vmx_handle_exit_irqoff,

	.request_immediate_exit = vmx_request_immediate_exit,

	.sched_in = vmx_sched_in,

	.cpu_dirty_log_size = PML_ENTITY_NUM,
	.update_cpu_dirty_logging = vmx_update_cpu_dirty_logging,

	.nested_ops = &vmx_nested_ops,

	.pi_update_irte = vmx_pi_update_irte,
	.pi_start_assignment = vmx_pi_start_assignment,

#ifdef CONFIG_X86_64
	.set_hv_timer = vmx_set_hv_timer,
	.cancel_hv_timer = vmx_cancel_hv_timer,
#endif

	.setup_mce = vmx_setup_mce,

#ifdef CONFIG_KVM_SMM
	.smi_allowed = vmx_smi_allowed,
	.enter_smm = vmx_enter_smm,
	.leave_smm = vmx_leave_smm,
	.enable_smi_window = vmx_enable_smi_window,
#endif

	.can_emulate_instruction = vmx_can_emulate_instruction,
	.apic_init_signal_blocked = vmx_apic_init_signal_blocked,
	.migrate_timers = vmx_migrate_timers,

	.msr_filter_changed = vmx_msr_filter_changed,
	.complete_emulated_msr = kvm_complete_insn_gp,

	.vcpu_deliver_sipi_vector = kvm_vcpu_deliver_sipi_vector,
	.ioasid_bind = vmx_ioasid_bind,
};

>>>>>>> d251c715
static unsigned int vmx_handle_intel_pt_intr(void)
{
	struct kvm_vcpu *vcpu = kvm_get_running_vcpu();

	/* '0' on failure so that the !PT case can use a RET0 static call. */
	if (!vcpu || !kvm_handling_nmi_from_guest(vcpu))
		return 0;

	kvm_make_request(KVM_REQ_PMI, vcpu);
	__set_bit(MSR_CORE_PERF_GLOBAL_OVF_CTRL_TRACE_TOPA_PMI_BIT,
		  (unsigned long *)&vcpu->arch.pmu.global_status);
	return 1;
}

static void vmxon(void *arg)
{
	int cpu = raw_smp_processor_id();
	u64 phys_addr = __pa(per_cpu(vmxarea, cpu));
	atomic_t *failed = arg;
	int r;

	if (cr4_read_shadow() & X86_CR4_VMXE) {
		r = -EBUSY;
		goto out;
	}

	r = kvm_cpu_vmxon(phys_addr);
out:
	if (r)
		atomic_inc(failed);
}

int vmxon_all(void)
{
	atomic_t failed = ATOMIC_INIT(0);

	on_each_cpu(vmxon, &failed, 1);

	if (atomic_read(&failed))
		return -EBUSY;
	return 0;
}
EXPORT_SYMBOL_GPL(vmxon_all);

static void vmxoff(void *junk)
{
	cpu_vmxoff();
}

void vmxoff_all(void)
{
	on_each_cpu(vmxoff, NULL, 1);
}
EXPORT_SYMBOL_GPL(vmxoff_all);

static __init void vmx_setup_user_return_msrs(void)
{

	/*
	 * Though SYSCALL is only supported in 64-bit mode on Intel CPUs, kvm
	 * will emulate SYSCALL in legacy mode if the vendor string in guest
	 * CPUID.0:{EBX,ECX,EDX} is "AuthenticAMD" or "AMDisbetter!" To
	 * support this emulation, MSR_STAR is included in the list for i386,
	 * but is never loaded into hardware.  MSR_CSTAR is also never loaded
	 * into hardware and is here purely for emulation purposes.
	 */
	const u32 vmx_uret_msrs_list[] = {
	#ifdef CONFIG_X86_64
		MSR_SYSCALL_MASK, MSR_LSTAR, MSR_CSTAR,
	#endif
		MSR_EFER, MSR_TSC_AUX, MSR_STAR,
		MSR_IA32_TSX_CTRL,
	};
	int i;

	BUILD_BUG_ON(ARRAY_SIZE(vmx_uret_msrs_list) != MAX_NR_USER_RETURN_MSRS);

	for (i = 0; i < ARRAY_SIZE(vmx_uret_msrs_list); ++i)
		kvm_add_user_return_msr(vmx_uret_msrs_list[i]);
}

static void __init vmx_setup_me_spte_mask(void)
{
	u64 me_mask = 0;

	/*
	 * kvm_get_shadow_phys_bits() returns shadow_phys_bits.  Use
	 * the former to avoid exposing shadow_phys_bits.
	 *
	 * On pre-MKTME system, boot_cpu_data.x86_phys_bits equals to
	 * shadow_phys_bits.  On MKTME and/or TDX capable systems,
	 * boot_cpu_data.x86_phys_bits holds the actual physical address
	 * w/o the KeyID bits, and shadow_phys_bits equals to MAXPHYADDR
	 * reported by CPUID.  Those bits between are KeyID bits.
	 */
	if (boot_cpu_data.x86_phys_bits != kvm_get_shadow_phys_bits())
		me_mask = rsvd_bits(boot_cpu_data.x86_phys_bits,
			kvm_get_shadow_phys_bits() - 1);
	/*
	 * Unlike SME, host kernel doesn't support setting up any
	 * MKTME KeyID on Intel platforms.  No memory encryption
	 * bits should be included into the SPTE.
	 */
	kvm_mmu_set_me_spte_mask(0, me_mask);
}

__init int vmx_hardware_setup(void)
{
	unsigned long host_bndcfgs;
	struct desc_ptr dt;
	int r;

	store_idt(&dt);
	vmx_host_idt_base = dt.address;

	vmx_setup_user_return_msrs();

	if (setup_vmcs_config(&vmcs_config, &vmx_capability) < 0)
		return -EIO;

	if (cpu_has_perf_global_ctrl_bug())
		pr_warn_once("VM_EXIT_LOAD_IA32_PERF_GLOBAL_CTRL "
			     "does not work properly. Using workaround\n");

	if (boot_cpu_has(X86_FEATURE_NX))
		kvm_enable_efer_bits(EFER_NX);

	if (boot_cpu_has(X86_FEATURE_MPX)) {
		rdmsrl(MSR_IA32_BNDCFGS, host_bndcfgs);
		WARN_ONCE(host_bndcfgs, "BNDCFGS in host will be lost");
	}

	if (!cpu_has_vmx_mpx())
		kvm_caps.supported_xcr0 &= ~(XFEATURE_MASK_BNDREGS |
					     XFEATURE_MASK_BNDCSR);

	if (!cpu_has_vmx_vpid() || !cpu_has_vmx_invvpid() ||
	    !(cpu_has_vmx_invvpid_single() || cpu_has_vmx_invvpid_global()))
		enable_vpid = 0;

	if (!cpu_has_vmx_ept() ||
	    !cpu_has_vmx_ept_4levels() ||
	    !cpu_has_vmx_ept_mt_wb() ||
	    !cpu_has_vmx_invept_global())
		enable_ept = 0;

	/* NX support is required for shadow paging. */
	if (!enable_ept && !boot_cpu_has(X86_FEATURE_NX)) {
		pr_err_ratelimited("NX (Execute Disable) not supported\n");
		return -EOPNOTSUPP;
	}

	if (!cpu_has_vmx_ept_ad_bits() || !enable_ept)
		enable_ept_ad_bits = 0;

	if (!cpu_has_vmx_unrestricted_guest() || !enable_ept)
		enable_unrestricted_guest = 0;

	if (!cpu_has_vmx_flexpriority())
		flexpriority_enabled = 0;

	if (!cpu_has_virtual_nmis())
		enable_vnmi = 0;

#ifdef CONFIG_X86_SGX_KVM
	if (!cpu_has_vmx_encls_vmexit())
		enable_sgx = false;
#endif

	/*
	 * set_apic_access_page_addr() is used to reload apic access
	 * page upon invalidation.  No need to do anything if not
	 * using the APIC_ACCESS_ADDR VMCS field.
	 */
	if (!flexpriority_enabled)
		vt_x86_ops.set_apic_access_page_addr = NULL;

	if (!cpu_has_vmx_tpr_shadow())
		vt_x86_ops.update_cr8_intercept = NULL;

#if IS_ENABLED(CONFIG_HYPERV)
	if (ms_hyperv.nested_features & HV_X64_NESTED_GUEST_MAPPING_FLUSH
	    && enable_ept)
		hv_use_remote_flush_tlb = true;
#endif

	if (!cpu_has_vmx_ple()) {
		ple_gap = 0;
		ple_window = 0;
		ple_window_grow = 0;
		ple_window_max = 0;
		ple_window_shrink = 0;
	}

	if (!cpu_has_vmx_apicv())
		enable_apicv = 0;
	if (!enable_apicv)
		vt_x86_ops.sync_pir_to_irr = NULL;

	if (!enable_apicv || !cpu_has_vmx_ipiv())
		enable_ipiv = false;

	if (cpu_has_vmx_tsc_scaling())
		kvm_caps.has_tsc_control = true;

	kvm_caps.max_tsc_scaling_ratio = KVM_VMX_TSC_MULTIPLIER_MAX;
	kvm_caps.tsc_scaling_ratio_frac_bits = 48;
	kvm_caps.has_bus_lock_exit = cpu_has_vmx_bus_lock_detection();
	kvm_caps.has_notify_vmexit = cpu_has_notify_vmexit();

	set_bit(0, vmx_vpid_bitmap); /* 0 is reserved for host */

	/*
	 * Setup shadow_me_value/shadow_me_mask to include MKTME KeyID
	 * bits to shadow_zero_check.
	 */
	vmx_setup_me_spte_mask();

	kvm_configure_mmu(enable_ept, 0, vmx_get_max_tdp_level(),
			  ept_caps_to_lpage_level(vmx_capability.ept));

	/*
	 * Only enable PML when hardware supports PML feature, and both EPT
	 * and EPT A/D bit features are enabled -- PML depends on them to work.
	 */
	if (!enable_ept || !enable_ept_ad_bits || !cpu_has_vmx_pml())
		enable_pml = 0;

	if (!enable_pml)
		vt_x86_ops.cpu_dirty_log_size = 0;

	if (!cpu_has_vmx_preemption_timer())
		enable_preemption_timer = false;

	if (enable_preemption_timer) {
		u64 use_timer_freq = 5000ULL * 1000 * 1000;

		cpu_preemption_timer_multi =
			vmcs_config.misc & VMX_MISC_PREEMPTION_TIMER_RATE_MASK;

		if (tsc_khz)
			use_timer_freq = (u64)tsc_khz * 1000;
		use_timer_freq >>= cpu_preemption_timer_multi;

		/*
		 * KVM "disables" the preemption timer by setting it to its max
		 * value.  Don't use the timer if it might cause spurious exits
		 * at a rate faster than 0.1 Hz (of uninterrupted guest time).
		 */
		if (use_timer_freq > 0xffffffffu / 10)
			enable_preemption_timer = false;
	}

	if (!enable_preemption_timer) {
		vt_x86_ops.set_hv_timer = NULL;
		vt_x86_ops.cancel_hv_timer = NULL;
		vt_x86_ops.request_immediate_exit = __kvm_request_immediate_exit;
	}

	kvm_caps.supported_mce_cap |= MCG_LMCE_P;
	kvm_caps.supported_mce_cap |= MCG_CMCI_P;

	if (pt_mode != PT_MODE_SYSTEM && pt_mode != PT_MODE_HOST_GUEST)
		return -EINVAL;
	if (!enable_ept || !enable_pmu || !cpu_has_vmx_intel_pt())
		pt_mode = PT_MODE_SYSTEM;
	if (pt_mode == PT_MODE_HOST_GUEST)
		vt_init_ops.handle_intel_pt_intr = vmx_handle_intel_pt_intr;
	else
		vt_init_ops.handle_intel_pt_intr = NULL;

	setup_default_sgx_lepubkeyhash();

	if (nested) {
		nested_vmx_setup_ctls_msrs(&vmcs_config, vmx_capability.ept);

		r = nested_vmx_hardware_setup(kvm_vmx_exit_handlers);
		if (r)
			return r;
	}

	vmx_set_cpu_caps();

	r = alloc_kvm_area();
	if (r && nested)
		nested_vmx_hardware_unsetup();

	kvm_set_posted_intr_wakeup_handler(pi_wakeup_handler);

	return r;
}

static void vmx_cleanup_l1d_flush(void)
{
	if (vmx_l1d_flush_pages) {
		free_pages((unsigned long)vmx_l1d_flush_pages, L1D_CACHE_ORDER);
		vmx_l1d_flush_pages = NULL;
	}
	/* Restore state so sysfs ignores VMX */
	l1tf_vmx_mitigation = VMENTER_L1D_FLUSH_AUTO;
}

void vmx_exit(void)
{
	allow_smaller_maxphyaddr = false;

#ifdef CONFIG_KEXEC_CORE
	RCU_INIT_POINTER(crash_vmclear_loaded_vmcss, NULL);
	synchronize_rcu();
#endif
	vmx_cleanup_l1d_flush();
}

int __init vmx_init(void)
{
	int r, cpu;

	/*
	 * Must be called after common x86 init so enable_ept is properly set
	 * up. Hand the parameter mitigation value in which was stored in
	 * the pre module init parser. If no parameter was given, it will
	 * contain 'auto' which will be turned into the default 'cond'
	 * mitigation mode.
	 */
	r = vmx_setup_l1d_flush(vmentry_l1d_flush_param);
	if (r)
		return r;

	vmx_setup_fb_clear_ctrl();

	for_each_possible_cpu(cpu) {
		INIT_LIST_HEAD(&per_cpu(loaded_vmcss_on_cpu, cpu));

		pi_init_cpu(cpu);
	}

#ifdef CONFIG_KEXEC_CORE
	rcu_assign_pointer(crash_vmclear_loaded_vmcss,
			   crash_vmclear_local_loaded_vmcss);
#endif
	vmx_check_vmcs12_offsets();

	/*
	 * Shadow paging doesn't have a (further) performance penalty
	 * from GUEST_MAXPHYADDR < HOST_MAXPHYADDR so enable it
	 * by default
	 */
	if (!enable_ept)
		allow_smaller_maxphyaddr = true;

	return 0;
}<|MERGE_RESOLUTION|>--- conflicted
+++ resolved
@@ -7580,12 +7580,8 @@
 #define L1TF_MSG_SMT "L1TF CPU bug present and SMT on, data leak possible. See CVE-2018-3646 and https://www.kernel.org/doc/html/latest/admin-guide/hw-vuln/l1tf.html for details.\n"
 #define L1TF_MSG_L1D "L1TF CPU bug present and virtualization mitigation disabled, data leak possible. See CVE-2018-3646 and https://www.kernel.org/doc/html/latest/admin-guide/hw-vuln/l1tf.html for details.\n"
 
-<<<<<<< HEAD
-int vmx_vm_init(struct kvm *kvm)
-=======
 static inline struct page *vmx_pasid_dir_page(struct kvm_vmx *kvm_vmx,
 					      ioasid_t gpasid)
->>>>>>> d251c715
 {
 	if (!kvm_vmx->pasid_dirs)
 		return NULL;
@@ -8096,14 +8092,12 @@
 	/* Refresh #PF interception to account for MAXPHYADDR changes. */
 	vmx_update_exception_bitmap(vcpu);
 
-<<<<<<< HEAD
 	if (kvm_cet_user_supported() || cet_kernel_ibt_supported())
 		vmx_update_intercept_for_cet_msr(vcpu);
-=======
+
 	if (cpu_has_vmx_pasid_trans() &&
 		guest_cpuid_has(vcpu, X86_FEATURE_ENQCMD))
 		vmx_vcpu_pasid_trans_init(vcpu);
->>>>>>> d251c715
 }
 
 static u64 vmx_get_perf_capabilities(void)
@@ -8187,7 +8181,6 @@
 	if (cpu_has_vmx_waitpkg())
 		kvm_cpu_cap_check_and_set(X86_FEATURE_WAITPKG);
 
-<<<<<<< HEAD
 	if (!cpu_has_load_cet_ctrl() || !enable_unrestricted_guest) {
 		kvm_cpu_cap_clear(X86_FEATURE_SHSTK);
 		kvm_cpu_cap_clear(X86_FEATURE_IBT);
@@ -8204,12 +8197,10 @@
 		kvm_cpu_cap_clear(X86_FEATURE_IBT);
 #endif
 
-=======
 	if (!cpu_has_vmx_pasid_trans())
 		kvm_cpu_cap_clear(X86_FEATURE_ENQCMD);
 	else if (kvm_cpu_cap_has(X86_FEATURE_ENQCMD))
 		kvm_caps.supported_xss |= XFEATURE_MASK_PASID;
->>>>>>> d251c715
 }
 
 void vmx_request_immediate_exit(struct kvm_vcpu *vcpu)
@@ -8530,149 +8521,6 @@
 		vmx_vm_pasid_trans_destroy(kvm_vmx);
 }
 
-<<<<<<< HEAD
-=======
-static struct kvm_x86_ops vmx_x86_ops __initdata = {
-	.name = "kvm_intel",
-
-	.hardware_unsetup = vmx_hardware_unsetup,
-
-	.hardware_enable = vmx_hardware_enable,
-	.hardware_disable = vmx_hardware_disable,
-	.has_emulated_msr = vmx_has_emulated_msr,
-
-	.vm_size = sizeof(struct kvm_vmx),
-	.vm_init = vmx_vm_init,
-	.vm_destroy = vmx_vm_destroy,
-
-	.vcpu_precreate = vmx_vcpu_precreate,
-	.vcpu_create = vmx_vcpu_create,
-	.vcpu_free = vmx_vcpu_free,
-	.vcpu_reset = vmx_vcpu_reset,
-
-	.prepare_switch_to_guest = vmx_prepare_switch_to_guest,
-	.vcpu_load = vmx_vcpu_load,
-	.vcpu_put = vmx_vcpu_put,
-
-	.update_exception_bitmap = vmx_update_exception_bitmap,
-	.get_msr_feature = vmx_get_msr_feature,
-	.get_msr = vmx_get_msr,
-	.set_msr = vmx_set_msr,
-	.get_segment_base = vmx_get_segment_base,
-	.get_segment = vmx_get_segment,
-	.set_segment = vmx_set_segment,
-	.get_cpl = vmx_get_cpl,
-	.get_cs_db_l_bits = vmx_get_cs_db_l_bits,
-	.set_cr0 = vmx_set_cr0,
-	.is_valid_cr4 = vmx_is_valid_cr4,
-	.set_cr4 = vmx_set_cr4,
-	.set_efer = vmx_set_efer,
-	.get_idt = vmx_get_idt,
-	.set_idt = vmx_set_idt,
-	.get_gdt = vmx_get_gdt,
-	.set_gdt = vmx_set_gdt,
-	.set_dr7 = vmx_set_dr7,
-	.sync_dirty_debug_regs = vmx_sync_dirty_debug_regs,
-	.cache_reg = vmx_cache_reg,
-	.get_rflags = vmx_get_rflags,
-	.set_rflags = vmx_set_rflags,
-	.get_if_flag = vmx_get_if_flag,
-
-	.flush_tlb_all = vmx_flush_tlb_all,
-	.flush_tlb_current = vmx_flush_tlb_current,
-	.flush_tlb_gva = vmx_flush_tlb_gva,
-	.flush_tlb_guest = vmx_flush_tlb_guest,
-
-	.vcpu_pre_run = vmx_vcpu_pre_run,
-	.vcpu_run = vmx_vcpu_run,
-	.handle_exit = vmx_handle_exit,
-	.skip_emulated_instruction = vmx_skip_emulated_instruction,
-	.update_emulated_instruction = vmx_update_emulated_instruction,
-	.set_interrupt_shadow = vmx_set_interrupt_shadow,
-	.get_interrupt_shadow = vmx_get_interrupt_shadow,
-	.patch_hypercall = vmx_patch_hypercall,
-	.inject_irq = vmx_inject_irq,
-	.inject_nmi = vmx_inject_nmi,
-	.inject_exception = vmx_inject_exception,
-	.cancel_injection = vmx_cancel_injection,
-	.interrupt_allowed = vmx_interrupt_allowed,
-	.nmi_allowed = vmx_nmi_allowed,
-	.get_nmi_mask = vmx_get_nmi_mask,
-	.set_nmi_mask = vmx_set_nmi_mask,
-	.enable_nmi_window = vmx_enable_nmi_window,
-	.enable_irq_window = vmx_enable_irq_window,
-	.update_cr8_intercept = vmx_update_cr8_intercept,
-	.set_virtual_apic_mode = vmx_set_virtual_apic_mode,
-	.set_apic_access_page_addr = vmx_set_apic_access_page_addr,
-	.refresh_apicv_exec_ctrl = vmx_refresh_apicv_exec_ctrl,
-	.load_eoi_exitmap = vmx_load_eoi_exitmap,
-	.apicv_post_state_restore = vmx_apicv_post_state_restore,
-	.check_apicv_inhibit_reasons = vmx_check_apicv_inhibit_reasons,
-	.hwapic_irr_update = vmx_hwapic_irr_update,
-	.hwapic_isr_update = vmx_hwapic_isr_update,
-	.guest_apic_has_interrupt = vmx_guest_apic_has_interrupt,
-	.sync_pir_to_irr = vmx_sync_pir_to_irr,
-	.deliver_interrupt = vmx_deliver_interrupt,
-	.dy_apicv_has_pending_interrupt = pi_has_pending_interrupt,
-
-	.set_tss_addr = vmx_set_tss_addr,
-	.set_identity_map_addr = vmx_set_identity_map_addr,
-	.get_mt_mask = vmx_get_mt_mask,
-
-	.get_exit_info = vmx_get_exit_info,
-
-	.vcpu_after_set_cpuid = vmx_vcpu_after_set_cpuid,
-
-	.has_wbinvd_exit = cpu_has_vmx_wbinvd_exit,
-
-	.get_l2_tsc_offset = vmx_get_l2_tsc_offset,
-	.get_l2_tsc_multiplier = vmx_get_l2_tsc_multiplier,
-	.write_tsc_offset = vmx_write_tsc_offset,
-	.write_tsc_multiplier = vmx_write_tsc_multiplier,
-
-	.load_mmu_pgd = vmx_load_mmu_pgd,
-
-	.check_intercept = vmx_check_intercept,
-	.handle_exit_irqoff = vmx_handle_exit_irqoff,
-
-	.request_immediate_exit = vmx_request_immediate_exit,
-
-	.sched_in = vmx_sched_in,
-
-	.cpu_dirty_log_size = PML_ENTITY_NUM,
-	.update_cpu_dirty_logging = vmx_update_cpu_dirty_logging,
-
-	.nested_ops = &vmx_nested_ops,
-
-	.pi_update_irte = vmx_pi_update_irte,
-	.pi_start_assignment = vmx_pi_start_assignment,
-
-#ifdef CONFIG_X86_64
-	.set_hv_timer = vmx_set_hv_timer,
-	.cancel_hv_timer = vmx_cancel_hv_timer,
-#endif
-
-	.setup_mce = vmx_setup_mce,
-
-#ifdef CONFIG_KVM_SMM
-	.smi_allowed = vmx_smi_allowed,
-	.enter_smm = vmx_enter_smm,
-	.leave_smm = vmx_leave_smm,
-	.enable_smi_window = vmx_enable_smi_window,
-#endif
-
-	.can_emulate_instruction = vmx_can_emulate_instruction,
-	.apic_init_signal_blocked = vmx_apic_init_signal_blocked,
-	.migrate_timers = vmx_migrate_timers,
-
-	.msr_filter_changed = vmx_msr_filter_changed,
-	.complete_emulated_msr = kvm_complete_insn_gp,
-
-	.vcpu_deliver_sipi_vector = kvm_vcpu_deliver_sipi_vector,
-	.ioasid_bind = vmx_ioasid_bind,
-};
-
->>>>>>> d251c715
 static unsigned int vmx_handle_intel_pt_intr(void)
 {
 	struct kvm_vcpu *vcpu = kvm_get_running_vcpu();
