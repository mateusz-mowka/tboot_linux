--- conflicted
+++ resolved
@@ -108,11 +108,8 @@
 
 #define INTEL_FAM6_GRANITERAPIDS_X	0xAD
 
-<<<<<<< HEAD
-=======
 #define INTEL_FAM6_SIERRAFOREST_X	0xAF
 
->>>>>>> d8c4be48
 #define INTEL_FAM6_ALDERLAKE		0x97	/* Golden Cove / Gracemont */
 #define INTEL_FAM6_ALDERLAKE_L		0x9A	/* Golden Cove / Gracemont */
 #define INTEL_FAM6_ALDERLAKE_N		0xBE
@@ -122,7 +119,6 @@
 /* Below name is subject to change */
 #define INTEL_FAM6_RAPTORLAKE_S		0xBF
 
-<<<<<<< HEAD
 #define INTEL_FAM6_EMERALDRAPIDS_X	0xCF
 
 #define INTEL_FAM6_METEORLAKE_X		0xAC
@@ -130,11 +126,6 @@
 #define INTEL_FAM6_METEORLAKE		0xAB
 
 #define INTEL_FAM6_LUNARLAKE_M		0xBD	/* Lion Cove / Skymont */
-=======
-#define INTEL_FAM6_METEORLAKE_X		0xAC
-#define INTEL_FAM6_METEORLAKE_L		0xAA
-#define INTEL_FAM6_METEORLAKE		0xAB
->>>>>>> d8c4be48
 
 /* "Small Core" Processors (Atom) */
 
