/* SPDX-License-Identifier: GPL-2.0 */
#ifndef _ASM_X86_CPUFEATURES_H
#define _ASM_X86_CPUFEATURES_H

#ifndef _ASM_X86_REQUIRED_FEATURES_H
#include <asm/required-features.h>
#endif

#ifndef _ASM_X86_DISABLED_FEATURES_H
#include <asm/disabled-features.h>
#endif

/*
 * Defines x86 CPU feature bits
 */
#define NCAPINTS			20	   /* N 32-bit words worth of info */
#define NBUGINTS			1	   /* N 32-bit bug flags */

/*
 * Note: If the comment begins with a quoted string, that string is used
 * in /proc/cpuinfo instead of the macro name.  If the string is "",
 * this feature bit is not displayed in /proc/cpuinfo at all.
 *
 * When adding new features here that depend on other features,
 * please update the table in kernel/cpu/cpuid-deps.c as well.
 */

/* Intel-defined CPU features, CPUID level 0x00000001 (EDX), word 0 */
#define X86_FEATURE_FPU			( 0*32+ 0) /* Onboard FPU */
#define X86_FEATURE_VME			( 0*32+ 1) /* Virtual Mode Extensions */
#define X86_FEATURE_DE			( 0*32+ 2) /* Debugging Extensions */
#define X86_FEATURE_PSE			( 0*32+ 3) /* Page Size Extensions */
#define X86_FEATURE_TSC			( 0*32+ 4) /* Time Stamp Counter */
#define X86_FEATURE_MSR			( 0*32+ 5) /* Model-Specific Registers */
#define X86_FEATURE_PAE			( 0*32+ 6) /* Physical Address Extensions */
#define X86_FEATURE_MCE			( 0*32+ 7) /* Machine Check Exception */
#define X86_FEATURE_CX8			( 0*32+ 8) /* CMPXCHG8 instruction */
#define X86_FEATURE_APIC		( 0*32+ 9) /* Onboard APIC */
#define X86_FEATURE_SEP			( 0*32+11) /* SYSENTER/SYSEXIT */
#define X86_FEATURE_MTRR		( 0*32+12) /* Memory Type Range Registers */
#define X86_FEATURE_PGE			( 0*32+13) /* Page Global Enable */
#define X86_FEATURE_MCA			( 0*32+14) /* Machine Check Architecture */
#define X86_FEATURE_CMOV		( 0*32+15) /* CMOV instructions (plus FCMOVcc, FCOMI with FPU) */
#define X86_FEATURE_PAT			( 0*32+16) /* Page Attribute Table */
#define X86_FEATURE_PSE36		( 0*32+17) /* 36-bit PSEs */
#define X86_FEATURE_PN			( 0*32+18) /* Processor serial number */
#define X86_FEATURE_CLFLUSH		( 0*32+19) /* CLFLUSH instruction */
#define X86_FEATURE_DS			( 0*32+21) /* "dts" Debug Store */
#define X86_FEATURE_ACPI		( 0*32+22) /* ACPI via MSR */
#define X86_FEATURE_MMX			( 0*32+23) /* Multimedia Extensions */
#define X86_FEATURE_FXSR		( 0*32+24) /* FXSAVE/FXRSTOR, CR4.OSFXSR */
#define X86_FEATURE_XMM			( 0*32+25) /* "sse" */
#define X86_FEATURE_XMM2		( 0*32+26) /* "sse2" */
#define X86_FEATURE_SELFSNOOP		( 0*32+27) /* "ss" CPU self snoop */
#define X86_FEATURE_HT			( 0*32+28) /* Hyper-Threading */
#define X86_FEATURE_ACC			( 0*32+29) /* "tm" Automatic clock control */
#define X86_FEATURE_IA64		( 0*32+30) /* IA-64 processor */
#define X86_FEATURE_PBE			( 0*32+31) /* Pending Break Enable */

/* AMD-defined CPU features, CPUID level 0x80000001, word 1 */
/* Don't duplicate feature flags which are redundant with Intel! */
#define X86_FEATURE_SYSCALL		( 1*32+11) /* SYSCALL/SYSRET */
#define X86_FEATURE_MP			( 1*32+19) /* MP Capable */
#define X86_FEATURE_NX			( 1*32+20) /* Execute Disable */
#define X86_FEATURE_MMXEXT		( 1*32+22) /* AMD MMX extensions */
#define X86_FEATURE_FXSR_OPT		( 1*32+25) /* FXSAVE/FXRSTOR optimizations */
#define X86_FEATURE_GBPAGES		( 1*32+26) /* "pdpe1gb" GB pages */
#define X86_FEATURE_RDTSCP		( 1*32+27) /* RDTSCP */
#define X86_FEATURE_LM			( 1*32+29) /* Long Mode (x86-64, 64-bit support) */
#define X86_FEATURE_3DNOWEXT		( 1*32+30) /* AMD 3DNow extensions */
#define X86_FEATURE_3DNOW		( 1*32+31) /* 3DNow */

/* Transmeta-defined CPU features, CPUID level 0x80860001, word 2 */
#define X86_FEATURE_RECOVERY		( 2*32+ 0) /* CPU in recovery mode */
#define X86_FEATURE_LONGRUN		( 2*32+ 1) /* Longrun power control */
#define X86_FEATURE_LRTI		( 2*32+ 3) /* LongRun table interface */

/* Other features, Linux-defined mapping, word 3 */
/* This range is used for feature bits which conflict or are synthesized */
#define X86_FEATURE_CXMMX		( 3*32+ 0) /* Cyrix MMX extensions */
#define X86_FEATURE_K6_MTRR		( 3*32+ 1) /* AMD K6 nonstandard MTRRs */
#define X86_FEATURE_CYRIX_ARR		( 3*32+ 2) /* Cyrix ARRs (= MTRRs) */
#define X86_FEATURE_CENTAUR_MCR		( 3*32+ 3) /* Centaur MCRs (= MTRRs) */

/* CPU types for specific tunings: */
#define X86_FEATURE_K8			( 3*32+ 4) /* "" Opteron, Athlon64 */
/* FREE, was #define X86_FEATURE_K7			( 3*32+ 5) "" Athlon */
#define X86_FEATURE_P3			( 3*32+ 6) /* "" P3 */
#define X86_FEATURE_P4			( 3*32+ 7) /* "" P4 */
#define X86_FEATURE_CONSTANT_TSC	( 3*32+ 8) /* TSC ticks at a constant rate */
#define X86_FEATURE_UP			( 3*32+ 9) /* SMP kernel running on UP */
#define X86_FEATURE_ART			( 3*32+10) /* Always running timer (ART) */
#define X86_FEATURE_ARCH_PERFMON	( 3*32+11) /* Intel Architectural PerfMon */
#define X86_FEATURE_PEBS		( 3*32+12) /* Precise-Event Based Sampling */
#define X86_FEATURE_BTS			( 3*32+13) /* Branch Trace Store */
#define X86_FEATURE_SYSCALL32		( 3*32+14) /* "" syscall in IA32 userspace */
#define X86_FEATURE_SYSENTER32		( 3*32+15) /* "" sysenter in IA32 userspace */
#define X86_FEATURE_REP_GOOD		( 3*32+16) /* REP microcode works well */
/* FREE!                                ( 3*32+17) */
#define X86_FEATURE_LFENCE_RDTSC	( 3*32+18) /* "" LFENCE synchronizes RDTSC */
#define X86_FEATURE_ACC_POWER		( 3*32+19) /* AMD Accumulated Power Mechanism */
#define X86_FEATURE_NOPL		( 3*32+20) /* The NOPL (0F 1F) instructions */
#define X86_FEATURE_ALWAYS		( 3*32+21) /* "" Always-present feature */
#define X86_FEATURE_XTOPOLOGY		( 3*32+22) /* CPU topology enum extensions */
#define X86_FEATURE_TSC_RELIABLE	( 3*32+23) /* TSC is known to be reliable */
#define X86_FEATURE_NONSTOP_TSC		( 3*32+24) /* TSC does not stop in C states */
#define X86_FEATURE_CPUID		( 3*32+25) /* CPU has CPUID instruction itself */
#define X86_FEATURE_EXTD_APICID		( 3*32+26) /* Extended APICID (8 bits) */
#define X86_FEATURE_AMD_DCM		( 3*32+27) /* AMD multi-node processor */
#define X86_FEATURE_APERFMPERF		( 3*32+28) /* P-State hardware coordination feedback capability (APERF/MPERF MSRs) */
#define X86_FEATURE_RAPL		( 3*32+29) /* AMD/Hygon RAPL interface */
#define X86_FEATURE_NONSTOP_TSC_S3	( 3*32+30) /* TSC doesn't stop in S3 state */
#define X86_FEATURE_TSC_KNOWN_FREQ	( 3*32+31) /* TSC has known frequency */

/* Intel-defined CPU features, CPUID level 0x00000001 (ECX), word 4 */
#define X86_FEATURE_XMM3		( 4*32+ 0) /* "pni" SSE-3 */
#define X86_FEATURE_PCLMULQDQ		( 4*32+ 1) /* PCLMULQDQ instruction */
#define X86_FEATURE_DTES64		( 4*32+ 2) /* 64-bit Debug Store */
#define X86_FEATURE_MWAIT		( 4*32+ 3) /* "monitor" MONITOR/MWAIT support */
#define X86_FEATURE_DSCPL		( 4*32+ 4) /* "ds_cpl" CPL-qualified (filtered) Debug Store */
#define X86_FEATURE_VMX			( 4*32+ 5) /* Hardware virtualization */
#define X86_FEATURE_SMX			( 4*32+ 6) /* Safer Mode eXtensions */
#define X86_FEATURE_EST			( 4*32+ 7) /* Enhanced SpeedStep */
#define X86_FEATURE_TM2			( 4*32+ 8) /* Thermal Monitor 2 */
#define X86_FEATURE_SSSE3		( 4*32+ 9) /* Supplemental SSE-3 */
#define X86_FEATURE_CID			( 4*32+10) /* Context ID */
#define X86_FEATURE_SDBG		( 4*32+11) /* Silicon Debug */
#define X86_FEATURE_FMA			( 4*32+12) /* Fused multiply-add */
#define X86_FEATURE_CX16		( 4*32+13) /* CMPXCHG16B instruction */
#define X86_FEATURE_XTPR		( 4*32+14) /* Send Task Priority Messages */
#define X86_FEATURE_PDCM		( 4*32+15) /* Perf/Debug Capabilities MSR */
#define X86_FEATURE_PCID		( 4*32+17) /* Process Context Identifiers */
#define X86_FEATURE_DCA			( 4*32+18) /* Direct Cache Access */
#define X86_FEATURE_XMM4_1		( 4*32+19) /* "sse4_1" SSE-4.1 */
#define X86_FEATURE_XMM4_2		( 4*32+20) /* "sse4_2" SSE-4.2 */
#define X86_FEATURE_X2APIC		( 4*32+21) /* X2APIC */
#define X86_FEATURE_MOVBE		( 4*32+22) /* MOVBE instruction */
#define X86_FEATURE_POPCNT		( 4*32+23) /* POPCNT instruction */
#define X86_FEATURE_TSC_DEADLINE_TIMER	( 4*32+24) /* TSC deadline timer */
#define X86_FEATURE_AES			( 4*32+25) /* AES instructions */
#define X86_FEATURE_XSAVE		( 4*32+26) /* XSAVE/XRSTOR/XSETBV/XGETBV instructions */
#define X86_FEATURE_OSXSAVE		( 4*32+27) /* "" XSAVE instruction enabled in the OS */
#define X86_FEATURE_AVX			( 4*32+28) /* Advanced Vector Extensions */
#define X86_FEATURE_F16C		( 4*32+29) /* 16-bit FP conversions */
#define X86_FEATURE_RDRAND		( 4*32+30) /* RDRAND instruction */
#define X86_FEATURE_HYPERVISOR		( 4*32+31) /* Running on a hypervisor */

/* VIA/Cyrix/Centaur-defined CPU features, CPUID level 0xC0000001, word 5 */
#define X86_FEATURE_XSTORE		( 5*32+ 2) /* "rng" RNG present (xstore) */
#define X86_FEATURE_XSTORE_EN		( 5*32+ 3) /* "rng_en" RNG enabled */
#define X86_FEATURE_XCRYPT		( 5*32+ 6) /* "ace" on-CPU crypto (xcrypt) */
#define X86_FEATURE_XCRYPT_EN		( 5*32+ 7) /* "ace_en" on-CPU crypto enabled */
#define X86_FEATURE_ACE2		( 5*32+ 8) /* Advanced Cryptography Engine v2 */
#define X86_FEATURE_ACE2_EN		( 5*32+ 9) /* ACE v2 enabled */
#define X86_FEATURE_PHE			( 5*32+10) /* PadLock Hash Engine */
#define X86_FEATURE_PHE_EN		( 5*32+11) /* PHE enabled */
#define X86_FEATURE_PMM			( 5*32+12) /* PadLock Montgomery Multiplier */
#define X86_FEATURE_PMM_EN		( 5*32+13) /* PMM enabled */

/* More extended AMD flags: CPUID level 0x80000001, ECX, word 6 */
#define X86_FEATURE_LAHF_LM		( 6*32+ 0) /* LAHF/SAHF in long mode */
#define X86_FEATURE_CMP_LEGACY		( 6*32+ 1) /* If yes HyperThreading not valid */
#define X86_FEATURE_SVM			( 6*32+ 2) /* Secure Virtual Machine */
#define X86_FEATURE_EXTAPIC		( 6*32+ 3) /* Extended APIC space */
#define X86_FEATURE_CR8_LEGACY		( 6*32+ 4) /* CR8 in 32-bit mode */
#define X86_FEATURE_ABM			( 6*32+ 5) /* Advanced bit manipulation */
#define X86_FEATURE_SSE4A		( 6*32+ 6) /* SSE-4A */
#define X86_FEATURE_MISALIGNSSE		( 6*32+ 7) /* Misaligned SSE mode */
#define X86_FEATURE_3DNOWPREFETCH	( 6*32+ 8) /* 3DNow prefetch instructions */
#define X86_FEATURE_OSVW		( 6*32+ 9) /* OS Visible Workaround */
#define X86_FEATURE_IBS			( 6*32+10) /* Instruction Based Sampling */
#define X86_FEATURE_XOP			( 6*32+11) /* extended AVX instructions */
#define X86_FEATURE_SKINIT		( 6*32+12) /* SKINIT/STGI instructions */
#define X86_FEATURE_WDT			( 6*32+13) /* Watchdog timer */
#define X86_FEATURE_LWP			( 6*32+15) /* Light Weight Profiling */
#define X86_FEATURE_FMA4		( 6*32+16) /* 4 operands MAC instructions */
#define X86_FEATURE_TCE			( 6*32+17) /* Translation Cache Extension */
#define X86_FEATURE_NODEID_MSR		( 6*32+19) /* NodeId MSR */
#define X86_FEATURE_TBM			( 6*32+21) /* Trailing Bit Manipulations */
#define X86_FEATURE_TOPOEXT		( 6*32+22) /* Topology extensions CPUID leafs */
#define X86_FEATURE_PERFCTR_CORE	( 6*32+23) /* Core performance counter extensions */
#define X86_FEATURE_PERFCTR_NB		( 6*32+24) /* NB performance counter extensions */
#define X86_FEATURE_BPEXT		( 6*32+26) /* Data breakpoint extension */
#define X86_FEATURE_PTSC		( 6*32+27) /* Performance time-stamp counter */
#define X86_FEATURE_PERFCTR_LLC		( 6*32+28) /* Last Level Cache performance counter extensions */
#define X86_FEATURE_MWAITX		( 6*32+29) /* MWAIT extension (MONITORX/MWAITX instructions) */

/*
 * Auxiliary flags: Linux defined - For features scattered in various
 * CPUID levels like 0x6, 0xA etc, word 7.
 *
 * Reuse free bits when adding new feature flags!
 */
#define X86_FEATURE_RING3MWAIT		( 7*32+ 0) /* Ring 3 MONITOR/MWAIT instructions */
#define X86_FEATURE_CPUID_FAULT		( 7*32+ 1) /* Intel CPUID faulting */
#define X86_FEATURE_CPB			( 7*32+ 2) /* AMD Core Performance Boost */
#define X86_FEATURE_EPB			( 7*32+ 3) /* IA32_ENERGY_PERF_BIAS support */
#define X86_FEATURE_CAT_L3		( 7*32+ 4) /* Cache Allocation Technology L3 */
#define X86_FEATURE_CAT_L2		( 7*32+ 5) /* Cache Allocation Technology L2 */
#define X86_FEATURE_CDP_L3		( 7*32+ 6) /* Code and Data Prioritization L3 */
#define X86_FEATURE_INVPCID_SINGLE	( 7*32+ 7) /* Effectively INVPCID && CR4.PCIDE=1 */
#define X86_FEATURE_HW_PSTATE		( 7*32+ 8) /* AMD HW-PState */
#define X86_FEATURE_PROC_FEEDBACK	( 7*32+ 9) /* AMD ProcFeedbackInterface */
#define X86_FEATURE_XCOMPACTED		( 7*32+10) /* "" Use compacted XSTATE (XSAVES or XSAVEC) */
#define X86_FEATURE_PTI			( 7*32+11) /* Kernel Page Table Isolation enabled */
#define X86_FEATURE_KERNEL_IBRS		( 7*32+12) /* "" Set/clear IBRS on kernel entry/exit */
#define X86_FEATURE_RSB_VMEXIT		( 7*32+13) /* "" Fill RSB on VM-Exit */
#define X86_FEATURE_INTEL_PPIN		( 7*32+14) /* Intel Processor Inventory Number */
#define X86_FEATURE_CDP_L2		( 7*32+15) /* Code and Data Prioritization L2 */
#define X86_FEATURE_MSR_SPEC_CTRL	( 7*32+16) /* "" MSR SPEC_CTRL is implemented */
#define X86_FEATURE_SSBD		( 7*32+17) /* Speculative Store Bypass Disable */
#define X86_FEATURE_MBA			( 7*32+18) /* Memory Bandwidth Allocation */
#define X86_FEATURE_RSB_CTXSW		( 7*32+19) /* "" Fill RSB on context switches */
#define X86_FEATURE_PERFMON_V2		( 7*32+20) /* AMD Performance Monitoring Version 2 */
#define X86_FEATURE_USE_IBPB		( 7*32+21) /* "" Indirect Branch Prediction Barrier enabled */
#define X86_FEATURE_USE_IBRS_FW		( 7*32+22) /* "" Use IBRS during runtime firmware calls */
#define X86_FEATURE_SPEC_STORE_BYPASS_DISABLE	( 7*32+23) /* "" Disable Speculative Store Bypass. */
#define X86_FEATURE_LS_CFG_SSBD		( 7*32+24)  /* "" AMD SSBD implementation via LS_CFG MSR */
#define X86_FEATURE_IBRS		( 7*32+25) /* Indirect Branch Restricted Speculation */
#define X86_FEATURE_IBPB		( 7*32+26) /* Indirect Branch Prediction Barrier */
#define X86_FEATURE_STIBP		( 7*32+27) /* Single Thread Indirect Branch Predictors */
#define X86_FEATURE_ZEN			( 7*32+28) /* "" CPU is AMD family 0x17 or above (Zen) */
#define X86_FEATURE_L1TF_PTEINV		( 7*32+29) /* "" L1TF workaround PTE inversion */
#define X86_FEATURE_IBRS_ENHANCED	( 7*32+30) /* Enhanced IBRS */
#define X86_FEATURE_MSR_IA32_FEAT_CTL	( 7*32+31) /* "" MSR IA32_FEAT_CTL configured */

/* Virtualization flags: Linux defined, word 8 */
#define X86_FEATURE_TPR_SHADOW		( 8*32+ 0) /* Intel TPR Shadow */
#define X86_FEATURE_VNMI		( 8*32+ 1) /* Intel Virtual NMI */
#define X86_FEATURE_FLEXPRIORITY	( 8*32+ 2) /* Intel FlexPriority */
#define X86_FEATURE_EPT			( 8*32+ 3) /* Intel Extended Page Table */
#define X86_FEATURE_VPID		( 8*32+ 4) /* Intel Virtual Processor ID */

#define X86_FEATURE_VMMCALL		( 8*32+15) /* Prefer VMMCALL to VMCALL */
#define X86_FEATURE_XENPV		( 8*32+16) /* "" Xen paravirtual guest */
#define X86_FEATURE_EPT_AD		( 8*32+17) /* Intel Extended Page Table access-dirty bit */
#define X86_FEATURE_VMCALL		( 8*32+18) /* "" Hypervisor supports the VMCALL instruction */
#define X86_FEATURE_VMW_VMMCALL		( 8*32+19) /* "" VMware prefers VMMCALL hypercall instruction */
#define X86_FEATURE_PVUNLOCK		( 8*32+20) /* "" PV unlock function */
#define X86_FEATURE_VCPUPREEMPT		( 8*32+21) /* "" PV vcpu_is_preempted function */
#define X86_FEATURE_TDX_GUEST		( 8*32+22) /* Intel Trust Domain Extensions Guest */

/* Intel-defined CPU features, CPUID level 0x00000007:0 (EBX), word 9 */
#define X86_FEATURE_FSGSBASE		( 9*32+ 0) /* RDFSBASE, WRFSBASE, RDGSBASE, WRGSBASE instructions*/
#define X86_FEATURE_TSC_ADJUST		( 9*32+ 1) /* TSC adjustment MSR 0x3B */
#define X86_FEATURE_SGX			( 9*32+ 2) /* Software Guard Extensions */
#define X86_FEATURE_BMI1		( 9*32+ 3) /* 1st group bit manipulation extensions */
#define X86_FEATURE_HLE			( 9*32+ 4) /* Hardware Lock Elision */
#define X86_FEATURE_AVX2		( 9*32+ 5) /* AVX2 instructions */
#define X86_FEATURE_FDP_EXCPTN_ONLY	( 9*32+ 6) /* "" FPU data pointer updated only on x87 exceptions */
#define X86_FEATURE_SMEP		( 9*32+ 7) /* Supervisor Mode Execution Protection */
#define X86_FEATURE_BMI2		( 9*32+ 8) /* 2nd group bit manipulation extensions */
#define X86_FEATURE_ERMS		( 9*32+ 9) /* Enhanced REP MOVSB/STOSB instructions */
#define X86_FEATURE_INVPCID		( 9*32+10) /* Invalidate Processor Context ID */
#define X86_FEATURE_RTM			( 9*32+11) /* Restricted Transactional Memory */
#define X86_FEATURE_CQM			( 9*32+12) /* Cache QoS Monitoring */
#define X86_FEATURE_ZERO_FCS_FDS	( 9*32+13) /* "" Zero out FPU CS and FPU DS */
#define X86_FEATURE_MPX			( 9*32+14) /* Memory Protection Extension */
#define X86_FEATURE_RDT_A		( 9*32+15) /* Resource Director Technology Allocation */
#define X86_FEATURE_AVX512F		( 9*32+16) /* AVX-512 Foundation */
#define X86_FEATURE_AVX512DQ		( 9*32+17) /* AVX-512 DQ (Double/Quad granular) Instructions */
#define X86_FEATURE_RDSEED		( 9*32+18) /* RDSEED instruction */
#define X86_FEATURE_ADX			( 9*32+19) /* ADCX and ADOX instructions */
#define X86_FEATURE_SMAP		( 9*32+20) /* Supervisor Mode Access Prevention */
#define X86_FEATURE_AVX512IFMA		( 9*32+21) /* AVX-512 Integer Fused Multiply-Add instructions */
#define X86_FEATURE_CLFLUSHOPT		( 9*32+23) /* CLFLUSHOPT instruction */
#define X86_FEATURE_CLWB		( 9*32+24) /* CLWB instruction */
#define X86_FEATURE_INTEL_PT		( 9*32+25) /* Intel Processor Trace */
#define X86_FEATURE_AVX512PF		( 9*32+26) /* AVX-512 Prefetch */
#define X86_FEATURE_AVX512ER		( 9*32+27) /* AVX-512 Exponential and Reciprocal */
#define X86_FEATURE_AVX512CD		( 9*32+28) /* AVX-512 Conflict Detection */
#define X86_FEATURE_SHA_NI		( 9*32+29) /* SHA1/SHA256 Instruction Extensions */
#define X86_FEATURE_AVX512BW		( 9*32+30) /* AVX-512 BW (Byte/Word granular) Instructions */
#define X86_FEATURE_AVX512VL		( 9*32+31) /* AVX-512 VL (128/256 Vector Length) Extensions */

/* Extended state features, CPUID level 0x0000000d:1 (EAX), word 10 */
#define X86_FEATURE_XSAVEOPT		(10*32+ 0) /* XSAVEOPT instruction */
#define X86_FEATURE_XSAVEC		(10*32+ 1) /* XSAVEC instruction */
#define X86_FEATURE_XGETBV1		(10*32+ 2) /* XGETBV with ECX = 1 instruction */
#define X86_FEATURE_XSAVES		(10*32+ 3) /* XSAVES/XRSTORS instructions */
#define X86_FEATURE_XFD			(10*32+ 4) /* "" eXtended Feature Disabling */

/*
 * Extended auxiliary flags: Linux defined - for features scattered in various
 * CPUID levels like 0xf, etc.
 *
 * Reuse free bits when adding new feature flags!
 */
#define X86_FEATURE_CQM_LLC		(11*32+ 0) /* LLC QoS if 1 */
#define X86_FEATURE_CQM_OCCUP_LLC	(11*32+ 1) /* LLC occupancy monitoring */
#define X86_FEATURE_CQM_MBM_TOTAL	(11*32+ 2) /* LLC Total MBM monitoring */
#define X86_FEATURE_CQM_MBM_LOCAL	(11*32+ 3) /* LLC Local MBM monitoring */
#define X86_FEATURE_FENCE_SWAPGS_USER	(11*32+ 4) /* "" LFENCE in user entry SWAPGS path */
#define X86_FEATURE_FENCE_SWAPGS_KERNEL	(11*32+ 5) /* "" LFENCE in kernel entry SWAPGS path */
#define X86_FEATURE_SPLIT_LOCK_DETECT	(11*32+ 6) /* #AC for split lock */
#define X86_FEATURE_PER_THREAD_MBA	(11*32+ 7) /* "" Per-thread Memory Bandwidth Allocation */
#define X86_FEATURE_SGX1		(11*32+ 8) /* "" Basic SGX */
#define X86_FEATURE_SGX2		(11*32+ 9) /* "" SGX Enclave Dynamic Memory Management (EDMM) */
#define X86_FEATURE_ENTRY_IBPB		(11*32+10) /* "" Issue an IBPB on kernel entry */
#define X86_FEATURE_RRSBA_CTRL		(11*32+11) /* "" RET prediction control */
#define X86_FEATURE_RETPOLINE		(11*32+12) /* "" Generic Retpoline mitigation for Spectre variant 2 */
#define X86_FEATURE_RETPOLINE_LFENCE	(11*32+13) /* "" Use LFENCE for Spectre variant 2 */
#define X86_FEATURE_RETHUNK		(11*32+14) /* "" Use REturn THUNK */
#define X86_FEATURE_UNRET		(11*32+15) /* "" AMD BTB untrain return */
#define X86_FEATURE_USE_IBPB_FW		(11*32+16) /* "" Use IBPB during runtime firmware calls */

/* Intel-defined CPU features, CPUID level 0x00000007:1 (EAX), word 12 */
#define X86_FEATURE_AVX_VNNI		(12*32+ 4) /* AVX VNNI instructions */
#define X86_FEATURE_AVX512_BF16		(12*32+ 5) /* AVX512 BFLOAT16 instructions */
<<<<<<< HEAD
#define X86_FEATURE_ARCH_PERFMON_EXT	(12*32+ 8) /* "" Intel Architectural PerfMon Extension */
=======
#define X86_FEATURE_AMX_FP16		(12*32+21) /* AMX fp16 Support */
>>>>>>> 55bbbc2a

/* AMD-defined CPU features, CPUID level 0x80000008 (EBX), word 13 */
#define X86_FEATURE_CLZERO		(13*32+ 0) /* CLZERO instruction */
#define X86_FEATURE_IRPERF		(13*32+ 1) /* Instructions Retired Count */
#define X86_FEATURE_XSAVEERPTR		(13*32+ 2) /* Always save/restore FP error pointers */
#define X86_FEATURE_RDPRU		(13*32+ 4) /* Read processor register at user level */
#define X86_FEATURE_WBNOINVD		(13*32+ 9) /* WBNOINVD instruction */
#define X86_FEATURE_AMD_IBPB		(13*32+12) /* "" Indirect Branch Prediction Barrier */
#define X86_FEATURE_AMD_IBRS		(13*32+14) /* "" Indirect Branch Restricted Speculation */
#define X86_FEATURE_AMD_STIBP		(13*32+15) /* "" Single Thread Indirect Branch Predictors */
#define X86_FEATURE_AMD_STIBP_ALWAYS_ON	(13*32+17) /* "" Single Thread Indirect Branch Predictors always-on preferred */
#define X86_FEATURE_AMD_PPIN		(13*32+23) /* Protected Processor Inventory Number */
#define X86_FEATURE_AMD_SSBD		(13*32+24) /* "" Speculative Store Bypass Disable */
#define X86_FEATURE_VIRT_SSBD		(13*32+25) /* Virtualized Speculative Store Bypass Disable */
#define X86_FEATURE_AMD_SSB_NO		(13*32+26) /* "" Speculative Store Bypass is fixed in hardware. */
#define X86_FEATURE_CPPC		(13*32+27) /* Collaborative Processor Performance Control */
#define X86_FEATURE_BTC_NO		(13*32+29) /* "" Not vulnerable to Branch Type Confusion */
#define X86_FEATURE_BRS			(13*32+31) /* Branch Sampling available */

/* Thermal and Power Management Leaf, CPUID level 0x00000006 (EAX), word 14 */
#define X86_FEATURE_DTHERM		(14*32+ 0) /* Digital Thermal Sensor */
#define X86_FEATURE_IDA			(14*32+ 1) /* Intel Dynamic Acceleration */
#define X86_FEATURE_ARAT		(14*32+ 2) /* Always Running APIC Timer */
#define X86_FEATURE_PLN			(14*32+ 4) /* Intel Power Limit Notification */
#define X86_FEATURE_PTS			(14*32+ 6) /* Intel Package Thermal Status */
#define X86_FEATURE_HWP			(14*32+ 7) /* Intel Hardware P-states */
#define X86_FEATURE_HWP_NOTIFY		(14*32+ 8) /* HWP Notification */
#define X86_FEATURE_HWP_ACT_WINDOW	(14*32+ 9) /* HWP Activity Window */
#define X86_FEATURE_HWP_EPP		(14*32+10) /* HWP Energy Perf. Preference */
#define X86_FEATURE_HWP_PKG_REQ		(14*32+11) /* HWP Package Level Request */
#define X86_FEATURE_HFI			(14*32+19) /* Hardware Feedback Interface */

/* AMD SVM Feature Identification, CPUID level 0x8000000a (EDX), word 15 */
#define X86_FEATURE_NPT			(15*32+ 0) /* Nested Page Table support */
#define X86_FEATURE_LBRV		(15*32+ 1) /* LBR Virtualization support */
#define X86_FEATURE_SVML		(15*32+ 2) /* "svm_lock" SVM locking MSR */
#define X86_FEATURE_NRIPS		(15*32+ 3) /* "nrip_save" SVM next_rip save */
#define X86_FEATURE_TSCRATEMSR		(15*32+ 4) /* "tsc_scale" TSC scaling support */
#define X86_FEATURE_VMCBCLEAN		(15*32+ 5) /* "vmcb_clean" VMCB clean bits support */
#define X86_FEATURE_FLUSHBYASID		(15*32+ 6) /* flush-by-ASID support */
#define X86_FEATURE_DECODEASSISTS	(15*32+ 7) /* Decode Assists support */
#define X86_FEATURE_PAUSEFILTER		(15*32+10) /* filtered pause intercept */
#define X86_FEATURE_PFTHRESHOLD		(15*32+12) /* pause filter threshold */
#define X86_FEATURE_AVIC		(15*32+13) /* Virtual Interrupt Controller */
#define X86_FEATURE_V_VMSAVE_VMLOAD	(15*32+15) /* Virtual VMSAVE VMLOAD */
#define X86_FEATURE_VGIF		(15*32+16) /* Virtual GIF */
#define X86_FEATURE_V_SPEC_CTRL		(15*32+20) /* Virtual SPEC_CTRL */
#define X86_FEATURE_SVME_ADDR_CHK	(15*32+28) /* "" SVME addr check */

/* Intel-defined CPU features, CPUID level 0x00000007:0 (ECX), word 16 */
#define X86_FEATURE_AVX512VBMI		(16*32+ 1) /* AVX512 Vector Bit Manipulation instructions*/
#define X86_FEATURE_UMIP		(16*32+ 2) /* User Mode Instruction Protection */
#define X86_FEATURE_PKU			(16*32+ 3) /* Protection Keys for Userspace */
#define X86_FEATURE_OSPKE		(16*32+ 4) /* OS Protection Keys Enable */
#define X86_FEATURE_WAITPKG		(16*32+ 5) /* UMONITOR/UMWAIT/TPAUSE Instructions */
#define X86_FEATURE_AVX512_VBMI2	(16*32+ 6) /* Additional AVX512 Vector Bit Manipulation Instructions */
#define X86_FEATURE_GFNI		(16*32+ 8) /* Galois Field New Instructions */
#define X86_FEATURE_VAES		(16*32+ 9) /* Vector AES */
#define X86_FEATURE_VPCLMULQDQ		(16*32+10) /* Carry-Less Multiplication Double Quadword */
#define X86_FEATURE_AVX512_VNNI		(16*32+11) /* Vector Neural Network Instructions */
#define X86_FEATURE_AVX512_BITALG	(16*32+12) /* Support for VPOPCNT[B,W] and VPSHUF-BITQMB instructions */
#define X86_FEATURE_TME			(16*32+13) /* Intel Total Memory Encryption */
#define X86_FEATURE_AVX512_VPOPCNTDQ	(16*32+14) /* POPCNT for vectors of DW/QW */
#define X86_FEATURE_LA57		(16*32+16) /* 5-level page tables */
#define X86_FEATURE_RDPID		(16*32+22) /* RDPID instruction */
#define X86_FEATURE_BUS_LOCK_DETECT	(16*32+24) /* Bus Lock detect */
#define X86_FEATURE_CLDEMOTE		(16*32+25) /* CLDEMOTE instruction */
#define X86_FEATURE_MOVDIRI		(16*32+27) /* MOVDIRI instruction */
#define X86_FEATURE_MOVDIR64B		(16*32+28) /* MOVDIR64B instruction */
#define X86_FEATURE_ENQCMD		(16*32+29) /* ENQCMD and ENQCMDS instructions */
#define X86_FEATURE_SGX_LC		(16*32+30) /* Software Guard Extensions Launch Control */

/* AMD-defined CPU features, CPUID level 0x80000007 (EBX), word 17 */
#define X86_FEATURE_OVERFLOW_RECOV	(17*32+ 0) /* MCA overflow recovery support */
#define X86_FEATURE_SUCCOR		(17*32+ 1) /* Uncorrectable error containment and recovery */
#define X86_FEATURE_SMCA		(17*32+ 3) /* Scalable MCA */

/* Intel-defined CPU features, CPUID level 0x00000007:0 (EDX), word 18 */
#define X86_FEATURE_AVX512_4VNNIW	(18*32+ 2) /* AVX-512 Neural Network Instructions */
#define X86_FEATURE_AVX512_4FMAPS	(18*32+ 3) /* AVX-512 Multiply Accumulation Single precision */
#define X86_FEATURE_FSRM		(18*32+ 4) /* Fast Short Rep Mov */
#define X86_FEATURE_AVX512_4VNNIB	(18*32+ 6) /* AVX-512 Vector Neural Network Instructions Byte version */
#define X86_FEATURE_AVX512_BITALG2	(18*32+ 7) /* AVX-512 Bit Algebra 2 */
#define X86_FEATURE_AVX512_VP2INTERSECT (18*32+ 8) /* AVX-512 Intersect for D/Q */
#define X86_FEATURE_SRBDS_CTRL		(18*32+ 9) /* "" SRBDS mitigation MSR available */
#define X86_FEATURE_MD_CLEAR		(18*32+10) /* VERW clears CPU buffers */
#define X86_FEATURE_RTM_ALWAYS_ABORT	(18*32+11) /* "" RTM transaction always aborts */
#define X86_FEATURE_TSX_FORCE_ABORT	(18*32+13) /* "" TSX_FORCE_ABORT */
#define X86_FEATURE_SERIALIZE		(18*32+14) /* SERIALIZE instruction */
#define X86_FEATURE_HYBRID_CPU		(18*32+15) /* "" This part has CPUs of more than one type */
#define X86_FEATURE_TSXLDTRK		(18*32+16) /* TSX Suspend Load Address Tracking */
#define X86_FEATURE_PCONFIG		(18*32+18) /* Intel PCONFIG */
#define X86_FEATURE_ARCH_LBR		(18*32+19) /* Intel ARCH LBR */
#define X86_FEATURE_IBT			(18*32+20) /* Indirect Branch Tracking */
#define X86_FEATURE_AMX_BF16		(18*32+22) /* AMX bf16 Support */
#define X86_FEATURE_AVX512_FP16		(18*32+23) /* AVX512 FP16 */
#define X86_FEATURE_AMX_TILE		(18*32+24) /* AMX tile Support */
#define X86_FEATURE_AMX_INT8		(18*32+25) /* AMX int8 Support */
#define X86_FEATURE_SPEC_CTRL		(18*32+26) /* "" Speculation Control (IBRS + IBPB) */
#define X86_FEATURE_INTEL_STIBP		(18*32+27) /* "" Single Thread Indirect Branch Predictors */
#define X86_FEATURE_FLUSH_L1D		(18*32+28) /* Flush L1D cache */
#define X86_FEATURE_ARCH_CAPABILITIES	(18*32+29) /* IA32_ARCH_CAPABILITIES MSR (Intel) */
#define X86_FEATURE_CORE_CAPABILITIES	(18*32+30) /* "" IA32_CORE_CAPABILITIES MSR */
#define X86_FEATURE_SPEC_CTRL_SSBD	(18*32+31) /* "" Speculative Store Bypass Disable */

/* AMD-defined memory encryption features, CPUID level 0x8000001f (EAX), word 19 */
#define X86_FEATURE_SME			(19*32+ 0) /* AMD Secure Memory Encryption */
#define X86_FEATURE_SEV			(19*32+ 1) /* AMD Secure Encrypted Virtualization */
#define X86_FEATURE_VM_PAGE_FLUSH	(19*32+ 2) /* "" VM Page Flush MSR is supported */
#define X86_FEATURE_SEV_ES		(19*32+ 3) /* AMD Secure Encrypted Virtualization - Encrypted State */
#define X86_FEATURE_V_TSC_AUX		(19*32+ 9) /* "" Virtual TSC_AUX */
#define X86_FEATURE_SME_COHERENT	(19*32+10) /* "" AMD hardware-enforced cache coherency */

/*
 * BUG word(s)
 */
#define X86_BUG(x)			(NCAPINTS*32 + (x))

#define X86_BUG_F00F			X86_BUG(0) /* Intel F00F */
#define X86_BUG_FDIV			X86_BUG(1) /* FPU FDIV */
#define X86_BUG_COMA			X86_BUG(2) /* Cyrix 6x86 coma */
#define X86_BUG_AMD_TLB_MMATCH		X86_BUG(3) /* "tlb_mmatch" AMD Erratum 383 */
#define X86_BUG_AMD_APIC_C1E		X86_BUG(4) /* "apic_c1e" AMD Erratum 400 */
#define X86_BUG_11AP			X86_BUG(5) /* Bad local APIC aka 11AP */
#define X86_BUG_FXSAVE_LEAK		X86_BUG(6) /* FXSAVE leaks FOP/FIP/FOP */
#define X86_BUG_CLFLUSH_MONITOR		X86_BUG(7) /* AAI65, CLFLUSH required before MONITOR */
#define X86_BUG_SYSRET_SS_ATTRS		X86_BUG(8) /* SYSRET doesn't fix up SS attrs */
#ifdef CONFIG_X86_32
/*
 * 64-bit kernels don't use X86_BUG_ESPFIX.  Make the define conditional
 * to avoid confusion.
 */
#define X86_BUG_ESPFIX			X86_BUG(9) /* "" IRET to 16-bit SS corrupts ESP/RSP high bits */
#endif
#define X86_BUG_NULL_SEG		X86_BUG(10) /* Nulling a selector preserves the base */
#define X86_BUG_SWAPGS_FENCE		X86_BUG(11) /* SWAPGS without input dep on GS */
#define X86_BUG_MONITOR			X86_BUG(12) /* IPI required to wake up remote CPU */
#define X86_BUG_AMD_E400		X86_BUG(13) /* CPU is among the affected by Erratum 400 */
#define X86_BUG_CPU_MELTDOWN		X86_BUG(14) /* CPU is affected by meltdown attack and needs kernel page table isolation */
#define X86_BUG_SPECTRE_V1		X86_BUG(15) /* CPU is affected by Spectre variant 1 attack with conditional branches */
#define X86_BUG_SPECTRE_V2		X86_BUG(16) /* CPU is affected by Spectre variant 2 attack with indirect branches */
#define X86_BUG_SPEC_STORE_BYPASS	X86_BUG(17) /* CPU is affected by speculative store bypass attack */
#define X86_BUG_L1TF			X86_BUG(18) /* CPU is affected by L1 Terminal Fault */
#define X86_BUG_MDS			X86_BUG(19) /* CPU is affected by Microarchitectural data sampling */
#define X86_BUG_MSBDS_ONLY		X86_BUG(20) /* CPU is only affected by the  MSDBS variant of BUG_MDS */
#define X86_BUG_SWAPGS			X86_BUG(21) /* CPU is affected by speculation through SWAPGS */
#define X86_BUG_TAA			X86_BUG(22) /* CPU is affected by TSX Async Abort(TAA) */
#define X86_BUG_ITLB_MULTIHIT		X86_BUG(23) /* CPU may incur MCE during certain page attribute changes */
#define X86_BUG_SRBDS			X86_BUG(24) /* CPU may leak RNG bits if not mitigated */
#define X86_BUG_MMIO_STALE_DATA		X86_BUG(25) /* CPU is affected by Processor MMIO Stale Data vulnerabilities */
#define X86_BUG_RETBLEED		X86_BUG(26) /* CPU is affected by RETBleed */

#endif /* _ASM_X86_CPUFEATURES_H */<|MERGE_RESOLUTION|>--- conflicted
+++ resolved
@@ -307,11 +307,8 @@
 /* Intel-defined CPU features, CPUID level 0x00000007:1 (EAX), word 12 */
 #define X86_FEATURE_AVX_VNNI		(12*32+ 4) /* AVX VNNI instructions */
 #define X86_FEATURE_AVX512_BF16		(12*32+ 5) /* AVX512 BFLOAT16 instructions */
-<<<<<<< HEAD
 #define X86_FEATURE_ARCH_PERFMON_EXT	(12*32+ 8) /* "" Intel Architectural PerfMon Extension */
-=======
 #define X86_FEATURE_AMX_FP16		(12*32+21) /* AMX fp16 Support */
->>>>>>> 55bbbc2a
 
 /* AMD-defined CPU features, CPUID level 0x80000008 (EBX), word 13 */
 #define X86_FEATURE_CLZERO		(13*32+ 0) /* CLZERO instruction */
