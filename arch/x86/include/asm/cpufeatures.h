/* SPDX-License-Identifier: GPL-2.0 */
#ifndef _ASM_X86_CPUFEATURES_H
#define _ASM_X86_CPUFEATURES_H

#ifndef _ASM_X86_REQUIRED_FEATURES_H
#include <asm/required-features.h>
#endif

#ifndef _ASM_X86_DISABLED_FEATURES_H
#include <asm/disabled-features.h>
#endif

/*
 * Defines x86 CPU feature bits
 */
#define NCAPINTS			21	   /* N 32-bit words worth of info */
#define NBUGINTS			1	   /* N 32-bit bug flags */

/*
 * Note: If the comment begins with a quoted string, that string is used
 * in /proc/cpuinfo instead of the macro name.  If the string is "",
 * this feature bit is not displayed in /proc/cpuinfo at all.
 *
 * When adding new features here that depend on other features,
 * please update the table in kernel/cpu/cpuid-deps.c as well.
 */

/* Intel-defined CPU features, CPUID level 0x00000001 (EDX), word 0 */
#define X86_FEATURE_FPU			( 0*32+ 0) /* Onboard FPU */
#define X86_FEATURE_VME			( 0*32+ 1) /* Virtual Mode Extensions */
#define X86_FEATURE_DE			( 0*32+ 2) /* Debugging Extensions */
#define X86_FEATURE_PSE			( 0*32+ 3) /* Page Size Extensions */
#define X86_FEATURE_TSC			( 0*32+ 4) /* Time Stamp Counter */
#define X86_FEATURE_MSR			( 0*32+ 5) /* Model-Specific Registers */
#define X86_FEATURE_PAE			( 0*32+ 6) /* Physical Address Extensions */
#define X86_FEATURE_MCE			( 0*32+ 7) /* Machine Check Exception */
#define X86_FEATURE_CX8			( 0*32+ 8) /* CMPXCHG8 instruction */
#define X86_FEATURE_APIC		( 0*32+ 9) /* Onboard APIC */
#define X86_FEATURE_SEP			( 0*32+11) /* SYSENTER/SYSEXIT */
#define X86_FEATURE_MTRR		( 0*32+12) /* Memory Type Range Registers */
#define X86_FEATURE_PGE			( 0*32+13) /* Page Global Enable */
#define X86_FEATURE_MCA			( 0*32+14) /* Machine Check Architecture */
#define X86_FEATURE_CMOV		( 0*32+15) /* CMOV instructions (plus FCMOVcc, FCOMI with FPU) */
#define X86_FEATURE_PAT			( 0*32+16) /* Page Attribute Table */
#define X86_FEATURE_PSE36		( 0*32+17) /* 36-bit PSEs */
#define X86_FEATURE_PN			( 0*32+18) /* Processor serial number */
#define X86_FEATURE_CLFLUSH		( 0*32+19) /* CLFLUSH instruction */
#define X86_FEATURE_DS			( 0*32+21) /* "dts" Debug Store */
#define X86_FEATURE_ACPI		( 0*32+22) /* ACPI via MSR */
#define X86_FEATURE_MMX			( 0*32+23) /* Multimedia Extensions */
#define X86_FEATURE_FXSR		( 0*32+24) /* FXSAVE/FXRSTOR, CR4.OSFXSR */
#define X86_FEATURE_XMM			( 0*32+25) /* "sse" */
#define X86_FEATURE_XMM2		( 0*32+26) /* "sse2" */
#define X86_FEATURE_SELFSNOOP		( 0*32+27) /* "ss" CPU self snoop */
#define X86_FEATURE_HT			( 0*32+28) /* Hyper-Threading */
#define X86_FEATURE_ACC			( 0*32+29) /* "tm" Automatic clock control */
#define X86_FEATURE_IA64		( 0*32+30) /* IA-64 processor */
#define X86_FEATURE_PBE			( 0*32+31) /* Pending Break Enable */

/* AMD-defined CPU features, CPUID level 0x80000001, word 1 */
/* Don't duplicate feature flags which are redundant with Intel! */
#define X86_FEATURE_SYSCALL		( 1*32+11) /* SYSCALL/SYSRET */
#define X86_FEATURE_MP			( 1*32+19) /* MP Capable */
#define X86_FEATURE_NX			( 1*32+20) /* Execute Disable */
#define X86_FEATURE_MMXEXT		( 1*32+22) /* AMD MMX extensions */
#define X86_FEATURE_FXSR_OPT		( 1*32+25) /* FXSAVE/FXRSTOR optimizations */
#define X86_FEATURE_GBPAGES		( 1*32+26) /* "pdpe1gb" GB pages */
#define X86_FEATURE_RDTSCP		( 1*32+27) /* RDTSCP */
#define X86_FEATURE_LM			( 1*32+29) /* Long Mode (x86-64, 64-bit support) */
#define X86_FEATURE_3DNOWEXT		( 1*32+30) /* AMD 3DNow extensions */
#define X86_FEATURE_3DNOW		( 1*32+31) /* 3DNow */

/* Transmeta-defined CPU features, CPUID level 0x80860001, word 2 */
#define X86_FEATURE_RECOVERY		( 2*32+ 0) /* CPU in recovery mode */
#define X86_FEATURE_LONGRUN		( 2*32+ 1) /* Longrun power control */
#define X86_FEATURE_LRTI		( 2*32+ 3) /* LongRun table interface */

/* Other features, Linux-defined mapping, word 3 */
/* This range is used for feature bits which conflict or are synthesized */
#define X86_FEATURE_CXMMX		( 3*32+ 0) /* Cyrix MMX extensions */
#define X86_FEATURE_K6_MTRR		( 3*32+ 1) /* AMD K6 nonstandard MTRRs */
#define X86_FEATURE_CYRIX_ARR		( 3*32+ 2) /* Cyrix ARRs (= MTRRs) */
#define X86_FEATURE_CENTAUR_MCR		( 3*32+ 3) /* Centaur MCRs (= MTRRs) */

/* CPU types for specific tunings: */
#define X86_FEATURE_K8			( 3*32+ 4) /* "" Opteron, Athlon64 */
/* FREE, was #define X86_FEATURE_K7			( 3*32+ 5) "" Athlon */
#define X86_FEATURE_P3			( 3*32+ 6) /* "" P3 */
#define X86_FEATURE_P4			( 3*32+ 7) /* "" P4 */
#define X86_FEATURE_CONSTANT_TSC	( 3*32+ 8) /* TSC ticks at a constant rate */
#define X86_FEATURE_UP			( 3*32+ 9) /* SMP kernel running on UP */
#define X86_FEATURE_ART			( 3*32+10) /* Always running timer (ART) */
#define X86_FEATURE_ARCH_PERFMON	( 3*32+11) /* Intel Architectural PerfMon */
#define X86_FEATURE_PEBS		( 3*32+12) /* Precise-Event Based Sampling */
#define X86_FEATURE_BTS			( 3*32+13) /* Branch Trace Store */
#define X86_FEATURE_SYSCALL32		( 3*32+14) /* "" syscall in IA32 userspace */
#define X86_FEATURE_SYSENTER32		( 3*32+15) /* "" sysenter in IA32 userspace */
#define X86_FEATURE_REP_GOOD		( 3*32+16) /* REP microcode works well */
/* FREE!                                ( 3*32+17) */
#define X86_FEATURE_LFENCE_RDTSC	( 3*32+18) /* "" LFENCE synchronizes RDTSC */
#define X86_FEATURE_ACC_POWER		( 3*32+19) /* AMD Accumulated Power Mechanism */
#define X86_FEATURE_NOPL		( 3*32+20) /* The NOPL (0F 1F) instructions */
#define X86_FEATURE_ALWAYS		( 3*32+21) /* "" Always-present feature */
#define X86_FEATURE_XTOPOLOGY		( 3*32+22) /* CPU topology enum extensions */
#define X86_FEATURE_TSC_RELIABLE	( 3*32+23) /* TSC is known to be reliable */
#define X86_FEATURE_NONSTOP_TSC		( 3*32+24) /* TSC does not stop in C states */
#define X86_FEATURE_CPUID		( 3*32+25) /* CPU has CPUID instruction itself */
#define X86_FEATURE_EXTD_APICID		( 3*32+26) /* Extended APICID (8 bits) */
#define X86_FEATURE_AMD_DCM		( 3*32+27) /* AMD multi-node processor */
#define X86_FEATURE_APERFMPERF		( 3*32+28) /* P-State hardware coordination feedback capability (APERF/MPERF MSRs) */
#define X86_FEATURE_RAPL		( 3*32+29) /* AMD/Hygon RAPL interface */
#define X86_FEATURE_NONSTOP_TSC_S3	( 3*32+30) /* TSC doesn't stop in S3 state */
#define X86_FEATURE_TSC_KNOWN_FREQ	( 3*32+31) /* TSC has known frequency */

/* Intel-defined CPU features, CPUID level 0x00000001 (ECX), word 4 */
#define X86_FEATURE_XMM3		( 4*32+ 0) /* "pni" SSE-3 */
#define X86_FEATURE_PCLMULQDQ		( 4*32+ 1) /* PCLMULQDQ instruction */
#define X86_FEATURE_DTES64		( 4*32+ 2) /* 64-bit Debug Store */
#define X86_FEATURE_MWAIT		( 4*32+ 3) /* "monitor" MONITOR/MWAIT support */
#define X86_FEATURE_DSCPL		( 4*32+ 4) /* "ds_cpl" CPL-qualified (filtered) Debug Store */
#define X86_FEATURE_VMX			( 4*32+ 5) /* Hardware virtualization */
#define X86_FEATURE_SMX			( 4*32+ 6) /* Safer Mode eXtensions */
#define X86_FEATURE_EST			( 4*32+ 7) /* Enhanced SpeedStep */
#define X86_FEATURE_TM2			( 4*32+ 8) /* Thermal Monitor 2 */
#define X86_FEATURE_SSSE3		( 4*32+ 9) /* Supplemental SSE-3 */
#define X86_FEATURE_CID			( 4*32+10) /* Context ID */
#define X86_FEATURE_SDBG		( 4*32+11) /* Silicon Debug */
#define X86_FEATURE_FMA			( 4*32+12) /* Fused multiply-add */
#define X86_FEATURE_CX16		( 4*32+13) /* CMPXCHG16B instruction */
#define X86_FEATURE_XTPR		( 4*32+14) /* Send Task Priority Messages */
#define X86_FEATURE_PDCM		( 4*32+15) /* Perf/Debug Capabilities MSR */
#define X86_FEATURE_PCID		( 4*32+17) /* Process Context Identifiers */
#define X86_FEATURE_DCA			( 4*32+18) /* Direct Cache Access */
#define X86_FEATURE_XMM4_1		( 4*32+19) /* "sse4_1" SSE-4.1 */
#define X86_FEATURE_XMM4_2		( 4*32+20) /* "sse4_2" SSE-4.2 */
#define X86_FEATURE_X2APIC		( 4*32+21) /* X2APIC */
#define X86_FEATURE_MOVBE		( 4*32+22) /* MOVBE instruction */
#define X86_FEATURE_POPCNT		( 4*32+23) /* POPCNT instruction */
#define X86_FEATURE_TSC_DEADLINE_TIMER	( 4*32+24) /* TSC deadline timer */
#define X86_FEATURE_AES			( 4*32+25) /* AES instructions */
#define X86_FEATURE_XSAVE		( 4*32+26) /* XSAVE/XRSTOR/XSETBV/XGETBV instructions */
#define X86_FEATURE_OSXSAVE		( 4*32+27) /* "" XSAVE instruction enabled in the OS */
#define X86_FEATURE_AVX			( 4*32+28) /* Advanced Vector Extensions */
#define X86_FEATURE_F16C		( 4*32+29) /* 16-bit FP conversions */
#define X86_FEATURE_RDRAND		( 4*32+30) /* RDRAND instruction */
#define X86_FEATURE_HYPERVISOR		( 4*32+31) /* Running on a hypervisor */

/* VIA/Cyrix/Centaur-defined CPU features, CPUID level 0xC0000001, word 5 */
#define X86_FEATURE_XSTORE		( 5*32+ 2) /* "rng" RNG present (xstore) */
#define X86_FEATURE_XSTORE_EN		( 5*32+ 3) /* "rng_en" RNG enabled */
#define X86_FEATURE_XCRYPT		( 5*32+ 6) /* "ace" on-CPU crypto (xcrypt) */
#define X86_FEATURE_XCRYPT_EN		( 5*32+ 7) /* "ace_en" on-CPU crypto enabled */
#define X86_FEATURE_ACE2		( 5*32+ 8) /* Advanced Cryptography Engine v2 */
#define X86_FEATURE_ACE2_EN		( 5*32+ 9) /* ACE v2 enabled */
#define X86_FEATURE_PHE			( 5*32+10) /* PadLock Hash Engine */
#define X86_FEATURE_PHE_EN		( 5*32+11) /* PHE enabled */
#define X86_FEATURE_PMM			( 5*32+12) /* PadLock Montgomery Multiplier */
#define X86_FEATURE_PMM_EN		( 5*32+13) /* PMM enabled */

/* More extended AMD flags: CPUID level 0x80000001, ECX, word 6 */
#define X86_FEATURE_LAHF_LM		( 6*32+ 0) /* LAHF/SAHF in long mode */
#define X86_FEATURE_CMP_LEGACY		( 6*32+ 1) /* If yes HyperThreading not valid */
#define X86_FEATURE_SVM			( 6*32+ 2) /* Secure Virtual Machine */
#define X86_FEATURE_EXTAPIC		( 6*32+ 3) /* Extended APIC space */
#define X86_FEATURE_CR8_LEGACY		( 6*32+ 4) /* CR8 in 32-bit mode */
#define X86_FEATURE_ABM			( 6*32+ 5) /* Advanced bit manipulation */
#define X86_FEATURE_SSE4A		( 6*32+ 6) /* SSE-4A */
#define X86_FEATURE_MISALIGNSSE		( 6*32+ 7) /* Misaligned SSE mode */
#define X86_FEATURE_3DNOWPREFETCH	( 6*32+ 8) /* 3DNow prefetch instructions */
#define X86_FEATURE_OSVW		( 6*32+ 9) /* OS Visible Workaround */
#define X86_FEATURE_IBS			( 6*32+10) /* Instruction Based Sampling */
#define X86_FEATURE_XOP			( 6*32+11) /* extended AVX instructions */
#define X86_FEATURE_SKINIT		( 6*32+12) /* SKINIT/STGI instructions */
#define X86_FEATURE_WDT			( 6*32+13) /* Watchdog timer */
#define X86_FEATURE_LWP			( 6*32+15) /* Light Weight Profiling */
#define X86_FEATURE_FMA4		( 6*32+16) /* 4 operands MAC instructions */
#define X86_FEATURE_TCE			( 6*32+17) /* Translation Cache Extension */
#define X86_FEATURE_NODEID_MSR		( 6*32+19) /* NodeId MSR */
#define X86_FEATURE_TBM			( 6*32+21) /* Trailing Bit Manipulations */
#define X86_FEATURE_TOPOEXT		( 6*32+22) /* Topology extensions CPUID leafs */
#define X86_FEATURE_PERFCTR_CORE	( 6*32+23) /* Core performance counter extensions */
#define X86_FEATURE_PERFCTR_NB		( 6*32+24) /* NB performance counter extensions */
#define X86_FEATURE_BPEXT		( 6*32+26) /* Data breakpoint extension */
#define X86_FEATURE_PTSC		( 6*32+27) /* Performance time-stamp counter */
#define X86_FEATURE_PERFCTR_LLC		( 6*32+28) /* Last Level Cache performance counter extensions */
#define X86_FEATURE_MWAITX		( 6*32+29) /* MWAIT extension (MONITORX/MWAITX instructions) */

/*
 * Auxiliary flags: Linux defined - For features scattered in various
 * CPUID levels like 0x6, 0xA etc, word 7.
 *
 * Reuse free bits when adding new feature flags!
 */
#define X86_FEATURE_RING3MWAIT		( 7*32+ 0) /* Ring 3 MONITOR/MWAIT instructions */
#define X86_FEATURE_CPUID_FAULT		( 7*32+ 1) /* Intel CPUID faulting */
#define X86_FEATURE_CPB			( 7*32+ 2) /* AMD Core Performance Boost */
#define X86_FEATURE_EPB			( 7*32+ 3) /* IA32_ENERGY_PERF_BIAS support */
#define X86_FEATURE_CAT_L3		( 7*32+ 4) /* Cache Allocation Technology L3 */
#define X86_FEATURE_CAT_L2		( 7*32+ 5) /* Cache Allocation Technology L2 */
#define X86_FEATURE_CDP_L3		( 7*32+ 6) /* Code and Data Prioritization L3 */
#define X86_FEATURE_INVPCID_SINGLE	( 7*32+ 7) /* Effectively INVPCID && CR4.PCIDE=1 */
#define X86_FEATURE_HW_PSTATE		( 7*32+ 8) /* AMD HW-PState */
#define X86_FEATURE_PROC_FEEDBACK	( 7*32+ 9) /* AMD ProcFeedbackInterface */
#define X86_FEATURE_XCOMPACTED		( 7*32+10) /* "" Use compacted XSTATE (XSAVES or XSAVEC) */
#define X86_FEATURE_PTI			( 7*32+11) /* Kernel Page Table Isolation enabled */
#define X86_FEATURE_KERNEL_IBRS		( 7*32+12) /* "" Set/clear IBRS on kernel entry/exit */
#define X86_FEATURE_RSB_VMEXIT		( 7*32+13) /* "" Fill RSB on VM-Exit */
#define X86_FEATURE_INTEL_PPIN		( 7*32+14) /* Intel Processor Inventory Number */
#define X86_FEATURE_CDP_L2		( 7*32+15) /* Code and Data Prioritization L2 */
#define X86_FEATURE_MSR_SPEC_CTRL	( 7*32+16) /* "" MSR SPEC_CTRL is implemented */
#define X86_FEATURE_SSBD		( 7*32+17) /* Speculative Store Bypass Disable */
#define X86_FEATURE_MBA			( 7*32+18) /* Memory Bandwidth Allocation */
#define X86_FEATURE_RSB_CTXSW		( 7*32+19) /* "" Fill RSB on context switches */
#define X86_FEATURE_PERFMON_V2		( 7*32+20) /* AMD Performance Monitoring Version 2 */
#define X86_FEATURE_USE_IBPB		( 7*32+21) /* "" Indirect Branch Prediction Barrier enabled */
#define X86_FEATURE_USE_IBRS_FW		( 7*32+22) /* "" Use IBRS during runtime firmware calls */
#define X86_FEATURE_SPEC_STORE_BYPASS_DISABLE	( 7*32+23) /* "" Disable Speculative Store Bypass. */
#define X86_FEATURE_LS_CFG_SSBD		( 7*32+24)  /* "" AMD SSBD implementation via LS_CFG MSR */
#define X86_FEATURE_IBRS		( 7*32+25) /* Indirect Branch Restricted Speculation */
#define X86_FEATURE_IBPB		( 7*32+26) /* Indirect Branch Prediction Barrier */
#define X86_FEATURE_STIBP		( 7*32+27) /* Single Thread Indirect Branch Predictors */
#define X86_FEATURE_ZEN			( 7*32+28) /* "" CPU is AMD family 0x17 or above (Zen) */
#define X86_FEATURE_L1TF_PTEINV		( 7*32+29) /* "" L1TF workaround PTE inversion */
#define X86_FEATURE_IBRS_ENHANCED	( 7*32+30) /* Enhanced IBRS */
#define X86_FEATURE_MSR_IA32_FEAT_CTL	( 7*32+31) /* "" MSR IA32_FEAT_CTL configured */

/* Virtualization flags: Linux defined, word 8 */
#define X86_FEATURE_TPR_SHADOW		( 8*32+ 0) /* Intel TPR Shadow */
#define X86_FEATURE_VNMI		( 8*32+ 1) /* Intel Virtual NMI */
#define X86_FEATURE_FLEXPRIORITY	( 8*32+ 2) /* Intel FlexPriority */
#define X86_FEATURE_EPT			( 8*32+ 3) /* Intel Extended Page Table */
#define X86_FEATURE_VPID		( 8*32+ 4) /* Intel Virtual Processor ID */

#define X86_FEATURE_VMMCALL		( 8*32+15) /* Prefer VMMCALL to VMCALL */
#define X86_FEATURE_XENPV		( 8*32+16) /* "" Xen paravirtual guest */
#define X86_FEATURE_EPT_AD		( 8*32+17) /* Intel Extended Page Table access-dirty bit */
#define X86_FEATURE_VMCALL		( 8*32+18) /* "" Hypervisor supports the VMCALL instruction */
#define X86_FEATURE_VMW_VMMCALL		( 8*32+19) /* "" VMware prefers VMMCALL hypercall instruction */
#define X86_FEATURE_PVUNLOCK		( 8*32+20) /* "" PV unlock function */
#define X86_FEATURE_VCPUPREEMPT		( 8*32+21) /* "" PV vcpu_is_preempted function */
#define X86_FEATURE_TDX_GUEST		( 8*32+22) /* Intel Trust Domain Extensions Guest */

/* Intel-defined CPU features, CPUID level 0x00000007:0 (EBX), word 9 */
#define X86_FEATURE_FSGSBASE		( 9*32+ 0) /* RDFSBASE, WRFSBASE, RDGSBASE, WRGSBASE instructions*/
#define X86_FEATURE_TSC_ADJUST		( 9*32+ 1) /* TSC adjustment MSR 0x3B */
#define X86_FEATURE_SGX			( 9*32+ 2) /* Software Guard Extensions */
#define X86_FEATURE_BMI1		( 9*32+ 3) /* 1st group bit manipulation extensions */
#define X86_FEATURE_HLE			( 9*32+ 4) /* Hardware Lock Elision */
#define X86_FEATURE_AVX2		( 9*32+ 5) /* AVX2 instructions */
#define X86_FEATURE_FDP_EXCPTN_ONLY	( 9*32+ 6) /* "" FPU data pointer updated only on x87 exceptions */
#define X86_FEATURE_SMEP		( 9*32+ 7) /* Supervisor Mode Execution Protection */
#define X86_FEATURE_BMI2		( 9*32+ 8) /* 2nd group bit manipulation extensions */
#define X86_FEATURE_ERMS		( 9*32+ 9) /* Enhanced REP MOVSB/STOSB instructions */
#define X86_FEATURE_INVPCID		( 9*32+10) /* Invalidate Processor Context ID */
#define X86_FEATURE_RTM			( 9*32+11) /* Restricted Transactional Memory */
#define X86_FEATURE_CQM			( 9*32+12) /* Cache QoS Monitoring */
#define X86_FEATURE_ZERO_FCS_FDS	( 9*32+13) /* "" Zero out FPU CS and FPU DS */
#define X86_FEATURE_MPX			( 9*32+14) /* Memory Protection Extension */
#define X86_FEATURE_RDT_A		( 9*32+15) /* Resource Director Technology Allocation */
#define X86_FEATURE_AVX512F		( 9*32+16) /* AVX-512 Foundation */
#define X86_FEATURE_AVX512DQ		( 9*32+17) /* AVX-512 DQ (Double/Quad granular) Instructions */
#define X86_FEATURE_RDSEED		( 9*32+18) /* RDSEED instruction */
#define X86_FEATURE_ADX			( 9*32+19) /* ADCX and ADOX instructions */
#define X86_FEATURE_SMAP		( 9*32+20) /* Supervisor Mode Access Prevention */
#define X86_FEATURE_AVX512IFMA		( 9*32+21) /* AVX-512 Integer Fused Multiply-Add instructions */
#define X86_FEATURE_CLFLUSHOPT		( 9*32+23) /* CLFLUSHOPT instruction */
#define X86_FEATURE_CLWB		( 9*32+24) /* CLWB instruction */
#define X86_FEATURE_INTEL_PT		( 9*32+25) /* Intel Processor Trace */
#define X86_FEATURE_AVX512PF		( 9*32+26) /* AVX-512 Prefetch */
#define X86_FEATURE_AVX512ER		( 9*32+27) /* AVX-512 Exponential and Reciprocal */
#define X86_FEATURE_AVX512CD		( 9*32+28) /* AVX-512 Conflict Detection */
#define X86_FEATURE_SHA_NI		( 9*32+29) /* SHA1/SHA256 Instruction Extensions */
#define X86_FEATURE_AVX512BW		( 9*32+30) /* AVX-512 BW (Byte/Word granular) Instructions */
#define X86_FEATURE_AVX512VL		( 9*32+31) /* AVX-512 VL (128/256 Vector Length) Extensions */

/* Extended state features, CPUID level 0x0000000d:1 (EAX), word 10 */
#define X86_FEATURE_XSAVEOPT		(10*32+ 0) /* XSAVEOPT instruction */
#define X86_FEATURE_XSAVEC		(10*32+ 1) /* XSAVEC instruction */
#define X86_FEATURE_XGETBV1		(10*32+ 2) /* XGETBV with ECX = 1 instruction */
#define X86_FEATURE_XSAVES		(10*32+ 3) /* XSAVES/XRSTORS instructions */
#define X86_FEATURE_XFD			(10*32+ 4) /* "" eXtended Feature Disabling */

/*
 * Extended auxiliary flags: Linux defined - for features scattered in various
 * CPUID levels like 0xf, etc.
 *
 * Reuse free bits when adding new feature flags!
 */
#define X86_FEATURE_CQM_LLC		(11*32+ 0) /* LLC QoS if 1 */
#define X86_FEATURE_CQM_OCCUP_LLC	(11*32+ 1) /* LLC occupancy monitoring */
#define X86_FEATURE_CQM_MBM_TOTAL	(11*32+ 2) /* LLC Total MBM monitoring */
#define X86_FEATURE_CQM_MBM_LOCAL	(11*32+ 3) /* LLC Local MBM monitoring */
#define X86_FEATURE_FENCE_SWAPGS_USER	(11*32+ 4) /* "" LFENCE in user entry SWAPGS path */
#define X86_FEATURE_FENCE_SWAPGS_KERNEL	(11*32+ 5) /* "" LFENCE in kernel entry SWAPGS path */
#define X86_FEATURE_SPLIT_LOCK_DETECT	(11*32+ 6) /* #AC for split lock */
#define X86_FEATURE_PER_THREAD_MBA	(11*32+ 7) /* "" Per-thread Memory Bandwidth Allocation */
#define X86_FEATURE_SGX1		(11*32+ 8) /* "" Basic SGX */
#define X86_FEATURE_SGX2		(11*32+ 9) /* "" SGX Enclave Dynamic Memory Management (EDMM) */
#define X86_FEATURE_ENTRY_IBPB		(11*32+10) /* "" Issue an IBPB on kernel entry */
#define X86_FEATURE_RRSBA_CTRL		(11*32+11) /* "" RET prediction control */
#define X86_FEATURE_RETPOLINE		(11*32+12) /* "" Generic Retpoline mitigation for Spectre variant 2 */
#define X86_FEATURE_RETPOLINE_LFENCE	(11*32+13) /* "" Use LFENCE for Spectre variant 2 */
#define X86_FEATURE_RETHUNK		(11*32+14) /* "" Use REturn THUNK */
#define X86_FEATURE_UNRET		(11*32+15) /* "" AMD BTB untrain return */
<<<<<<< HEAD
#define X86_FEATURE_USE_IBPB_FW		(11*32+16) /* "" Use IBPB during runtime firmware calls */
#define X86_FEATURE_HRESET		(11*32+17) /* Hardware history reset instruction */
#define X86_FEATURE_CAT_L3_IO		(11*32+18) /* I/O RDT L3 cache allocation. */
#define X86_FEATURE_CQM_OCCUP_LLC_IO	(11*32+19) /* I/O RDT L3 occupancy monitoring */
#define X86_FEATURE_CQM_MBM_IO		(11*32+20) /* I/O RDT memory L3 external bandwidth monitoring. */
=======
#define X86_FEATURE_UCODE_UNIFORM	(11*32+16) /* Uniform Microcode Support */
>>>>>>> 6fd384ba

/* Intel-defined CPU features, CPUID level 0x00000007:1 (EAX), word 12 */
#define X86_FEATURE_AVX_VNNI		(12*32+ 4) /* AVX VNNI instructions */
#define X86_FEATURE_AVX512_BF16		(12*32+ 5) /* AVX512 BFLOAT16 instructions */
#define X86_FEATURE_LASS		(12*32+ 6) /* Linear address space separation */
#define X86_FEATURE_CMPCCXADD           (12*32+ 7) /* CMPCCXADD instructions */
#define X86_FEATURE_ARCH_PERFMON_EXT	(12*32+ 8) /* "" Intel Architectural PerfMon Extension */
#define X86_FEATURE_AMX_FP16		(12*32+21) /* AMX fp16 Support */
#define X86_FEATURE_AVX_IFMA            (12*32+23) /* Support for VPMADD52[H,L]UQ */

/* AMD-defined CPU features, CPUID level 0x80000008 (EBX), word 13 */
#define X86_FEATURE_CLZERO		(13*32+ 0) /* CLZERO instruction */
#define X86_FEATURE_IRPERF		(13*32+ 1) /* Instructions Retired Count */
#define X86_FEATURE_XSAVEERPTR		(13*32+ 2) /* Always save/restore FP error pointers */
#define X86_FEATURE_RDPRU		(13*32+ 4) /* Read processor register at user level */
#define X86_FEATURE_WBNOINVD		(13*32+ 9) /* WBNOINVD instruction */
#define X86_FEATURE_AMD_IBPB		(13*32+12) /* "" Indirect Branch Prediction Barrier */
#define X86_FEATURE_AMD_IBRS		(13*32+14) /* "" Indirect Branch Restricted Speculation */
#define X86_FEATURE_AMD_STIBP		(13*32+15) /* "" Single Thread Indirect Branch Predictors */
#define X86_FEATURE_AMD_STIBP_ALWAYS_ON	(13*32+17) /* "" Single Thread Indirect Branch Predictors always-on preferred */
#define X86_FEATURE_AMD_PPIN		(13*32+23) /* Protected Processor Inventory Number */
#define X86_FEATURE_AMD_SSBD		(13*32+24) /* "" Speculative Store Bypass Disable */
#define X86_FEATURE_VIRT_SSBD		(13*32+25) /* Virtualized Speculative Store Bypass Disable */
#define X86_FEATURE_AMD_SSB_NO		(13*32+26) /* "" Speculative Store Bypass is fixed in hardware. */
#define X86_FEATURE_CPPC		(13*32+27) /* Collaborative Processor Performance Control */
#define X86_FEATURE_BTC_NO		(13*32+29) /* "" Not vulnerable to Branch Type Confusion */
#define X86_FEATURE_BRS			(13*32+31) /* Branch Sampling available */

/* Thermal and Power Management Leaf, CPUID level 0x00000006 (EAX), word 14 */
#define X86_FEATURE_DTHERM		(14*32+ 0) /* Digital Thermal Sensor */
#define X86_FEATURE_IDA			(14*32+ 1) /* Intel Dynamic Acceleration */
#define X86_FEATURE_ARAT		(14*32+ 2) /* Always Running APIC Timer */
#define X86_FEATURE_PLN			(14*32+ 4) /* Intel Power Limit Notification */
#define X86_FEATURE_PTS			(14*32+ 6) /* Intel Package Thermal Status */
#define X86_FEATURE_HWP			(14*32+ 7) /* Intel Hardware P-states */
#define X86_FEATURE_HWP_NOTIFY		(14*32+ 8) /* HWP Notification */
#define X86_FEATURE_HWP_ACT_WINDOW	(14*32+ 9) /* HWP Activity Window */
#define X86_FEATURE_HWP_EPP		(14*32+10) /* HWP Energy Perf. Preference */
#define X86_FEATURE_HWP_PKG_REQ		(14*32+11) /* HWP Package Level Request */
#define X86_FEATURE_HFI			(14*32+19) /* Hardware Feedback Interface */
#define X86_FEATURE_ITD			(14*32+23) /* Intel Thread Director */

/* AMD SVM Feature Identification, CPUID level 0x8000000a (EDX), word 15 */
#define X86_FEATURE_NPT			(15*32+ 0) /* Nested Page Table support */
#define X86_FEATURE_LBRV		(15*32+ 1) /* LBR Virtualization support */
#define X86_FEATURE_SVML		(15*32+ 2) /* "svm_lock" SVM locking MSR */
#define X86_FEATURE_NRIPS		(15*32+ 3) /* "nrip_save" SVM next_rip save */
#define X86_FEATURE_TSCRATEMSR		(15*32+ 4) /* "tsc_scale" TSC scaling support */
#define X86_FEATURE_VMCBCLEAN		(15*32+ 5) /* "vmcb_clean" VMCB clean bits support */
#define X86_FEATURE_FLUSHBYASID		(15*32+ 6) /* flush-by-ASID support */
#define X86_FEATURE_DECODEASSISTS	(15*32+ 7) /* Decode Assists support */
#define X86_FEATURE_PAUSEFILTER		(15*32+10) /* filtered pause intercept */
#define X86_FEATURE_PFTHRESHOLD		(15*32+12) /* pause filter threshold */
#define X86_FEATURE_AVIC		(15*32+13) /* Virtual Interrupt Controller */
#define X86_FEATURE_V_VMSAVE_VMLOAD	(15*32+15) /* Virtual VMSAVE VMLOAD */
#define X86_FEATURE_VGIF		(15*32+16) /* Virtual GIF */
#define X86_FEATURE_V_SPEC_CTRL		(15*32+20) /* Virtual SPEC_CTRL */
#define X86_FEATURE_SVME_ADDR_CHK	(15*32+28) /* "" SVME addr check */

/* Intel-defined CPU features, CPUID level 0x00000007:0 (ECX), word 16 */
#define X86_FEATURE_AVX512VBMI		(16*32+ 1) /* AVX512 Vector Bit Manipulation instructions*/
#define X86_FEATURE_UMIP		(16*32+ 2) /* User Mode Instruction Protection */
#define X86_FEATURE_PKU			(16*32+ 3) /* Protection Keys for Userspace */
#define X86_FEATURE_OSPKE		(16*32+ 4) /* OS Protection Keys Enable */
#define X86_FEATURE_WAITPKG		(16*32+ 5) /* UMONITOR/UMWAIT/TPAUSE Instructions */
#define X86_FEATURE_AVX512_VBMI2	(16*32+ 6) /* Additional AVX512 Vector Bit Manipulation Instructions */
#define X86_FEATURE_SHSTK		(16*32+ 7) /* Shadow Stack */
#define X86_FEATURE_GFNI		(16*32+ 8) /* Galois Field New Instructions */
#define X86_FEATURE_VAES		(16*32+ 9) /* Vector AES */
#define X86_FEATURE_VPCLMULQDQ		(16*32+10) /* Carry-Less Multiplication Double Quadword */
#define X86_FEATURE_AVX512_VNNI		(16*32+11) /* Vector Neural Network Instructions */
#define X86_FEATURE_AVX512_BITALG	(16*32+12) /* Support for VPOPCNT[B,W] and VPSHUF-BITQMB instructions */
#define X86_FEATURE_TME			(16*32+13) /* Intel Total Memory Encryption */
#define X86_FEATURE_AVX512_VPOPCNTDQ	(16*32+14) /* POPCNT for vectors of DW/QW */
#define X86_FEATURE_LA57		(16*32+16) /* 5-level page tables */
#define X86_FEATURE_RDPID		(16*32+22) /* RDPID instruction */
#define X86_FEATURE_BUS_LOCK_DETECT	(16*32+24) /* Bus Lock detect */
#define X86_FEATURE_CLDEMOTE		(16*32+25) /* CLDEMOTE instruction */
#define X86_FEATURE_MOVDIRI		(16*32+27) /* MOVDIRI instruction */
#define X86_FEATURE_MOVDIR64B		(16*32+28) /* MOVDIR64B instruction */
#define X86_FEATURE_ENQCMD		(16*32+29) /* ENQCMD and ENQCMDS instructions */
#define X86_FEATURE_SGX_LC		(16*32+30) /* Software Guard Extensions Launch Control */

/* AMD-defined CPU features, CPUID level 0x80000007 (EBX), word 17 */
#define X86_FEATURE_OVERFLOW_RECOV	(17*32+ 0) /* MCA overflow recovery support */
#define X86_FEATURE_SUCCOR		(17*32+ 1) /* Uncorrectable error containment and recovery */
#define X86_FEATURE_SMCA		(17*32+ 3) /* Scalable MCA */

/* Intel-defined CPU features, CPUID level 0x00000007:0 (EDX), word 18 */
#define X86_FEATURE_AVX512_4VNNIW	(18*32+ 2) /* AVX-512 Neural Network Instructions */
#define X86_FEATURE_AVX512_4FMAPS	(18*32+ 3) /* AVX-512 Multiply Accumulation Single precision */
#define X86_FEATURE_FSRM		(18*32+ 4) /* Fast Short Rep Mov */
#define X86_FEATURE_AVX512_4VNNIB	(18*32+ 6) /* AVX-512 Vector Neural Network Instructions Byte version */
#define X86_FEATURE_AVX512_BITALG2	(18*32+ 7) /* AVX-512 Bit Algebra 2 */
#define X86_FEATURE_AVX512_VP2INTERSECT (18*32+ 8) /* AVX-512 Intersect for D/Q */
#define X86_FEATURE_SRBDS_CTRL		(18*32+ 9) /* "" SRBDS mitigation MSR available */
#define X86_FEATURE_MD_CLEAR		(18*32+10) /* VERW clears CPU buffers */
#define X86_FEATURE_RTM_ALWAYS_ABORT	(18*32+11) /* "" RTM transaction always aborts */
#define X86_FEATURE_TSX_FORCE_ABORT	(18*32+13) /* "" TSX_FORCE_ABORT */
#define X86_FEATURE_SERIALIZE		(18*32+14) /* SERIALIZE instruction */
#define X86_FEATURE_HYBRID_CPU		(18*32+15) /* "" This part has CPUs of more than one type */
#define X86_FEATURE_TSXLDTRK		(18*32+16) /* TSX Suspend Load Address Tracking */
#define X86_FEATURE_PCONFIG		(18*32+18) /* Intel PCONFIG */
#define X86_FEATURE_ARCH_LBR		(18*32+19) /* Intel ARCH LBR */
#define X86_FEATURE_IBT			(18*32+20) /* Indirect Branch Tracking */
#define X86_FEATURE_AMX_BF16		(18*32+22) /* AMX bf16 Support */
#define X86_FEATURE_AVX512_FP16		(18*32+23) /* AVX512 FP16 */
#define X86_FEATURE_AMX_TILE		(18*32+24) /* AMX tile Support */
#define X86_FEATURE_AMX_INT8		(18*32+25) /* AMX int8 Support */
#define X86_FEATURE_SPEC_CTRL		(18*32+26) /* "" Speculation Control (IBRS + IBPB) */
#define X86_FEATURE_INTEL_STIBP		(18*32+27) /* "" Single Thread Indirect Branch Predictors */
#define X86_FEATURE_FLUSH_L1D		(18*32+28) /* Flush L1D cache */
#define X86_FEATURE_ARCH_CAPABILITIES	(18*32+29) /* IA32_ARCH_CAPABILITIES MSR (Intel) */
#define X86_FEATURE_CORE_CAPABILITIES	(18*32+30) /* "" IA32_CORE_CAPABILITIES MSR */
#define X86_FEATURE_SPEC_CTRL_SSBD	(18*32+31) /* "" Speculative Store Bypass Disable */

/* AMD-defined memory encryption features, CPUID level 0x8000001f (EAX), word 19 */
#define X86_FEATURE_SME			(19*32+ 0) /* AMD Secure Memory Encryption */
#define X86_FEATURE_SEV			(19*32+ 1) /* AMD Secure Encrypted Virtualization */
#define X86_FEATURE_VM_PAGE_FLUSH	(19*32+ 2) /* "" VM Page Flush MSR is supported */
#define X86_FEATURE_SEV_ES		(19*32+ 3) /* AMD Secure Encrypted Virtualization - Encrypted State */
#define X86_FEATURE_V_TSC_AUX		(19*32+ 9) /* "" Virtual TSC_AUX */
#define X86_FEATURE_SME_COHERENT	(19*32+10) /* "" AMD hardware-enforced cache coherency */

/* Intel-defined CPU features, CPUID level 0x00000007:1 (EDX), word 20 */
#define X86_FEATURE_AVX_VNNI_INT8       (20*32+ 4) /* Support for VPDPB[SU,UU,SS]D[,S] */
#define X86_FEATURE_AVX_NE_CONVERT      (20*32+ 5) /* AVX NE CONVERT Instructions */
#define X86_FEATURE_PREFETCHIT_0_1      (20*32+14) /* PREFETCHh instructions */

/*
 * BUG word(s)
 */
#define X86_BUG(x)			(NCAPINTS*32 + (x))

#define X86_BUG_F00F			X86_BUG(0) /* Intel F00F */
#define X86_BUG_FDIV			X86_BUG(1) /* FPU FDIV */
#define X86_BUG_COMA			X86_BUG(2) /* Cyrix 6x86 coma */
#define X86_BUG_AMD_TLB_MMATCH		X86_BUG(3) /* "tlb_mmatch" AMD Erratum 383 */
#define X86_BUG_AMD_APIC_C1E		X86_BUG(4) /* "apic_c1e" AMD Erratum 400 */
#define X86_BUG_11AP			X86_BUG(5) /* Bad local APIC aka 11AP */
#define X86_BUG_FXSAVE_LEAK		X86_BUG(6) /* FXSAVE leaks FOP/FIP/FOP */
#define X86_BUG_CLFLUSH_MONITOR		X86_BUG(7) /* AAI65, CLFLUSH required before MONITOR */
#define X86_BUG_SYSRET_SS_ATTRS		X86_BUG(8) /* SYSRET doesn't fix up SS attrs */
#ifdef CONFIG_X86_32
/*
 * 64-bit kernels don't use X86_BUG_ESPFIX.  Make the define conditional
 * to avoid confusion.
 */
#define X86_BUG_ESPFIX			X86_BUG(9) /* "" IRET to 16-bit SS corrupts ESP/RSP high bits */
#endif
#define X86_BUG_NULL_SEG		X86_BUG(10) /* Nulling a selector preserves the base */
#define X86_BUG_SWAPGS_FENCE		X86_BUG(11) /* SWAPGS without input dep on GS */
#define X86_BUG_MONITOR			X86_BUG(12) /* IPI required to wake up remote CPU */
#define X86_BUG_AMD_E400		X86_BUG(13) /* CPU is among the affected by Erratum 400 */
#define X86_BUG_CPU_MELTDOWN		X86_BUG(14) /* CPU is affected by meltdown attack and needs kernel page table isolation */
#define X86_BUG_SPECTRE_V1		X86_BUG(15) /* CPU is affected by Spectre variant 1 attack with conditional branches */
#define X86_BUG_SPECTRE_V2		X86_BUG(16) /* CPU is affected by Spectre variant 2 attack with indirect branches */
#define X86_BUG_SPEC_STORE_BYPASS	X86_BUG(17) /* CPU is affected by speculative store bypass attack */
#define X86_BUG_L1TF			X86_BUG(18) /* CPU is affected by L1 Terminal Fault */
#define X86_BUG_MDS			X86_BUG(19) /* CPU is affected by Microarchitectural data sampling */
#define X86_BUG_MSBDS_ONLY		X86_BUG(20) /* CPU is only affected by the  MSDBS variant of BUG_MDS */
#define X86_BUG_SWAPGS			X86_BUG(21) /* CPU is affected by speculation through SWAPGS */
#define X86_BUG_TAA			X86_BUG(22) /* CPU is affected by TSX Async Abort(TAA) */
#define X86_BUG_ITLB_MULTIHIT		X86_BUG(23) /* CPU may incur MCE during certain page attribute changes */
#define X86_BUG_SRBDS			X86_BUG(24) /* CPU may leak RNG bits if not mitigated */
#define X86_BUG_MMIO_STALE_DATA		X86_BUG(25) /* CPU is affected by Processor MMIO Stale Data vulnerabilities */
#define X86_BUG_RETBLEED		X86_BUG(26) /* CPU is affected by RETBleed */

#endif /* _ASM_X86_CPUFEATURES_H */<|MERGE_RESOLUTION|>--- conflicted
+++ resolved
@@ -302,15 +302,12 @@
 #define X86_FEATURE_RETPOLINE_LFENCE	(11*32+13) /* "" Use LFENCE for Spectre variant 2 */
 #define X86_FEATURE_RETHUNK		(11*32+14) /* "" Use REturn THUNK */
 #define X86_FEATURE_UNRET		(11*32+15) /* "" AMD BTB untrain return */
-<<<<<<< HEAD
 #define X86_FEATURE_USE_IBPB_FW		(11*32+16) /* "" Use IBPB during runtime firmware calls */
 #define X86_FEATURE_HRESET		(11*32+17) /* Hardware history reset instruction */
 #define X86_FEATURE_CAT_L3_IO		(11*32+18) /* I/O RDT L3 cache allocation. */
 #define X86_FEATURE_CQM_OCCUP_LLC_IO	(11*32+19) /* I/O RDT L3 occupancy monitoring */
 #define X86_FEATURE_CQM_MBM_IO		(11*32+20) /* I/O RDT memory L3 external bandwidth monitoring. */
-=======
-#define X86_FEATURE_UCODE_UNIFORM	(11*32+16) /* Uniform Microcode Support */
->>>>>>> 6fd384ba
+#define X86_FEATURE_UCODE_UNIFORM	(11*32+21) /* Uniform Microcode Support */
 
 /* Intel-defined CPU features, CPUID level 0x00000007:1 (EAX), word 12 */
 #define X86_FEATURE_AVX_VNNI		(12*32+ 4) /* AVX VNNI instructions */
