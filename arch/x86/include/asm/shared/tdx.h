--- conflicted
+++ resolved
@@ -26,15 +26,12 @@
 #define TDVMCALL_SETUP_NOTIFY_INTR	0x10004
 #define TDVMCALL_GET_QUOTE		0x10002
 
-<<<<<<< HEAD
-=======
 #define TDX_HYPERCALL_RETRY_MAX		10000
 #define TDX_HYPERCALL_STATUS_MASK	0xFFFFFFFF00000000ULL
 
 #define TDX_OPERAND_BUSY		0x8000020000000000ULL
 #define TDX_OPERAND_BUSY_HOST_PRIORITY	0x8000020400000000ULL
 
->>>>>>> 5a8f46b1
 #ifndef __ASSEMBLY__
 
 /*
@@ -90,25 +87,6 @@
 }
 
 
-/*
- * Wrapper for standard use of __tdx_hypercall with no output aside from
- * return code.
- */
-static inline u64 _tdx_hypercall(u64 fn, u64 r12, u64 r13, u64 r14, u64 r15)
-{
-	struct tdx_hypercall_args args = {
-		.r10 = TDX_HYPERCALL_STANDARD,
-		.r11 = fn,
-		.r12 = r12,
-		.r13 = r13,
-		.r14 = r14,
-		.r15 = r15,
-	};
-
-	return __tdx_hypercall(&args, 0);
-}
-
-
 /* Called from __tdx_hypercall() for unrecoverable failure */
 void __tdx_hypercall_failed(void);
 
@@ -124,19 +102,13 @@
 	u64 r9;
 	u64 r10;
 	u64 r11;
-<<<<<<< HEAD
-=======
 	u64 r12;
 	u64 r13;
->>>>>>> 5a8f46b1
 };
 
 /* Used to communicate with the TDX module */
 u64 __tdx_module_call(u64 fn, u64 rcx, u64 rdx, u64 r8, u64 r9,
-<<<<<<< HEAD
-=======
 		      u64 r10, u64 r11, u64 r12, u64 r13,
->>>>>>> 5a8f46b1
 		      struct tdx_module_output *out);
 
 void tdx_accept_memory(phys_addr_t start, phys_addr_t end);
