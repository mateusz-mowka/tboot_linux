--- conflicted
+++ resolved
@@ -1,7 +1,3 @@
 # SPDX-License-Identifier: GPL-2.0
 
-<<<<<<< HEAD
-obj-y += tdx.o tdx-shared.o tdcall.o
-=======
-obj-y += tdx.o tdcall.o filter.o
->>>>>>> 84e4da29
+obj-y += tdx.o tdx-shared.o tdcall.o filter.o