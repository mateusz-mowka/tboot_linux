// SPDX-License-Identifier: GPL-2.0
/* Copyright (C) 2021-2022 Intel Corporation */

#undef pr_fmt
#define pr_fmt(fmt)     "tdx: " fmt

#include <linux/cpufeature.h>
#include <linux/nmi.h>
#include <linux/pci.h>
#include <linux/miscdevice.h>
#include <linux/mm.h>
#include <linux/io.h>
#include <linux/interrupt.h>
#include <linux/irq.h>
#include <linux/numa.h>
#include <linux/platform-feature.h>
#include <linux/random.h>
#include <asm/coco.h>
#include <asm/tdx.h>
#include <asm/i8259.h>
#include <asm/vmx.h>
#include <asm/insn.h>
#include <asm/insn-eval.h>
#include <asm/pgtable.h>
#include <asm/irqdomain.h>

<<<<<<< HEAD
#include "tdx.h"
=======
#define CREATE_TRACE_POINTS
#include <asm/trace/tdx.h>

/* TDX module Call Leaf IDs */
#define TDX_GET_INFO			1
#define TDX_GET_VEINFO			3
#define TDX_ACCEPT_PAGE			6

/* TDX hypercall Leaf IDs */
#define TDVMCALL_MAP_GPA		0x10001
>>>>>>> 1cce3954

/* MMIO direction */
#define EPT_READ	0
#define EPT_WRITE	1

/* Port I/O direction */
#define PORT_READ	0
#define PORT_WRITE	1

/* See Exit Qualification for I/O Instructions in VMX documentation */
#define VE_IS_IO_IN(e)		((e) & BIT(3))
#define VE_GET_IO_SIZE(e)	(((e) & GENMASK(2, 0)) + 1)
#define VE_GET_PORT_NUM(e)	((e) >> 16)
#define VE_IS_IO_STRING(e)	((e) & BIT(4))

<<<<<<< HEAD
#define DRIVER_NAME	"tdx-guest"

/* TD Attributes masks */
#define        ATTR_DEBUG_MODE                 BIT(0)

/* Caches GPA width from TDG.VP.INFO TDCALL */
static unsigned int gpa_width;
/* Caches TD Attributes from TDG.VP.INFO TDCALL */
static u64 td_attr;

static struct miscdevice tdx_misc_dev;
int tdx_notify_irq = -1;
=======
/* Traced version of __tdx_hypercall */
static u64 __trace_tdx_hypercall(struct tdx_hypercall_args *args,
		unsigned long flags)
{
	u64 err;

	trace_tdx_hypercall_enter_rcuidle(args->r11, args->r12, args->r13,
			args->r14, args->r15);
	err = __tdx_hypercall(args, flags);
	trace_tdx_hypercall_exit_rcuidle(err, args->r11, args->r12,
			args->r13, args->r14, args->r15);

	return err;
}

/* Traced version of __tdx_module_call */
static u64 __trace_tdx_module_call(u64 fn, u64 rcx, u64 rdx, u64 r8,
		u64 r9, struct tdx_module_output *out)
{
	struct tdx_module_output dummy_out;
	u64 err;

	if (!out)
		out = &dummy_out;

	trace_tdx_module_call_enter_rcuidle(fn, rcx, rdx, r8, r9);
	err = __tdx_module_call(fn, rcx, rdx, r8, r9, out);
	trace_tdx_module_call_exit_rcuidle(err, out->rcx, out->rdx,
			out->r8, out->r9, out->r10, out->r11);

	return err;
}

/*
 * Wrapper for standard use of __tdx_hypercall with no output aside from
 * return code.
 */
static inline u64 _tdx_hypercall(u64 fn, u64 r12, u64 r13, u64 r14, u64 r15)
{
	struct tdx_hypercall_args args = {
		.r10 = TDX_HYPERCALL_STANDARD,
		.r11 = fn,
		.r12 = r12,
		.r13 = r13,
		.r14 = r14,
		.r15 = r15,
	};

	return __trace_tdx_hypercall(&args, 0);
}
>>>>>>> 1cce3954

/* Called from __tdx_hypercall() for unrecoverable failure */
void __tdx_hypercall_failed(void)
{
	panic("TDVMCALL failed. TDX module bug?");
}

/*
 * The TDG.VP.VMCALL-Instruction-execution sub-functions are defined
 * independently from but are currently matched 1:1 with VMX EXIT_REASONs.
 * Reusing the KVM EXIT_REASON macros makes it easier to connect the host and
 * guest sides of these calls.
 */
static u64 hcall_func(u64 exit_reason)
{
	return exit_reason;
}

#ifdef CONFIG_KVM_GUEST
long tdx_kvm_hypercall(unsigned int nr, unsigned long p1, unsigned long p2,
		       unsigned long p3, unsigned long p4)
{
	struct tdx_hypercall_args args = {
		.r10 = nr,
		.r11 = p1,
		.r12 = p2,
		.r13 = p3,
		.r14 = p4,
	};

	return __trace_tdx_hypercall(&args, 0);
}
EXPORT_SYMBOL_GPL(tdx_kvm_hypercall);
#endif

/*
 * Used for TDX guests to make calls directly to the TD module.  This
 * should only be used for calls that have no legitimate reason to fail
 * or where the kernel can not survive the call failing.
 */
static inline void tdx_module_call(u64 fn, u64 rcx, u64 rdx, u64 r8, u64 r9,
				   struct tdx_module_output *out)
{
	if (__trace_tdx_module_call(fn, rcx, rdx, r8, r9, out))
		panic("TDCALL %lld failed (Buggy TDX module!)\n", fn);
}

/*
 * tdx_hcall_set_notify_intr() - Setup Event Notify Interrupt Vector.
 *
 * @vector: Vector address to be used for notification.
 *
 * return 0 on success or failure error number.
 */
static long tdx_hcall_set_notify_intr(u8 vector)
{
	/* Minimum vector value allowed is 32 */
	if (vector < 32)
		return -EINVAL;

	/*
	 * Register callback vector address with VMM. More details
	 * about the ABI can be found in TDX Guest-Host-Communication
	 * Interface (GHCI), sec titled
	 * "TDG.VP.VMCALL<SetupEventNotifyInterrupt>".
	 */
	if (_tdx_hypercall(TDVMCALL_SETUP_NOTIFY_INTR, vector, 0, 0, 0))
		return -EIO;

	return 0;
}

static void tdx_parse_tdinfo(void)
{
	struct tdx_module_output out;

	/*
	 * TDINFO TDX module call is used to get the TD execution environment
	 * information like GPA width, number of available vcpus, debug mode
	 * information, TD attributes etc. More details about the ABI can be
	 * found in TDX Guest-Host-Communication Interface (GHCI), section
	 * 2.4.2 TDCALL [TDG.VP.INFO].
	 *
	 * The GPA width that comes out of this call is critical. TDX guests
	 * can not meaningfully run without it.
	 */
	tdx_module_call(TDX_GET_INFO, 0, 0, 0, 0, &out);

	gpa_width = out.rcx & GENMASK(5, 0);

	td_attr = out.rdx;
}

static u64 get_cc_mask(void)
{
	/*
	 * The highest bit of a guest physical address is the "sharing" bit.
	 * Set it for shared pages and clear it for private pages.
	 */
	return BIT_ULL(gpa_width - 1);
}

/*
 * The TDX module spec states that #VE may be injected for a limited set of
 * reasons:
 *
 *  - Emulation of the architectural #VE injection on EPT violation;
 *
 *  - As a result of guest TD execution of a disallowed instruction,
 *    a disallowed MSR access, or CPUID virtualization;
 *
 *  - A notification to the guest TD about anomalous behavior;
 *
 * The last one is opt-in and is not used by the kernel.
 *
 * The Intel Software Developer's Manual describes cases when instruction
 * length field can be used in section "Information for VM Exits Due to
 * Instruction Execution".
 *
 * For TDX, it ultimately means GET_VEINFO provides reliable instruction length
 * information if #VE occurred due to instruction execution, but not for EPT
 * violations.
 */
static int ve_instr_len(struct ve_info *ve)
{
	switch (ve->exit_reason) {
	case EXIT_REASON_HLT:
	case EXIT_REASON_MSR_READ:
	case EXIT_REASON_MSR_WRITE:
	case EXIT_REASON_CPUID:
	case EXIT_REASON_IO_INSTRUCTION:
		/* It is safe to use ve->instr_len for #VE due instructions */
		return ve->instr_len;
	case EXIT_REASON_EPT_VIOLATION:
		/*
		 * For EPT violations, ve->insn_len is not defined. For those,
		 * the kernel must decode instructions manually and should not
		 * be using this function.
		 */
		WARN_ONCE(1, "ve->instr_len is not defined for EPT violations");
		return 0;
	default:
		WARN_ONCE(1, "Unexpected #VE-type: %lld\n", ve->exit_reason);
		return ve->instr_len;
	}
}

static bool is_td_attr_set(u64 mask)
{
	return !!(td_attr & mask);
}

bool tdx_debug_enabled(void)
{
	return is_td_attr_set(ATTR_DEBUG_MODE);
}

static u64 __cpuidle __halt(const bool irq_disabled, const bool do_sti)
{
	struct tdx_hypercall_args args = {
		.r10 = TDX_HYPERCALL_STANDARD,
		.r11 = hcall_func(EXIT_REASON_HLT),
		.r12 = irq_disabled,
	};

	/*
	 * Emulate HLT operation via hypercall. More info about ABI
	 * can be found in TDX Guest-Host-Communication Interface
	 * (GHCI), section 3.8 TDG.VP.VMCALL<Instruction.HLT>.
	 *
	 * The VMM uses the "IRQ disabled" param to understand IRQ
	 * enabled status (RFLAGS.IF) of the TD guest and to determine
	 * whether or not it should schedule the halted vCPU if an
	 * IRQ becomes pending. E.g. if IRQs are disabled, the VMM
	 * can keep the vCPU in virtual HLT, even if an IRQ is
	 * pending, without hanging/breaking the guest.
	 */
	return __trace_tdx_hypercall(&args, do_sti ? TDX_HCALL_ISSUE_STI : 0);
}

static int handle_halt(struct ve_info *ve)
{
	/*
	 * Since non safe halt is mainly used in CPU offlining
	 * and the guest will always stay in the halt state, don't
	 * call the STI instruction (set do_sti as false).
	 */
	const bool irq_disabled = irqs_disabled();
	const bool do_sti = false;

	if (__halt(irq_disabled, do_sti))
		return -EIO;

	return ve_instr_len(ve);
}

void __cpuidle tdx_safe_halt(void)
{
	 /*
	  * For do_sti=true case, __tdx_hypercall() function enables
	  * interrupts using the STI instruction before the TDCALL. So
	  * set irq_disabled as false.
	  */
	const bool irq_disabled = false;
	const bool do_sti = true;

	/*
	 * Use WARN_ONCE() to report the failure.
	 */
	if (__halt(irq_disabled, do_sti))
		WARN_ONCE(1, "HLT instruction emulation failed\n");
}

static int read_msr(struct pt_regs *regs, struct ve_info *ve)
{
	struct tdx_hypercall_args args = {
		.r10 = TDX_HYPERCALL_STANDARD,
		.r11 = hcall_func(EXIT_REASON_MSR_READ),
		.r12 = regs->cx,
	};

	/*
	 * Emulate the MSR read via hypercall. More info about ABI
	 * can be found in TDX Guest-Host-Communication Interface
	 * (GHCI), section titled "TDG.VP.VMCALL<Instruction.RDMSR>".
	 */
<<<<<<< HEAD
	if (__tdx_hypercall(&args, TDX_HCALL_HAS_OUTPUT))
		return -EIO;
=======
	if (__trace_tdx_hypercall(&args, TDX_HCALL_HAS_OUTPUT))
		return false;
>>>>>>> 1cce3954

	regs->ax = lower_32_bits(args.r11);
	regs->dx = upper_32_bits(args.r11);
	return ve_instr_len(ve);
}

static int write_msr(struct pt_regs *regs, struct ve_info *ve)
{
	struct tdx_hypercall_args args = {
		.r10 = TDX_HYPERCALL_STANDARD,
		.r11 = hcall_func(EXIT_REASON_MSR_WRITE),
		.r12 = regs->cx,
		.r13 = (u64)regs->dx << 32 | regs->ax,
	};

	/*
	 * Emulate the MSR write via hypercall. More info about ABI
	 * can be found in TDX Guest-Host-Communication Interface
	 * (GHCI) section titled "TDG.VP.VMCALL<Instruction.WRMSR>".
	 */
<<<<<<< HEAD
	if (__tdx_hypercall(&args, 0))
		return -EIO;

	return ve_instr_len(ve);
}

/*
 * TDX has context switched MSRs and emulated MSRs. The emulated MSRs
 * normally trigger a #VE, but that is expensive, which can be avoided
 * by doing a direct TDCALL. Unfortunately, this cannot be done for all
 * because some MSRs are "context switched" and need WRMSR.
 *
 * The list for this is unfortunately quite long. To avoid maintaining
 * very long switch statements just do a fast path for the few critical
 * MSRs that need TDCALL, currently only TSC_DEADLINE.
 *
 * More can be added as needed.
 *
 * The others will be handled by the #VE handler as needed.
 * See 18.1 "MSR virtualization" in the TDX Module EAS
 */
static bool tdx_fast_tdcall_path_msr(unsigned int msr)
{
	switch (msr) {
	case MSR_IA32_TSC_DEADLINE:
		return true;
	default:
		return false;

	}
}

void notrace tdx_write_msr(unsigned int msr, u32 low, u32 high)
{
	struct tdx_hypercall_args args = {
		.r10 = TDX_HYPERCALL_STANDARD,
		.r11 = hcall_func(EXIT_REASON_MSR_WRITE),
		.r12 = msr,
		.r13 = (u64)high << 32 | low,
	};

	if (tdx_fast_tdcall_path_msr(msr))
		__tdx_hypercall(&args, 0);
	else
		native_write_msr(msr, low, high);
=======
	return !__trace_tdx_hypercall(&args, 0);
>>>>>>> 1cce3954
}

static int handle_cpuid(struct pt_regs *regs, struct ve_info *ve)
{
	struct tdx_hypercall_args args = {
		.r10 = TDX_HYPERCALL_STANDARD,
		.r11 = hcall_func(EXIT_REASON_CPUID),
		.r12 = regs->ax,
		.r13 = regs->cx,
	};

	/*
	 * Only allow VMM to control range reserved for hypervisor
	 * communication.
	 *
	 * Return all-zeros for any CPUID outside the range. It matches CPU
	 * behaviour for non-supported leaf.
	 */
	if (regs->ax < 0x40000000 || regs->ax > 0x4FFFFFFF) {
		regs->ax = regs->bx = regs->cx = regs->dx = 0;
		return ve_instr_len(ve);
	}

	/*
	 * Emulate the CPUID instruction via a hypercall. More info about
	 * ABI can be found in TDX Guest-Host-Communication Interface
	 * (GHCI), section titled "VP.VMCALL<Instruction.CPUID>".
	 */
<<<<<<< HEAD
	if (__tdx_hypercall(&args, TDX_HCALL_HAS_OUTPUT))
		return -EIO;
=======
	if (__trace_tdx_hypercall(&args, TDX_HCALL_HAS_OUTPUT))
		return false;
>>>>>>> 1cce3954

	/*
	 * As per TDX GHCI CPUID ABI, r12-r15 registers contain contents of
	 * EAX, EBX, ECX, EDX registers after the CPUID instruction execution.
	 * So copy the register contents back to pt_regs.
	 */
	regs->ax = args.r12;
	regs->bx = args.r13;
	regs->cx = args.r14;
	regs->dx = args.r15;

	return ve_instr_len(ve);
}

static bool mmio_read(int size, unsigned long addr, unsigned long *val)
{
	struct tdx_hypercall_args args = {
		.r10 = TDX_HYPERCALL_STANDARD,
		.r11 = hcall_func(EXIT_REASON_EPT_VIOLATION),
		.r12 = size,
		.r13 = EPT_READ,
		.r14 = addr,
		.r15 = *val,
	};

	if (__trace_tdx_hypercall(&args, TDX_HCALL_HAS_OUTPUT))
		return false;
	*val = args.r11;
	return true;
}

static bool mmio_write(int size, unsigned long addr, unsigned long val)
{
	return !_tdx_hypercall(hcall_func(EXIT_REASON_EPT_VIOLATION), size,
			       EPT_WRITE, addr, val);
}

static int handle_mmio(struct pt_regs *regs, struct ve_info *ve)
{
	unsigned long *reg, val, vaddr;
	char buffer[MAX_INSN_SIZE];
	struct insn insn = {};
	enum mmio_type mmio;
	int size, extend_size;
	u8 extend_val = 0;

	/* Only in-kernel MMIO is supported */
	if (WARN_ON_ONCE(user_mode(regs)))
		return -EFAULT;

	if (copy_from_kernel_nofault(buffer, (void *)regs->ip, MAX_INSN_SIZE))
		return -EFAULT;

	if (insn_decode(&insn, buffer, MAX_INSN_SIZE, INSN_MODE_64))
		return -EINVAL;

	mmio = insn_decode_mmio(&insn, &size);
	if (WARN_ON_ONCE(mmio == MMIO_DECODE_FAILED))
		return -EINVAL;

	if (mmio != MMIO_WRITE_IMM && mmio != MMIO_MOVS) {
		reg = insn_get_modrm_reg_ptr(&insn, regs);
		if (!reg)
			return -EINVAL;
	}

	/*
	 * Reject EPT violation #VEs that split pages.
	 *
	 * MMIO accesses are supposed to be naturally aligned and therefore
	 * never cross page boundaries. Seeing split page accesses indicates
	 * a bug or a load_unaligned_zeropad() that stepped into an MMIO page.
	 *
	 * load_unaligned_zeropad() will recover using exception fixups.
	 */
	vaddr = (unsigned long)insn_get_addr_ref(&insn, regs);
	if (vaddr / PAGE_SIZE != (vaddr + size - 1) / PAGE_SIZE)
		return -EFAULT;

	/* Handle writes first */
	switch (mmio) {
	case MMIO_WRITE:
		memcpy(&val, reg, size);
		if (!mmio_write(size, ve->gpa, val))
			return -EIO;
		return insn.length;
	case MMIO_WRITE_IMM:
		val = insn.immediate.value;
		if (!mmio_write(size, ve->gpa, val))
			return -EIO;
		return insn.length;
	case MMIO_READ:
	case MMIO_READ_ZERO_EXTEND:
	case MMIO_READ_SIGN_EXTEND:
		/* Reads are handled below */
		break;
	case MMIO_MOVS:
	case MMIO_DECODE_FAILED:
		/*
		 * MMIO was accessed with an instruction that could not be
		 * decoded or handled properly. It was likely not using io.h
		 * helpers or accessed MMIO accidentally.
		 */
		return -EINVAL;
	default:
		WARN_ONCE(1, "Unknown insn_decode_mmio() decode value?");
		return -EINVAL;
	}

	/* Handle reads */
	if (!mmio_read(size, ve->gpa, &val))
		return -EIO;

	switch (mmio) {
	case MMIO_READ:
		/* Zero-extend for 32-bit operation */
		extend_size = size == 4 ? sizeof(*reg) : 0;
		break;
	case MMIO_READ_ZERO_EXTEND:
		/* Zero extend based on operand size */
		extend_size = insn.opnd_bytes;
		break;
	case MMIO_READ_SIGN_EXTEND:
		/* Sign extend based on operand size */
		extend_size = insn.opnd_bytes;
		if (size == 1 && val & BIT(7))
			extend_val = 0xFF;
		else if (size > 1 && val & BIT(15))
			extend_val = 0xFF;
		break;
	default:
		/* All other cases has to be covered with the first switch() */
		WARN_ON_ONCE(1);
		return -EINVAL;
	}

	if (extend_size)
		memset(reg, extend_val, extend_size);
	memcpy(reg, &val, size);
	return insn.length;
}

static unsigned long tdx_virt_mmio(int size, bool write, unsigned long vaddr,
	unsigned long* val)
{
	pte_t* pte;
	int level;

	pte = lookup_address(vaddr, &level);
	if (!pte)
		return -EIO;

	return write ? 
		mmio_write(size,
			(pte_pfn(*pte) << PAGE_SHIFT) +
			(vaddr & ~page_level_mask(level)),
			*val) :
		mmio_read(size,
			(pte_pfn(*pte) << PAGE_SHIFT) +
			(vaddr & ~page_level_mask(level)),
			val);
}

static unsigned char tdx_mmio_readb(void __iomem* addr)
{
	unsigned long val;

	if (tdx_virt_mmio(1, false, (unsigned long)addr, &val))
		return 0xff;
	return val;
}

static unsigned short tdx_mmio_readw(void __iomem* addr)
{
	unsigned long val;

	if (tdx_virt_mmio(2, false, (unsigned long)addr, &val))
		return 0xffff;
	return val;
}

static unsigned int tdx_mmio_readl(void __iomem* addr)
{
	unsigned long val;

	if (tdx_virt_mmio(4, false, (unsigned long)addr, &val))
		return 0xffffffff;
	return val;
}

unsigned long tdx_mmio_readq(void __iomem* addr)
{
	unsigned long val;

	if (tdx_virt_mmio(8, false, (unsigned long)addr, &val))
		return 0xffffffffffffffff;
	return val;
}

static void tdx_mmio_writeb(unsigned char v, void __iomem* addr)
{
	unsigned long val = v;

	tdx_virt_mmio(1, true, (unsigned long)addr, &val);
}

static void tdx_mmio_writew(unsigned short v, void __iomem* addr)
{
	unsigned long val = v;

	tdx_virt_mmio(2, true, (unsigned long)addr, &val);
}

static void tdx_mmio_writel(unsigned int v, void __iomem* addr)
{
	unsigned long val = v;

	tdx_virt_mmio(4, true, (unsigned long)addr, &val);
}

static void tdx_mmio_writeq(unsigned long v, void __iomem* addr)
{
	unsigned long val = v;

	tdx_virt_mmio(8, true, (unsigned long)addr, &val);
}

static const struct iomap_mmio tdx_iomap_mmio = {
	.ireadb = tdx_mmio_readb,
	.ireadw = tdx_mmio_readw,
	.ireadl = tdx_mmio_readl,
	.ireadq = tdx_mmio_readq,
	.iwriteb = tdx_mmio_writeb,
	.iwritew = tdx_mmio_writew,
	.iwritel = tdx_mmio_writel,
	.iwriteq = tdx_mmio_writeq,
};

static bool handle_in(struct pt_regs *regs, int size, int port)
{
	struct tdx_hypercall_args args = {
		.r10 = TDX_HYPERCALL_STANDARD,
		.r11 = hcall_func(EXIT_REASON_IO_INSTRUCTION),
		.r12 = size,
		.r13 = PORT_READ,
		.r14 = port,
	};
	u64 mask = GENMASK(BITS_PER_BYTE * size, 0);
	bool success;

	if (!tdx_allowed_port(port)) {
		regs->ax &= ~mask;
		regs->ax |= (UINT_MAX & mask);
		return true;
	}

	/*
	 * Emulate the I/O read via hypercall. More info about ABI can be found
	 * in TDX Guest-Host-Communication Interface (GHCI) section titled
	 * "TDG.VP.VMCALL<Instruction.IO>".
	 */
	success = !__trace_tdx_hypercall(&args, TDX_HCALL_HAS_OUTPUT);

	/* Update part of the register affected by the emulated instruction */
	regs->ax &= ~mask;
	if (success)
		regs->ax |= args.r11 & mask;

	return success;
}

static bool handle_out(struct pt_regs *regs, int size, int port)
{
	u64 mask = GENMASK(BITS_PER_BYTE * size, 0);

	if (!tdx_allowed_port(port))
		return true;

	/*
	 * Emulate the I/O write via hypercall. More info about ABI can be found
	 * in TDX Guest-Host-Communication Interface (GHCI) section titled
	 * "TDG.VP.VMCALL<Instruction.IO>".
	 */
	return !_tdx_hypercall(hcall_func(EXIT_REASON_IO_INSTRUCTION), size,
			       PORT_WRITE, port, regs->ax & mask);
}

/*
 * Emulate I/O using hypercall.
 *
 * Assumes the IO instruction was using ax, which is enforced
 * by the standard io.h macros.
 *
 * Return True on success or False on failure.
 */
static int handle_io(struct pt_regs *regs, struct ve_info *ve)
{
	u32 exit_qual = ve->exit_qual;
	int size, port;
	bool in, ret;

	if (VE_IS_IO_STRING(exit_qual))
		return -EIO;

	in   = VE_IS_IO_IN(exit_qual);
	size = VE_GET_IO_SIZE(exit_qual);
	port = VE_GET_PORT_NUM(exit_qual);

	if (in)
		ret = handle_in(regs, size, port);
	else
		ret = handle_out(regs, size, port);
	if (!ret)
		return -EIO;

	return ve_instr_len(ve);
}

/*
 * Early #VE exception handler. Only handles a subset of port I/O.
 * Intended only for earlyprintk. If failed, return false.
 */
__init bool tdx_early_handle_ve(struct pt_regs *regs)
{
	struct ve_info ve;
	int insn_len;

	tdx_get_ve_info(&ve);

	if (ve.exit_reason != EXIT_REASON_IO_INSTRUCTION)
		return false;

	insn_len = handle_io(regs, &ve);
	if (insn_len < 0)
		return false;

	regs->ip += insn_len;
	return true;
}

void tdx_get_ve_info(struct ve_info *ve)
{
	struct tdx_module_output out;

	/*
	 * Called during #VE handling to retrieve the #VE info from the
	 * TDX module.
	 *
	 * This has to be called early in #VE handling.  A "nested" #VE which
	 * occurs before this will raise a #DF and is not recoverable.
	 *
	 * The call retrieves the #VE info from the TDX module, which also
	 * clears the "#VE valid" flag. This must be done before anything else
	 * because any #VE that occurs while the valid flag is set will lead to
	 * #DF.
	 *
	 * Note, the TDX module treats virtual NMIs as inhibited if the #VE
	 * valid flag is set. It means that NMI=>#VE will not result in a #DF.
	 */
	tdx_module_call(TDX_GET_VEINFO, 0, 0, 0, 0, &out);

	/* Transfer the output parameters */
	ve->exit_reason = out.rcx;
	ve->exit_qual   = out.rdx;
	ve->gla         = out.r8;
	ve->gpa         = out.r9;
	ve->instr_len   = lower_32_bits(out.r10);
	ve->instr_info  = upper_32_bits(out.r10);
}

/*
 * Handle the user initiated #VE.
 *
 * On success, returns the number of bytes RIP should be incremented (>=0)
 * or -errno on error.
 */
static int virt_exception_user(struct pt_regs *regs, struct ve_info *ve)
{
	switch (ve->exit_reason) {
	case EXIT_REASON_CPUID:
		return handle_cpuid(regs, ve);
	default:
		pr_warn("Unexpected #VE: %lld\n", ve->exit_reason);
		return -EIO;
	}
}

/*
 * Handle the kernel #VE.
 *
 * On success, returns the number of bytes RIP should be incremented (>=0)
 * or -errno on error.
 */
static int virt_exception_kernel(struct pt_regs *regs, struct ve_info *ve)
{

	trace_tdx_virtualization_exception_rcuidle(regs->ip, ve->exit_reason,
			ve->exit_qual, ve->gpa, ve->instr_len, ve->instr_info,
			regs->cx, regs->ax, regs->dx);

	switch (ve->exit_reason) {
	case EXIT_REASON_HLT:
		return handle_halt(ve);
	case EXIT_REASON_MSR_READ:
		return read_msr(regs, ve);
	case EXIT_REASON_MSR_WRITE:
		return write_msr(regs, ve);
	case EXIT_REASON_CPUID:
		return handle_cpuid(regs, ve);
	case EXIT_REASON_EPT_VIOLATION:
		return handle_mmio(regs, ve);
	case EXIT_REASON_IO_INSTRUCTION:
		return handle_io(regs, ve);
	default:
		pr_warn("Unexpected #VE: %lld\n", ve->exit_reason);
		return -EIO;
	}
}

bool tdx_handle_virt_exception(struct pt_regs *regs, struct ve_info *ve)
{
	int insn_len;

	if (user_mode(regs))
		insn_len = virt_exception_user(regs, ve);
	else
		insn_len = virt_exception_kernel(regs, ve);
	if (insn_len < 0)
		return false;

	/* After successful #VE handling, move the IP */
	regs->ip += insn_len;

	/*
	 * Single-stepping through an emulated instruction is
	 * two-fold: handling the #VE and raising a #DB. The
	 * former is taken care of above; this tells the #VE
	 * trap handler to do the latter. #DB is raised after
	 * the instruction has been executed; the IP also needs
	 * to be advanced in this case.
	 */
	if (regs->flags & X86_EFLAGS_TF)
		return false;

	return true;
}

static bool tdx_tlb_flush_required(bool private)
{
	/*
	 * TDX guest is responsible for flushing TLB on private->shared
	 * transition. VMM is responsible for flushing on shared->private.
	 *
	 * The VMM _can't_ flush private addresses as it can't generate PAs
	 * with the guest's HKID.  Shared memory isn't subject to integrity
	 * checking, i.e. the VMM doesn't need to flush for its own protection.
	 *
	 * There's no need to flush when converting from shared to private,
	 * as flushing is the VMM's responsibility in this case, e.g. it must
	 * flush to avoid integrity failures in the face of a buggy or
	 * malicious guest.
	 */
	return !private;
}

static bool tdx_cache_flush_required(void)
{
	/*
	 * AMD SME/SEV can avoid cache flushing if HW enforces cache coherence.
	 * TDX doesn't have such capability.
	 *
	 * Flush cache unconditionally.
	 */
	return true;
}

static unsigned long try_accept_one(phys_addr_t start, unsigned long len,
				    enum pg_level pg_level)
{
	unsigned long accept_size = page_level_size(pg_level);
	u64 tdcall_rcx;
	u8 page_size;

	if (!IS_ALIGNED(start, accept_size))
		return 0;

	if (len < accept_size)
		return 0;

	/*
	 * Pass the page physical address to the TDX module to accept the
	 * pending, private page.
	 *
	 * Bits 2:0 of RCX encode page size: 0 - 4K, 1 - 2M, 2 - 1G.
	 */
	switch (pg_level) {
	case PG_LEVEL_4K:
		page_size = 0;
		break;
	case PG_LEVEL_2M:
		page_size = 1;
		break;
	case PG_LEVEL_1G:
		page_size = 2;
		break;
	default:
		return 0;
	}

<<<<<<< HEAD
	tdcall_rcx = start | page_size;
	if (__tdx_module_call(TDX_ACCEPT_PAGE, tdcall_rcx, 0, 0, 0, NULL))
		return 0;
=======
	tdcall_rcx = *start | page_size;
	if (__trace_tdx_module_call(TDX_ACCEPT_PAGE, tdcall_rcx, 0, 0,
				0, NULL))
		return false;
>>>>>>> 1cce3954

	return accept_size;
}

static bool tdx_enc_status_changed_phys(phys_addr_t start, phys_addr_t end,
					bool enc)
{
	if (!enc) {
		/* Set the shared (decrypted) bits: */
		start |= cc_mkdec(0);
		end   |= cc_mkdec(0);
	}

	/*
	 * Notify the VMM about page mapping conversion. More info about ABI
	 * can be found in TDX Guest-Host-Communication Interface (GHCI),
	 * section "TDG.VP.VMCALL<MapGPA>"
	 */
	if (_tdx_hypercall(TDVMCALL_MAP_GPA, start, end - start, 0, 0))
		return false;

	/* private->shared conversion  requires only MapGPA call */
	if (!enc)
		return true;

	/*
	 * For shared->private conversion, accept the page using
	 * TDX_ACCEPT_PAGE TDX module call.
	 */
	while (start < end) {
		unsigned long len = end - start;
		unsigned long accept_size;

		/*
		 * Try larger accepts first. It gives chance to VMM to keep
		 * 1G/2M Secure EPT entries where possible and speeds up
		 * process by cutting number of hypercalls (if successful).
		 */

		accept_size = try_accept_one(start, len, PG_LEVEL_1G);
		if (!accept_size)
			accept_size = try_accept_one(start, len, PG_LEVEL_2M);
		if (!accept_size)
			accept_size = try_accept_one(start, len, PG_LEVEL_4K);
		if (!accept_size)
			return false;
		start += accept_size;
	}

	return true;
}

void tdx_accept_memory(phys_addr_t start, phys_addr_t end)
{
	if (!tdx_enc_status_changed_phys(start, end, true))
		panic("Accepting memory failed: %#llx-%#llx\n",  start, end);
}

/*
 * Inform the VMM of the guest's intent for this physical page: shared with
 * the VMM or private to the guest.  The VMM is expected to change its mapping
 * of the page in response.
 */
static bool tdx_enc_status_changed(unsigned long vaddr, int numpages, bool enc)
{
	phys_addr_t start = __pa(vaddr);
	phys_addr_t end = __pa(vaddr + numpages * PAGE_SIZE);

	return tdx_enc_status_changed_phys(start, end, enc);
}

void __init tdx_early_init(void)
{
	u64 cc_mask;
	u32 eax, sig[3];

	cpuid_count(TDX_CPUID_LEAF_ID, 0, &eax, &sig[0], &sig[2],  &sig[1]);

	if (memcmp(TDX_IDENT, sig, sizeof(sig)))
		return;

	/*
	 * Initializes gpa_width and td_attr. Must be called
	 * before is_td_attr_set() or get_cc_mask().
	 */
	tdx_parse_tdinfo();

	setup_force_cpu_cap(X86_FEATURE_TDX_GUEST);
	setup_clear_cpu_cap(X86_FEATURE_MCE);
<<<<<<< HEAD
	setup_clear_cpu_cap(X86_FEATURE_MTRR);
	setup_clear_cpu_cap(X86_FEATURE_APERFMPERF);
	setup_clear_cpu_cap(X86_FEATURE_TME);
	setup_clear_cpu_cap(X86_FEATURE_CQM_LLC);
	setup_clear_cpu_cap(X86_FEATURE_MBA);

	/*
	 * The only secure (monotonous) timer inside a TD guest
	 * is the TSC. The TDX module does various checks on the TSC.
	 * There are no other reliable fall back options. Also checking
	 * against jiffies is very unreliable. So force the TSC reliable.
	 */
	setup_force_cpu_cap(X86_FEATURE_TSC_RELIABLE);

	/*
	 * In TDX relying on environmental noise like interrupt
	 * timing alone is dubious, because it can be directly
	 * controlled by a untrusted hypervisor. Make sure to
	 * mix in the CPU hardware random number generator too.
	 */
	random_enable_trust_cpu();

	iomap_mmio = &tdx_iomap_mmio;

	/*
	 * Make sure there is a panic if something goes wrong,
	 * just in case it's some kind of host attack.
	 */
	panic_on_oops = 1;

	/* Set restricted memory access for virtio. */
	platform_set(PLATFORM_VIRTIO_RESTRICTED_MEM_ACCESS);

	pv_ops.cpu.write_msr = tdx_write_msr;
=======
>>>>>>> 1cce3954

	cc_set_vendor(CC_VENDOR_INTEL);
	cc_mask = get_cc_mask();
	cc_set_mask(cc_mask);

	/*
	 * All bits above GPA width are reserved and kernel treats shared bit
	 * as flag, not as part of physical address.
	 *
	 * Adjust physical mask to only cover valid GPA bits.
	 */
	physical_mask &= cc_mask - 1;

	x86_platform.guest.enc_cache_flush_required = tdx_cache_flush_required;
	x86_platform.guest.enc_tlb_flush_required   = tdx_tlb_flush_required;
	x86_platform.guest.enc_status_change_finish = tdx_enc_status_changed;

	legacy_pic = &null_legacy_pic;

	/*
	 * Disable NMI watchdog because of the risk of false positives
	 * and also can increase overhead in the TDX module.
	 * This is already done for KVM, but covers other hypervisors
	 * here.
	 */
	hardlockup_detector_disable();

	pci_disable_early();
	pci_disable_mmconf();

	pr_info("Guest detected\n");
}

static long tdx_guest_ioctl(struct file *file, unsigned int cmd,
			    unsigned long arg)
{
	void __user *argp = (void __user *)arg;
	long ret = -EINVAL;

	switch (cmd) {
	case TDX_CMD_GET_REPORT:
		ret = tdx_get_report(argp);
		break;
	case TDX_CMD_GET_QUOTE:
		ret = tdx_get_quote(argp);
		break;
	default:
		pr_debug("cmd %d not supported\n", cmd);
		break;
	}

	return ret;
}

static const struct file_operations tdx_guest_fops = {
	.owner		= THIS_MODULE,
	.unlocked_ioctl	= tdx_guest_ioctl,
	.llseek		= no_llseek,
};

static int __init tdx_guest_init(void)
{
	int ret;

	/* Make sure we are in a valid TDX platform */
	if (!cpu_feature_enabled(X86_FEATURE_TDX_GUEST))
		return -EIO;

	tdx_misc_dev.name = DRIVER_NAME;
	tdx_misc_dev.minor = MISC_DYNAMIC_MINOR;
	tdx_misc_dev.fops = &tdx_guest_fops;

	ret = misc_register(&tdx_misc_dev);
	if (ret) {
		pr_err("misc device registration failed\n");
		return ret;
	}

	ret = tdx_attest_init(&tdx_misc_dev);
	if (ret) {
		pr_err("attestation init failed\n");
		misc_deregister(&tdx_misc_dev);
		return ret;
	}

	return 0;
}
device_initcall(tdx_guest_init)

/* Reserve an IRQ from x86_vector_domain for TD event notification */
static int __init tdx_arch_init(void)
{
	struct irq_alloc_info info;
	struct irq_cfg *cfg;
	int cpu;

	if (!cpu_feature_enabled(X86_FEATURE_TDX_GUEST))
		return 0;

	/* Make sure x86 vector domain is initialized */
	if (!x86_vector_domain) {
		pr_err("x86 vector domain is NULL\n");
		return 0;
	}

	init_irq_alloc_info(&info, NULL);

	/*
	 * Event notification vector will be delivered to the CPU
	 * in which TDVMCALL_SETUP_NOTIFY_INTR hypercall is requested.
	 * So set the IRQ affinity to the current CPU.
	 */
	cpu = get_cpu();

	info.mask = cpumask_of(cpu);

	tdx_notify_irq = irq_domain_alloc_irqs(x86_vector_domain, 1,
				NUMA_NO_NODE, &info);

	if (tdx_notify_irq < 0) {
		pr_err("Event notification IRQ allocation failed %d\n",
				tdx_notify_irq);
		goto init_failed;
	}

	irq_set_handler(tdx_notify_irq, handle_edge_irq);

	cfg = irq_cfg(tdx_notify_irq);
	if (!cfg) {
		pr_err("Event notification IRQ config not found\n");
		goto init_failed;
	}

	if (tdx_hcall_set_notify_intr(cfg->vector))
		pr_err("Setting event notification interrupt failed\n");

init_failed:
	put_cpu();
	return 0;
}
arch_initcall(tdx_arch_init);<|MERGE_RESOLUTION|>--- conflicted
+++ resolved
@@ -24,20 +24,10 @@
 #include <asm/pgtable.h>
 #include <asm/irqdomain.h>
 
-<<<<<<< HEAD
 #include "tdx.h"
-=======
+
 #define CREATE_TRACE_POINTS
 #include <asm/trace/tdx.h>
-
-/* TDX module Call Leaf IDs */
-#define TDX_GET_INFO			1
-#define TDX_GET_VEINFO			3
-#define TDX_ACCEPT_PAGE			6
-
-/* TDX hypercall Leaf IDs */
-#define TDVMCALL_MAP_GPA		0x10001
->>>>>>> 1cce3954
 
 /* MMIO direction */
 #define EPT_READ	0
@@ -53,7 +43,6 @@
 #define VE_GET_PORT_NUM(e)	((e) >> 16)
 #define VE_IS_IO_STRING(e)	((e) & BIT(4))
 
-<<<<<<< HEAD
 #define DRIVER_NAME	"tdx-guest"
 
 /* TD Attributes masks */
@@ -66,7 +55,7 @@
 
 static struct miscdevice tdx_misc_dev;
 int tdx_notify_irq = -1;
-=======
+
 /* Traced version of __tdx_hypercall */
 static u64 __trace_tdx_hypercall(struct tdx_hypercall_args *args,
 		unsigned long flags)
@@ -100,11 +89,8 @@
 	return err;
 }
 
-/*
- * Wrapper for standard use of __tdx_hypercall with no output aside from
- * return code.
- */
-static inline u64 _tdx_hypercall(u64 fn, u64 r12, u64 r13, u64 r14, u64 r15)
+static inline u64 _trace_tdx_hypercall(u64 fn, u64 r12, u64 r13, u64 r14,
+		u64 r15)
 {
 	struct tdx_hypercall_args args = {
 		.r10 = TDX_HYPERCALL_STANDARD,
@@ -117,7 +103,6 @@
 
 	return __trace_tdx_hypercall(&args, 0);
 }
->>>>>>> 1cce3954
 
 /* Called from __tdx_hypercall() for unrecoverable failure */
 void __tdx_hypercall_failed(void)
@@ -184,7 +169,7 @@
 	 * Interface (GHCI), sec titled
 	 * "TDG.VP.VMCALL<SetupEventNotifyInterrupt>".
 	 */
-	if (_tdx_hypercall(TDVMCALL_SETUP_NOTIFY_INTR, vector, 0, 0, 0))
+	if (_trace_tdx_hypercall(TDVMCALL_SETUP_NOTIFY_INTR, vector, 0, 0, 0))
 		return -EIO;
 
 	return 0;
@@ -344,13 +329,8 @@
 	 * can be found in TDX Guest-Host-Communication Interface
 	 * (GHCI), section titled "TDG.VP.VMCALL<Instruction.RDMSR>".
 	 */
-<<<<<<< HEAD
-	if (__tdx_hypercall(&args, TDX_HCALL_HAS_OUTPUT))
+	if (__trace_tdx_hypercall(&args, TDX_HCALL_HAS_OUTPUT))
 		return -EIO;
-=======
-	if (__trace_tdx_hypercall(&args, TDX_HCALL_HAS_OUTPUT))
-		return false;
->>>>>>> 1cce3954
 
 	regs->ax = lower_32_bits(args.r11);
 	regs->dx = upper_32_bits(args.r11);
@@ -371,8 +351,7 @@
 	 * can be found in TDX Guest-Host-Communication Interface
 	 * (GHCI) section titled "TDG.VP.VMCALL<Instruction.WRMSR>".
 	 */
-<<<<<<< HEAD
-	if (__tdx_hypercall(&args, 0))
+	if (__trace_tdx_hypercall(&args, 0))
 		return -EIO;
 
 	return ve_instr_len(ve);
@@ -417,9 +396,6 @@
 		__tdx_hypercall(&args, 0);
 	else
 		native_write_msr(msr, low, high);
-=======
-	return !__trace_tdx_hypercall(&args, 0);
->>>>>>> 1cce3954
 }
 
 static int handle_cpuid(struct pt_regs *regs, struct ve_info *ve)
@@ -448,13 +424,8 @@
 	 * ABI can be found in TDX Guest-Host-Communication Interface
 	 * (GHCI), section titled "VP.VMCALL<Instruction.CPUID>".
 	 */
-<<<<<<< HEAD
-	if (__tdx_hypercall(&args, TDX_HCALL_HAS_OUTPUT))
+	if (__trace_tdx_hypercall(&args, TDX_HCALL_HAS_OUTPUT))
 		return -EIO;
-=======
-	if (__trace_tdx_hypercall(&args, TDX_HCALL_HAS_OUTPUT))
-		return false;
->>>>>>> 1cce3954
 
 	/*
 	 * As per TDX GHCI CPUID ABI, r12-r15 registers contain contents of
@@ -488,8 +459,8 @@
 
 static bool mmio_write(int size, unsigned long addr, unsigned long val)
 {
-	return !_tdx_hypercall(hcall_func(EXIT_REASON_EPT_VIOLATION), size,
-			       EPT_WRITE, addr, val);
+	return !_trace_tdx_hypercall(hcall_func(EXIT_REASON_EPT_VIOLATION),
+			size, EPT_WRITE, addr, val);
 }
 
 static int handle_mmio(struct pt_regs *regs, struct ve_info *ve)
@@ -738,8 +709,8 @@
 	 * in TDX Guest-Host-Communication Interface (GHCI) section titled
 	 * "TDG.VP.VMCALL<Instruction.IO>".
 	 */
-	return !_tdx_hypercall(hcall_func(EXIT_REASON_IO_INSTRUCTION), size,
-			       PORT_WRITE, port, regs->ax & mask);
+	return !_trace_tdx_hypercall(hcall_func(EXIT_REASON_IO_INSTRUCTION),
+			size, PORT_WRITE, port, regs->ax & mask);
 }
 
 /*
@@ -964,16 +935,10 @@
 		return 0;
 	}
 
-<<<<<<< HEAD
 	tdcall_rcx = start | page_size;
-	if (__tdx_module_call(TDX_ACCEPT_PAGE, tdcall_rcx, 0, 0, 0, NULL))
-		return 0;
-=======
-	tdcall_rcx = *start | page_size;
 	if (__trace_tdx_module_call(TDX_ACCEPT_PAGE, tdcall_rcx, 0, 0,
 				0, NULL))
-		return false;
->>>>>>> 1cce3954
+		return 0;
 
 	return accept_size;
 }
@@ -992,7 +957,7 @@
 	 * can be found in TDX Guest-Host-Communication Interface (GHCI),
 	 * section "TDG.VP.VMCALL<MapGPA>"
 	 */
-	if (_tdx_hypercall(TDVMCALL_MAP_GPA, start, end - start, 0, 0))
+	if (_trace_tdx_hypercall(TDVMCALL_MAP_GPA, start, end - start, 0, 0))
 		return false;
 
 	/* private->shared conversion  requires only MapGPA call */
@@ -1063,7 +1028,6 @@
 
 	setup_force_cpu_cap(X86_FEATURE_TDX_GUEST);
 	setup_clear_cpu_cap(X86_FEATURE_MCE);
-<<<<<<< HEAD
 	setup_clear_cpu_cap(X86_FEATURE_MTRR);
 	setup_clear_cpu_cap(X86_FEATURE_APERFMPERF);
 	setup_clear_cpu_cap(X86_FEATURE_TME);
@@ -1098,8 +1062,6 @@
 	platform_set(PLATFORM_VIRTIO_RESTRICTED_MEM_ACCESS);
 
 	pv_ops.cpu.write_msr = tdx_write_msr;
-=======
->>>>>>> 1cce3954
 
 	cc_set_vendor(CC_VENDOR_INTEL);
 	cc_mask = get_cc_mask();
