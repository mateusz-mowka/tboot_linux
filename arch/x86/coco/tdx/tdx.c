// SPDX-License-Identifier: GPL-2.0
/* Copyright (C) 2021-2022 Intel Corporation */

#undef pr_fmt
#define pr_fmt(fmt)     "tdx: " fmt

#include <linux/cpufeature.h>
#include <linux/export.h>
#include <linux/io.h>
<<<<<<< HEAD
#include <linux/pci.h>
=======
>>>>>>> 0e4ea83f
#include <linux/string.h>
#include <linux/uaccess.h>
#include <linux/interrupt.h>
#include <linux/irq.h>
#include <linux/numa.h>
<<<<<<< HEAD
#include <linux/random.h>
#include <linux/virtio_anchor.h>
=======
>>>>>>> 0e4ea83f
#include <asm/coco.h>
#include <asm/tdx.h>
#include <asm/i8259.h>
#include <asm/vmx.h>
#include <asm/insn.h>
#include <asm/insn-eval.h>
#include <asm/pgtable.h>
#include <asm/irqdomain.h>

<<<<<<< HEAD
#define CREATE_TRACE_POINTS
#include <asm/trace/tdx.h>
=======
/* TDX module Call Leaf IDs */
#define TDX_GET_INFO			1
#define TDX_EXTEND_RTMR			2
#define TDX_GET_VEINFO			3
#define TDX_GET_REPORT			4
#define TDX_ACCEPT_PAGE			6
#define TDX_VERIFYREPORT		22

/* TDX hypercall Leaf IDs */
#define TDVMCALL_MAP_GPA		0x10001
#define TDVMCALL_SETUP_NOTIFY_INTR	0x10004
#define TDVMCALL_GET_QUOTE		0x10002
>>>>>>> 0e4ea83f

/* MMIO direction */
#define EPT_READ	0
#define EPT_WRITE	1

/* Port I/O direction */
#define PORT_READ	0
#define PORT_WRITE	1

/* See Exit Qualification for I/O Instructions in VMX documentation */
#define VE_IS_IO_IN(e)		((e) & BIT(3))
#define VE_GET_IO_SIZE(e)	(((e) & GENMASK(2, 0)) + 1)
#define VE_GET_PORT_NUM(e)	((e) >> 16)
#define VE_IS_IO_STRING(e)	((e) & BIT(4))

#define ATTR_DEBUG_MODE		BIT(0)
#define ATTR_SEPT_VE_DISABLE	BIT(28)

/* TDX Module call error codes */
#define TDCALL_RETURN_CODE(a)   ((a) >> 32)
#define TDCALL_INVALID_OPERAND  0xc0000100
#define TDCALL_OPERAND_BUSY     0x80000200

#define TDREPORT_SUBTYPE_0	0

int tdx_notify_irq = -1;
<<<<<<< HEAD

/* Caches TD Attributes from TDG.VP.INFO TDCALL */
static u64 td_attr;
static u64 cc_mask;

/* Traced version of __tdx_hypercall */
static u64 __trace_tdx_hypercall(struct tdx_hypercall_args *args,
		unsigned long flags)
{
	u64 err;

	trace_tdx_hypercall_enter_rcuidle(args->r11, args->r12, args->r13,
			args->r14, args->r15);
	err = __tdx_hypercall(args, flags);
	trace_tdx_hypercall_exit_rcuidle(err, args->r11, args->r12,
			args->r13, args->r14, args->r15);

	return err;
}

/* Traced version of __tdx_module_call */
static u64 __trace_tdx_module_call(u64 fn, u64 rcx, u64 rdx, u64 r8,
		u64 r9, struct tdx_module_output *out)
{
	struct tdx_module_output dummy_out;
	u64 err;

	if (!out)
		out = &dummy_out;

	trace_tdx_module_call_enter_rcuidle(fn, rcx, rdx, r8, r9);
	err = __tdx_module_call(fn, rcx, rdx, r8, r9, out);
	trace_tdx_module_call_exit_rcuidle(err, out->rcx, out->rdx,
			out->r8, out->r9, out->r10, out->r11);

	return err;
}

/* Traced version of _tdx_hypercall */
static inline u64 _trace_tdx_hypercall(u64 fn, u64 r12, u64 r13, u64 r14,
				       u64 r15)
=======
EXPORT_SYMBOL_GPL(tdx_notify_irq);

/*
 * Wrapper for standard use of __tdx_hypercall with no output aside from
 * return code.
 */
static inline u64 _tdx_hypercall(u64 fn, u64 r12, u64 r13, u64 r14, u64 r15)
>>>>>>> 0e4ea83f
{
	struct tdx_hypercall_args args = {
		.r10 = TDX_HYPERCALL_STANDARD,
		.r11 = fn,
		.r12 = r12,
		.r13 = r13,
		.r14 = r14,
		.r15 = r15,
	};

	return __trace_tdx_hypercall(&args, 0);
}

/* Called from __tdx_hypercall() for unrecoverable failure */
void __tdx_hypercall_failed(void)
{
	panic("TDVMCALL failed. TDX module bug?");
}

/*
 * The TDG.VP.VMCALL-Instruction-execution sub-functions are defined
 * independently from but are currently matched 1:1 with VMX EXIT_REASONs.
 * Reusing the KVM EXIT_REASON macros makes it easier to connect the host and
 * guest sides of these calls.
 */
static u64 hcall_func(u64 exit_reason)
{
	return exit_reason;
}

#ifdef CONFIG_KVM_GUEST
long tdx_kvm_hypercall(unsigned int nr, unsigned long p1, unsigned long p2,
		       unsigned long p3, unsigned long p4)
{
	struct tdx_hypercall_args args = {
		.r10 = nr,
		.r11 = p1,
		.r12 = p2,
		.r13 = p3,
		.r14 = p4,
	};

	return __trace_tdx_hypercall(&args, 0);
}
EXPORT_SYMBOL_GPL(tdx_kvm_hypercall);
#endif

/*
 * Used for TDX guests to make calls directly to the TD module.  This
 * should only be used for calls that have no legitimate reason to fail
 * or where the kernel can not survive the call failing.
 */
static inline void tdx_module_call(u64 fn, u64 rcx, u64 rdx, u64 r8, u64 r9,
				   struct tdx_module_output *out)
{
	if (__trace_tdx_module_call(fn, rcx, rdx, r8, r9, out))
		panic("TDCALL %lld failed (Buggy TDX module!)\n", fn);
}

/**
 * tdx_mcall_get_report0() - Wrapper to get TDREPORT0 (a.k.a. TDREPORT
 *                           subtype 0) using TDG.MR.REPORT TDCALL.
 * @reportdata: Address of the input buffer which contains user-defined
 *              REPORTDATA to be included into TDREPORT.
 * @tdreport: Address of the output buffer to store TDREPORT.
 *
 * Refer to section titled "TDG.MR.REPORT leaf" in the TDX Module
 * v1.0 specification for more information on TDG.MR.REPORT TDCALL.
 * It is used in the TDX guest driver module to get the TDREPORT0.
 *
 * Return 0 on success, -EINVAL for invalid operands, or -EIO on
 * other TDCALL failures.
 */
int tdx_mcall_get_report0(u8 *reportdata, u8 *tdreport)
{
	u64 ret;

	ret = __tdx_module_call(TDX_GET_REPORT, virt_to_phys(tdreport),
				virt_to_phys(reportdata), TDREPORT_SUBTYPE_0,
				0, NULL);
	if (ret) {
		if (TDCALL_RETURN_CODE(ret) == TDCALL_INVALID_OPERAND)
			return -EINVAL;
		return -EIO;
	}

	return 0;
}
EXPORT_SYMBOL_GPL(tdx_mcall_get_report0);

/**
 * tdx_mcall_verify_report() - Wrapper for TDG.MR.VERIFYREPORT TDCALL.
 * @reportmac: Address of the input buffer which contains REPORTMACSTRUCT.
 *
 * Refer to section titled "TDG.MR.VERIFYREPORT leaf" in the TDX
 * Module v1.0 specification for more information on TDG.MR.VERIFYREPORT
 * TDCALL. It is used in the TDX guest driver module to verify the
 * REPORTMACSTRUCT (part of TDREPORT struct which was generated via
 * TDG.MR.TDREPORT TDCALL).
 *
 * Return 0 on success, or error code on other TDCALL failures.
 */
u64 tdx_mcall_verify_report(u8 *reportmac)
{
	return __tdx_module_call(TDX_VERIFYREPORT, virt_to_phys(reportmac),
				0, 0, 0, NULL);
}
EXPORT_SYMBOL_GPL(tdx_mcall_verify_report);

/**
 * tdx_mcall_extend_rtmr() - Wrapper to extend RTMR registers using
 *                           TDG.MR.RTMR.EXTEND TDCALL.
 * @data: Address of the input buffer with RTMR register extend data.
 * @index: Index of RTMR register to be extended.
 *
 * Refer to section titled "TDG.MR.RTMR.EXTEND leaf" in the TDX Module
 * v1.0 specification for more information on TDG.MR.RTMR.EXTEND TDCALL.
 * It is used in the TDX guest driver module to allow user extend the
 * RTMR registers (index > 1).
 *
 * Return 0 on success, -EINVAL for invalid operands, -EBUSY for busy
 * operation or -EIO on other TDCALL failures.
 */
int tdx_mcall_extend_rtmr(u8 *data, u8 index)
{
	u64 ret;

	ret = __tdx_module_call(TDX_EXTEND_RTMR, virt_to_phys(data), index,
				0, 0, NULL);
	if (ret) {
		if (TDCALL_RETURN_CODE(ret) == TDCALL_INVALID_OPERAND)
			return -EINVAL;
		if (TDCALL_RETURN_CODE(ret) == TDCALL_OPERAND_BUSY)
			return -EBUSY;
		return -EIO;
	}

	return 0;
}
EXPORT_SYMBOL_GPL(tdx_mcall_extend_rtmr);

/**
 * tdx_hcall_get_quote() - Wrapper to get TD Quote using GetQuote
 *                         hypercall.
 * @tdquote: Address of the input buffer which contains TDREPORT
 *           data. The same buffer will be used by VMM to store
 *           the generated TD Quote output.
 * @size: size of the tdquote buffer.
 *
 * Refer to section titled "TDG.VP.VMCALL<GetQuote>" in the TDX GHCI
 * v1.0 specification for more information on GetQuote hypercall.
 * It is used in the TDX guest driver module to get the TD Quote.
 *
 * Return 0 on success, -EINVAL for invalid operands, or -EIO on
 * other TDCALL failures.
 */
int tdx_hcall_get_quote(void *tdquote, int size)
{
        struct tdx_hypercall_args args = {0};

        args.r10 = TDX_HYPERCALL_STANDARD;
        args.r11 = TDVMCALL_GET_QUOTE;
        args.r12 = cc_mkdec(virt_to_phys(tdquote));
        args.r13 = size;

	/*
	 * Pass the physical address of TDREPORT to the VMM and
	 * trigger the Quote generation. It is not a blocking
	 * call, hence completion of this request will be notified to
	 * the TD guest via a callback interrupt.
	 */
	return __tdx_hypercall(&args, 0);
}
EXPORT_SYMBOL_GPL(tdx_hcall_get_quote);

static void tdx_parse_tdinfo(u64 *cc_mask)
{
	struct tdx_module_output out;
	unsigned int gpa_width;

	/*
	 * TDINFO TDX module call is used to get the TD execution environment
	 * information like GPA width, number of available vcpus, debug mode
	 * information, etc. More details about the ABI can be found in TDX
	 * Guest-Host-Communication Interface (GHCI), section 2.4.2 TDCALL
	 * [TDG.VP.INFO].
	 */
	tdx_module_call(TDX_GET_INFO, 0, 0, 0, 0, &out);

	/*
	 * The highest bit of a guest physical address is the "sharing" bit.
	 * Set it for shared pages and clear it for private pages.
	 *
	 * The GPA width that comes out of this call is critical. TDX guests
	 * can not meaningfully run without it.
	 */
	gpa_width = out.rcx & GENMASK(5, 0);
	*cc_mask = BIT_ULL(gpa_width - 1);

	/*
	 * The kernel can not handle #VE's when accessing normal kernel
	 * memory.  Ensure that no #VE will be delivered for accesses to
	 * TD-private memory.  Only VMM-shared memory (MMIO) will #VE.
	 */
	td_attr = out.rdx;
	if (!(td_attr & ATTR_SEPT_VE_DISABLE))
		panic("TD misconfiguration: SEPT_VE_DISABLE attibute must be set.\n");
}

/*
 * The TDX module spec states that #VE may be injected for a limited set of
 * reasons:
 *
 *  - Emulation of the architectural #VE injection on EPT violation;
 *
 *  - As a result of guest TD execution of a disallowed instruction,
 *    a disallowed MSR access, or CPUID virtualization;
 *
 *  - A notification to the guest TD about anomalous behavior;
 *
 * The last one is opt-in and is not used by the kernel.
 *
 * The Intel Software Developer's Manual describes cases when instruction
 * length field can be used in section "Information for VM Exits Due to
 * Instruction Execution".
 *
 * For TDX, it ultimately means GET_VEINFO provides reliable instruction length
 * information if #VE occurred due to instruction execution, but not for EPT
 * violations.
 */
static int ve_instr_len(struct ve_info *ve)
{
	switch (ve->exit_reason) {
	case EXIT_REASON_HLT:
	case EXIT_REASON_MSR_READ:
	case EXIT_REASON_MSR_WRITE:
	case EXIT_REASON_CPUID:
	case EXIT_REASON_IO_INSTRUCTION:
		/* It is safe to use ve->instr_len for #VE due instructions */
		return ve->instr_len;
	case EXIT_REASON_EPT_VIOLATION:
		/*
		 * For EPT violations, ve->insn_len is not defined. For those,
		 * the kernel must decode instructions manually and should not
		 * be using this function.
		 */
		WARN_ONCE(1, "ve->instr_len is not defined for EPT violations");
		return 0;
	default:
		WARN_ONCE(1, "Unexpected #VE-type: %lld\n", ve->exit_reason);
		return ve->instr_len;
	}
}

bool tdx_debug_enabled(void)
{
	return !!(td_attr & ATTR_DEBUG_MODE);
}

static u64 __cpuidle __halt(const bool irq_disabled, const bool do_sti)
{
	struct tdx_hypercall_args args = {
		.r10 = TDX_HYPERCALL_STANDARD,
		.r11 = hcall_func(EXIT_REASON_HLT),
		.r12 = irq_disabled,
	};

	/*
	 * Emulate HLT operation via hypercall. More info about ABI
	 * can be found in TDX Guest-Host-Communication Interface
	 * (GHCI), section 3.8 TDG.VP.VMCALL<Instruction.HLT>.
	 *
	 * The VMM uses the "IRQ disabled" param to understand IRQ
	 * enabled status (RFLAGS.IF) of the TD guest and to determine
	 * whether or not it should schedule the halted vCPU if an
	 * IRQ becomes pending. E.g. if IRQs are disabled, the VMM
	 * can keep the vCPU in virtual HLT, even if an IRQ is
	 * pending, without hanging/breaking the guest.
	 */
	return __trace_tdx_hypercall(&args, do_sti ? TDX_HCALL_ISSUE_STI : 0);
}

static int handle_halt(struct ve_info *ve)
{
	/*
	 * Since non safe halt is mainly used in CPU offlining
	 * and the guest will always stay in the halt state, don't
	 * call the STI instruction (set do_sti as false).
	 */
	const bool irq_disabled = irqs_disabled();
	const bool do_sti = false;

	if (__halt(irq_disabled, do_sti))
		return -EIO;

	return ve_instr_len(ve);
}

void __cpuidle tdx_safe_halt(void)
{
	 /*
	  * For do_sti=true case, __tdx_hypercall() function enables
	  * interrupts using the STI instruction before the TDCALL. So
	  * set irq_disabled as false.
	  */
	const bool irq_disabled = false;
	const bool do_sti = true;

	/*
	 * Use WARN_ONCE() to report the failure.
	 */
	if (__halt(irq_disabled, do_sti))
		WARN_ONCE(1, "HLT instruction emulation failed\n");
}

static int read_msr(struct pt_regs *regs, struct ve_info *ve)
{
	struct tdx_hypercall_args args = {
		.r10 = TDX_HYPERCALL_STANDARD,
		.r11 = hcall_func(EXIT_REASON_MSR_READ),
		.r12 = regs->cx,
	};

	/*
	 * Emulate the MSR read via hypercall. More info about ABI
	 * can be found in TDX Guest-Host-Communication Interface
	 * (GHCI), section titled "TDG.VP.VMCALL<Instruction.RDMSR>".
	 */
	if (__trace_tdx_hypercall(&args, TDX_HCALL_HAS_OUTPUT))
		return -EIO;

	regs->ax = lower_32_bits(args.r11);
	regs->dx = upper_32_bits(args.r11);
	return ve_instr_len(ve);
}

static int write_msr(struct pt_regs *regs, struct ve_info *ve)
{
	struct tdx_hypercall_args args = {
		.r10 = TDX_HYPERCALL_STANDARD,
		.r11 = hcall_func(EXIT_REASON_MSR_WRITE),
		.r12 = regs->cx,
		.r13 = (u64)regs->dx << 32 | regs->ax,
	};

	/*
	 * Emulate the MSR write via hypercall. More info about ABI
	 * can be found in TDX Guest-Host-Communication Interface
	 * (GHCI) section titled "TDG.VP.VMCALL<Instruction.WRMSR>".
	 */
	if (__trace_tdx_hypercall(&args, 0))
		return -EIO;

	return ve_instr_len(ve);
}

/*
 * TDX has context switched MSRs and emulated MSRs. The emulated MSRs
 * normally trigger a #VE, but that is expensive, which can be avoided
 * by doing a direct TDCALL. Unfortunately, this cannot be done for all
 * because some MSRs are "context switched" and need WRMSR.
 *
 * The list for this is unfortunately quite long. To avoid maintaining
 * very long switch statements just do a fast path for the few critical
 * MSRs that need TDCALL, currently only TSC_DEADLINE.
 *
 * More can be added as needed.
 *
 * The others will be handled by the #VE handler as needed.
 * See 18.1 "MSR virtualization" in the TDX Module EAS
 */
static bool tdx_fast_tdcall_path_msr(unsigned int msr)
{
	switch (msr) {
	case MSR_IA32_TSC_DEADLINE:
		return true;
	default:
		return false;

	}
}

static void notrace tdx_write_msr(unsigned int msr, u32 low, u32 high)
{
	struct tdx_hypercall_args args = {
		.r10 = TDX_HYPERCALL_STANDARD,
		.r11 = hcall_func(EXIT_REASON_MSR_WRITE),
		.r12 = msr,
		.r13 = (u64)high << 32 | low,
	};

	if (tdx_fast_tdcall_path_msr(msr))
		__tdx_hypercall(&args, 0);
	else
		native_write_msr(msr, low, high);
}

static int handle_cpuid(struct pt_regs *regs, struct ve_info *ve)
{
	struct tdx_hypercall_args args = {
		.r10 = TDX_HYPERCALL_STANDARD,
		.r11 = hcall_func(EXIT_REASON_CPUID),
		.r12 = regs->ax,
		.r13 = regs->cx,
	};

	/*
	 * Only allow VMM to control range reserved for hypervisor
	 * communication.
	 *
	 * Return all-zeros for any CPUID outside the range. It matches CPU
	 * behaviour for non-supported leaf.
	 */
	if (regs->ax < 0x40000000 || regs->ax > 0x4FFFFFFF) {
		regs->ax = regs->bx = regs->cx = regs->dx = 0;
		return ve_instr_len(ve);
	}

	/*
	 * Emulate the CPUID instruction via a hypercall. More info about
	 * ABI can be found in TDX Guest-Host-Communication Interface
	 * (GHCI), section titled "VP.VMCALL<Instruction.CPUID>".
	 */
	if (__trace_tdx_hypercall(&args, TDX_HCALL_HAS_OUTPUT))
		return -EIO;

	/*
	 * As per TDX GHCI CPUID ABI, r12-r15 registers contain contents of
	 * EAX, EBX, ECX, EDX registers after the CPUID instruction execution.
	 * So copy the register contents back to pt_regs.
	 */
	regs->ax = args.r12;
	regs->bx = args.r13;
	regs->cx = args.r14;
	regs->dx = args.r15;

	return ve_instr_len(ve);
}

static bool mmio_read(int size, unsigned long addr, unsigned long *val)
{
	struct tdx_hypercall_args args = {
		.r10 = TDX_HYPERCALL_STANDARD,
		.r11 = hcall_func(EXIT_REASON_EPT_VIOLATION),
		.r12 = size,
		.r13 = EPT_READ,
		.r14 = addr,
		.r15 = *val,
	};

	if (__trace_tdx_hypercall(&args, TDX_HCALL_HAS_OUTPUT))
		return false;
	*val = args.r11;
	return true;
}

static bool mmio_write(int size, unsigned long addr, unsigned long val)
{
	return !_tdx_hypercall(hcall_func(EXIT_REASON_EPT_VIOLATION), size,
			       EPT_WRITE, addr, val);
}

static int handle_mmio(struct pt_regs *regs, struct ve_info *ve)
{
	unsigned long *reg, val, vaddr;
	char buffer[MAX_INSN_SIZE];
	struct insn insn = {};
	enum mmio_type mmio;
	int size, extend_size;
	u8 extend_val = 0;

	/* Only in-kernel MMIO is supported */
	if (WARN_ON_ONCE(user_mode(regs)))
		return -EFAULT;

	if (!(ve->gpa & cc_mask)) {
		panic("#VE due to access to unaccepted memory. GPA: %#llx\n", ve->gpa);
	}

	if (copy_from_kernel_nofault(buffer, (void *)regs->ip, MAX_INSN_SIZE))
		return -EFAULT;

	if (insn_decode(&insn, buffer, MAX_INSN_SIZE, INSN_MODE_64))
		return -EINVAL;

	mmio = insn_decode_mmio(&insn, &size);
	if (WARN_ON_ONCE(mmio == MMIO_DECODE_FAILED))
		return -EINVAL;

	if (mmio != MMIO_WRITE_IMM && mmio != MMIO_MOVS) {
		reg = insn_get_modrm_reg_ptr(&insn, regs);
		if (!reg)
			return -EINVAL;
	}

	/*
	 * Reject EPT violation #VEs that split pages.
	 *
	 * MMIO accesses are supposed to be naturally aligned and therefore
	 * never cross page boundaries. Seeing split page accesses indicates
	 * a bug or a load_unaligned_zeropad() that stepped into an MMIO page.
	 *
	 * load_unaligned_zeropad() will recover using exception fixups.
	 */
	vaddr = (unsigned long)insn_get_addr_ref(&insn, regs);
	if (vaddr / PAGE_SIZE != (vaddr + size - 1) / PAGE_SIZE)
		return -EFAULT;

	/* Handle writes first */
	switch (mmio) {
	case MMIO_WRITE:
		memcpy(&val, reg, size);
		if (!mmio_write(size, ve->gpa, val))
			return -EIO;
		return insn.length;
	case MMIO_WRITE_IMM:
		val = insn.immediate.value;
		if (!mmio_write(size, ve->gpa, val))
			return -EIO;
		return insn.length;
	case MMIO_READ:
	case MMIO_READ_ZERO_EXTEND:
	case MMIO_READ_SIGN_EXTEND:
		/* Reads are handled below */
		break;
	case MMIO_MOVS:
	case MMIO_DECODE_FAILED:
		/*
		 * MMIO was accessed with an instruction that could not be
		 * decoded or handled properly. It was likely not using io.h
		 * helpers or accessed MMIO accidentally.
		 */
		return -EINVAL;
	default:
		WARN_ONCE(1, "Unknown insn_decode_mmio() decode value?");
		return -EINVAL;
	}

	/* Handle reads */
	if (!mmio_read(size, ve->gpa, &val))
		return -EIO;

	switch (mmio) {
	case MMIO_READ:
		/* Zero-extend for 32-bit operation */
		extend_size = size == 4 ? sizeof(*reg) : 0;
		break;
	case MMIO_READ_ZERO_EXTEND:
		/* Zero extend based on operand size */
		extend_size = insn.opnd_bytes;
		break;
	case MMIO_READ_SIGN_EXTEND:
		/* Sign extend based on operand size */
		extend_size = insn.opnd_bytes;
		if (size == 1 && val & BIT(7))
			extend_val = 0xFF;
		else if (size > 1 && val & BIT(15))
			extend_val = 0xFF;
		break;
	default:
		/* All other cases has to be covered with the first switch() */
		WARN_ON_ONCE(1);
		return -EINVAL;
	}

	if (extend_size)
		memset(reg, extend_val, extend_size);
	memcpy(reg, &val, size);
	return insn.length;
}

static unsigned long tdx_virt_mmio(int size, bool write, unsigned long vaddr,
	unsigned long* val)
{
	pte_t* pte;
	int level;

	pte = lookup_address(vaddr, &level);
	if (!pte)
		return -EIO;

	return write ? 
		mmio_write(size,
			(pte_pfn(*pte) << PAGE_SHIFT) +
			(vaddr & ~page_level_mask(level)),
			*val) :
		mmio_read(size,
			(pte_pfn(*pte) << PAGE_SHIFT) +
			(vaddr & ~page_level_mask(level)),
			val);
}

static unsigned char tdx_mmio_readb(void __iomem* addr)
{
	unsigned long val;

	if (tdx_virt_mmio(1, false, (unsigned long)addr, &val))
		return 0xff;
	return val;
}

static unsigned short tdx_mmio_readw(void __iomem* addr)
{
	unsigned long val;

	if (tdx_virt_mmio(2, false, (unsigned long)addr, &val))
		return 0xffff;
	return val;
}

static unsigned int tdx_mmio_readl(void __iomem* addr)
{
	unsigned long val;

	if (tdx_virt_mmio(4, false, (unsigned long)addr, &val))
		return 0xffffffff;
	return val;
}

static unsigned long tdx_mmio_readq(void __iomem* addr)
{
	unsigned long val;

	if (tdx_virt_mmio(8, false, (unsigned long)addr, &val))
		return 0xffffffffffffffff;
	return val;
}

static void tdx_mmio_writeb(unsigned char v, void __iomem* addr)
{
	unsigned long val = v;

	tdx_virt_mmio(1, true, (unsigned long)addr, &val);
}

static void tdx_mmio_writew(unsigned short v, void __iomem* addr)
{
	unsigned long val = v;

	tdx_virt_mmio(2, true, (unsigned long)addr, &val);
}

static void tdx_mmio_writel(unsigned int v, void __iomem* addr)
{
	unsigned long val = v;

	tdx_virt_mmio(4, true, (unsigned long)addr, &val);
}

static void tdx_mmio_writeq(unsigned long v, void __iomem* addr)
{
	unsigned long val = v;

	tdx_virt_mmio(8, true, (unsigned long)addr, &val);
}

static const struct iomap_mmio tdx_iomap_mmio = {
	.ireadb = tdx_mmio_readb,
	.ireadw = tdx_mmio_readw,
	.ireadl = tdx_mmio_readl,
	.ireadq = tdx_mmio_readq,
	.iwriteb = tdx_mmio_writeb,
	.iwritew = tdx_mmio_writew,
	.iwritel = tdx_mmio_writel,
	.iwriteq = tdx_mmio_writeq,
};

static bool handle_in(struct pt_regs *regs, int size, int port)
{
	struct tdx_hypercall_args args = {
		.r10 = TDX_HYPERCALL_STANDARD,
		.r11 = hcall_func(EXIT_REASON_IO_INSTRUCTION),
		.r12 = size,
		.r13 = PORT_READ,
		.r14 = port,
	};
	u64 mask = GENMASK(BITS_PER_BYTE * size, 0);
	bool success;

	if (!tdx_allowed_port(port)) {
		regs->ax &= ~mask;
		regs->ax |= (UINT_MAX & mask);
		return true;
	}

	/*
	 * Emulate the I/O read via hypercall. More info about ABI can be found
	 * in TDX Guest-Host-Communication Interface (GHCI) section titled
	 * "TDG.VP.VMCALL<Instruction.IO>".
	 */
	success = !__trace_tdx_hypercall(&args, TDX_HCALL_HAS_OUTPUT);

	/* Update part of the register affected by the emulated instruction */
	regs->ax &= ~mask;
	if (success)
		regs->ax |= args.r11 & mask;

	return success;
}

static bool handle_out(struct pt_regs *regs, int size, int port)
{
	u64 mask = GENMASK(BITS_PER_BYTE * size, 0);

	if (!tdx_allowed_port(port))
		return true;

	/*
	 * Emulate the I/O write via hypercall. More info about ABI can be found
	 * in TDX Guest-Host-Communication Interface (GHCI) section titled
	 * "TDG.VP.VMCALL<Instruction.IO>".
	 */
	return !_tdx_hypercall(hcall_func(EXIT_REASON_IO_INSTRUCTION), size,
			       PORT_WRITE, port, regs->ax & mask);
}

/*
 * Emulate I/O using hypercall.
 *
 * Assumes the IO instruction was using ax, which is enforced
 * by the standard io.h macros.
 *
 * Return True on success or False on failure.
 */
static int handle_io(struct pt_regs *regs, struct ve_info *ve)
{
	u32 exit_qual = ve->exit_qual;
	int size, port;
	bool in, ret;

	if (VE_IS_IO_STRING(exit_qual))
		return -EIO;

	in   = VE_IS_IO_IN(exit_qual);
	size = VE_GET_IO_SIZE(exit_qual);
	port = VE_GET_PORT_NUM(exit_qual);

	if (in)
		ret = handle_in(regs, size, port);
	else
		ret = handle_out(regs, size, port);
	if (!ret)
		return -EIO;

	return ve_instr_len(ve);
}

/*
 * Early #VE exception handler. Only handles a subset of port I/O.
 * Intended only for earlyprintk. If failed, return false.
 */
__init bool tdx_early_handle_ve(struct pt_regs *regs)
{
	struct ve_info ve;
	int insn_len;

	tdx_get_ve_info(&ve);

	if (ve.exit_reason != EXIT_REASON_IO_INSTRUCTION)
		return false;

	insn_len = handle_io(regs, &ve);
	if (insn_len < 0)
		return false;

	regs->ip += insn_len;
	return true;
}

void tdx_get_ve_info(struct ve_info *ve)
{
	struct tdx_module_output out;

	/*
	 * Called during #VE handling to retrieve the #VE info from the
	 * TDX module.
	 *
	 * This has to be called early in #VE handling.  A "nested" #VE which
	 * occurs before this will raise a #DF and is not recoverable.
	 *
	 * The call retrieves the #VE info from the TDX module, which also
	 * clears the "#VE valid" flag. This must be done before anything else
	 * because any #VE that occurs while the valid flag is set will lead to
	 * #DF.
	 *
	 * Note, the TDX module treats virtual NMIs as inhibited if the #VE
	 * valid flag is set. It means that NMI=>#VE will not result in a #DF.
	 */
	tdx_module_call(TDX_GET_VEINFO, 0, 0, 0, 0, &out);

	/* Transfer the output parameters */
	ve->exit_reason = out.rcx;
	ve->exit_qual   = out.rdx;
	ve->gla         = out.r8;
	ve->gpa         = out.r9;
	ve->instr_len   = lower_32_bits(out.r10);
	ve->instr_info  = upper_32_bits(out.r10);
}

/*
 * Handle the user initiated #VE.
 *
 * On success, returns the number of bytes RIP should be incremented (>=0)
 * or -errno on error.
 */
static int virt_exception_user(struct pt_regs *regs, struct ve_info *ve)
{
	switch (ve->exit_reason) {
	case EXIT_REASON_CPUID:
		return handle_cpuid(regs, ve);
	default:
		pr_warn("Unexpected #VE: %lld\n", ve->exit_reason);
		return -EIO;
	}
}

/*
 * Handle the kernel #VE.
 *
 * On success, returns the number of bytes RIP should be incremented (>=0)
 * or -errno on error.
 */
static int virt_exception_kernel(struct pt_regs *regs, struct ve_info *ve)
{

	trace_tdx_virtualization_exception_rcuidle(regs->ip, ve->exit_reason,
			ve->exit_qual, ve->gpa, ve->instr_len, ve->instr_info,
			regs->cx, regs->ax, regs->dx);

	switch (ve->exit_reason) {
	case EXIT_REASON_HLT:
		return handle_halt(ve);
	case EXIT_REASON_MSR_READ:
		return read_msr(regs, ve);
	case EXIT_REASON_MSR_WRITE:
		return write_msr(regs, ve);
	case EXIT_REASON_CPUID:
		return handle_cpuid(regs, ve);
	case EXIT_REASON_EPT_VIOLATION:
		return handle_mmio(regs, ve);
	case EXIT_REASON_IO_INSTRUCTION:
		return handle_io(regs, ve);
	default:
		pr_warn("Unexpected #VE: %lld\n", ve->exit_reason);
		return -EIO;
	}
}

bool tdx_handle_virt_exception(struct pt_regs *regs, struct ve_info *ve)
{
	int insn_len;

	if (user_mode(regs))
		insn_len = virt_exception_user(regs, ve);
	else
		insn_len = virt_exception_kernel(regs, ve);
	if (insn_len < 0)
		return false;

	/* After successful #VE handling, move the IP */
	regs->ip += insn_len;

	/*
	 * Single-stepping through an emulated instruction is
	 * two-fold: handling the #VE and raising a #DB. The
	 * former is taken care of above; this tells the #VE
	 * trap handler to do the latter. #DB is raised after
	 * the instruction has been executed; the IP also needs
	 * to be advanced in this case.
	 */
	if (regs->flags & X86_EFLAGS_TF)
		return false;

	return true;
}

static bool tdx_tlb_flush_required(bool private)
{
	/*
	 * TDX guest is responsible for flushing TLB on private->shared
	 * transition. VMM is responsible for flushing on shared->private.
	 *
	 * The VMM _can't_ flush private addresses as it can't generate PAs
	 * with the guest's HKID.  Shared memory isn't subject to integrity
	 * checking, i.e. the VMM doesn't need to flush for its own protection.
	 *
	 * There's no need to flush when converting from shared to private,
	 * as flushing is the VMM's responsibility in this case, e.g. it must
	 * flush to avoid integrity failures in the face of a buggy or
	 * malicious guest.
	 */
	return !private;
}

static bool tdx_cache_flush_required(void)
{
	/*
	 * AMD SME/SEV can avoid cache flushing if HW enforces cache coherence.
	 * TDX doesn't have such capability.
	 *
	 * Flush cache unconditionally.
	 */
	return true;
}

/*
 * Inform the VMM of the guest's intent for this physical page: shared with
 * the VMM or private to the guest.  The VMM is expected to change its mapping
 * of the page in response.
 */
static bool tdx_enc_status_changed(unsigned long vaddr, int numpages, bool enc)
{
	phys_addr_t start = __pa(vaddr);
	phys_addr_t end = __pa(vaddr + numpages * PAGE_SIZE);

	return tdx_enc_status_changed_phys(start, end, enc);
}

void __init tdx_early_init(void)
{
	u32 eax, sig[3];

	cpuid_count(TDX_CPUID_LEAF_ID, 0, &eax, &sig[0], &sig[2],  &sig[1]);

	if (memcmp(TDX_IDENT, sig, sizeof(sig)))
		return;

	setup_force_cpu_cap(X86_FEATURE_TDX_GUEST);
	setup_clear_cpu_cap(X86_FEATURE_MCE);
	setup_clear_cpu_cap(X86_FEATURE_MTRR);
	setup_clear_cpu_cap(X86_FEATURE_TME);

	/*
	 * The only secure (monotonous) timer inside a TD guest
	 * is the TSC. The TDX module does various checks on the TSC.
	 * There are no other reliable fall back options. Also checking
	 * against jiffies is very unreliable. So force the TSC reliable.
	 */
	setup_force_cpu_cap(X86_FEATURE_TSC_RELIABLE);

	/*
	 * In TDX relying on environmental noise like interrupt
	 * timing alone is dubious, because it can be directly
	 * controlled by a untrusted hypervisor. Make sure to
	 * mix in the CPU hardware random number generator too.
	 */
	random_enable_trust_cpu();

	iomap_mmio = &tdx_iomap_mmio;

	/*
	 * Make sure there is a panic if something goes wrong,
	 * just in case it's some kind of host attack.
	 */
	panic_on_oops = 1;

	/* Set restricted memory access for virtio. */
	virtio_set_mem_acc_cb(virtio_require_restricted_mem_acc);

	pv_ops.cpu.write_msr = tdx_write_msr;

	cc_set_vendor(CC_VENDOR_INTEL);
	tdx_parse_tdinfo(&cc_mask);
	cc_set_mask(cc_mask);

	/*
	 * All bits above GPA width are reserved and kernel treats shared bit
	 * as flag, not as part of physical address.
	 *
	 * Adjust physical mask to only cover valid GPA bits.
	 */
	physical_mask &= cc_mask - 1;

	x86_platform.guest.enc_cache_flush_required = tdx_cache_flush_required;
	x86_platform.guest.enc_tlb_flush_required   = tdx_tlb_flush_required;
	x86_platform.guest.enc_status_change_finish = tdx_enc_status_changed;

	legacy_pic = &null_legacy_pic;

	pci_disable_early();
	pci_disable_mmconf();

	pr_info("Guest detected\n");
}

/* Reserve an IRQ from x86_vector_domain for TD event notification */
static int __init tdx_arch_init(void)
{
	struct irq_alloc_info info;
	const cpumask_t *cpus_ptr;
	struct irq_cfg *cfg;
	int cpu;

	if (!cpu_feature_enabled(X86_FEATURE_TDX_GUEST))
		return 0;

	init_irq_alloc_info(&info, NULL);

	/*
	 * Event notification vector will be delivered to the CPU
	 * in which TDVMCALL_SETUP_NOTIFY_INTR hypercall is requested.
	 * So set the IRQ affinity to the current CPU.
	 */
	cpu = get_cpu();

	cpus_ptr = current->cpus_ptr;

	info.mask = cpumask_of(cpu);

	put_cpu();

	set_cpus_allowed_ptr(current, cpumask_of(cpu));

	tdx_notify_irq = irq_domain_alloc_irqs(x86_vector_domain, 1,
				NUMA_NO_NODE, &info);

	if (tdx_notify_irq < 0) {
		pr_err("Event notification IRQ allocation failed %d\n",
				tdx_notify_irq);
		goto init_failed;
	}

	irq_set_handler(tdx_notify_irq, handle_edge_irq);

	cfg = irq_cfg(tdx_notify_irq);
	if (!cfg) {
		pr_err("Event notification IRQ config not found\n");
		goto init_failed;
	}

	/*
	 * Register callback vector address with VMM. More details
	 * about the ABI can be found in TDX Guest-Host-Communication
	 * Interface (GHCI), sec titled
	 * "TDG.VP.VMCALL<SetupEventNotifyInterrupt>".
	 */
	if (_tdx_hypercall(TDVMCALL_SETUP_NOTIFY_INTR, cfg->vector, 0, 0, 0)) {
		pr_err("Setting event notification interrupt failed\n");
		goto init_failed;
	}

init_failed:
	set_cpus_allowed_ptr(current, cpus_ptr);
	return 0;
}
arch_initcall(tdx_arch_init);<|MERGE_RESOLUTION|>--- conflicted
+++ resolved
@@ -7,20 +7,14 @@
 #include <linux/cpufeature.h>
 #include <linux/export.h>
 #include <linux/io.h>
-<<<<<<< HEAD
 #include <linux/pci.h>
-=======
->>>>>>> 0e4ea83f
 #include <linux/string.h>
 #include <linux/uaccess.h>
 #include <linux/interrupt.h>
 #include <linux/irq.h>
 #include <linux/numa.h>
-<<<<<<< HEAD
 #include <linux/random.h>
 #include <linux/virtio_anchor.h>
-=======
->>>>>>> 0e4ea83f
 #include <asm/coco.h>
 #include <asm/tdx.h>
 #include <asm/i8259.h>
@@ -30,23 +24,8 @@
 #include <asm/pgtable.h>
 #include <asm/irqdomain.h>
 
-<<<<<<< HEAD
 #define CREATE_TRACE_POINTS
 #include <asm/trace/tdx.h>
-=======
-/* TDX module Call Leaf IDs */
-#define TDX_GET_INFO			1
-#define TDX_EXTEND_RTMR			2
-#define TDX_GET_VEINFO			3
-#define TDX_GET_REPORT			4
-#define TDX_ACCEPT_PAGE			6
-#define TDX_VERIFYREPORT		22
-
-/* TDX hypercall Leaf IDs */
-#define TDVMCALL_MAP_GPA		0x10001
-#define TDVMCALL_SETUP_NOTIFY_INTR	0x10004
-#define TDVMCALL_GET_QUOTE		0x10002
->>>>>>> 0e4ea83f
 
 /* MMIO direction */
 #define EPT_READ	0
@@ -73,7 +52,7 @@
 #define TDREPORT_SUBTYPE_0	0
 
 int tdx_notify_irq = -1;
-<<<<<<< HEAD
+EXPORT_SYMBOL_GPL(tdx_notify_irq);
 
 /* Caches TD Attributes from TDG.VP.INFO TDCALL */
 static u64 td_attr;
@@ -115,15 +94,6 @@
 /* Traced version of _tdx_hypercall */
 static inline u64 _trace_tdx_hypercall(u64 fn, u64 r12, u64 r13, u64 r14,
 				       u64 r15)
-=======
-EXPORT_SYMBOL_GPL(tdx_notify_irq);
-
-/*
- * Wrapper for standard use of __tdx_hypercall with no output aside from
- * return code.
- */
-static inline u64 _tdx_hypercall(u64 fn, u64 r12, u64 r13, u64 r14, u64 r15)
->>>>>>> 0e4ea83f
 {
 	struct tdx_hypercall_args args = {
 		.r10 = TDX_HYPERCALL_STANDARD,
