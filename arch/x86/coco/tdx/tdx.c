// SPDX-License-Identifier: GPL-2.0
/* Copyright (C) 2021-2022 Intel Corporation */

#undef pr_fmt
#define pr_fmt(fmt)     "tdx: " fmt

#include <linux/cpufeature.h>
<<<<<<< HEAD
#include <linux/pci.h>
=======
#include <linux/miscdevice.h>
#include <linux/mm.h>
#include <linux/io.h>
#include <linux/interrupt.h>
#include <linux/irq.h>
#include <linux/numa.h>
>>>>>>> 7ae344c2
#include <asm/coco.h>
#include <asm/tdx.h>
#include <asm/i8259.h>
#include <asm/vmx.h>
#include <asm/insn.h>
#include <asm/insn-eval.h>
#include <asm/pgtable.h>
#include <asm/irqdomain.h>

#include "tdx.h"

<<<<<<< HEAD
=======
/* TDX module Call Leaf IDs */
#define TDX_GET_INFO			1
#define TDX_GET_VEINFO			3
#define TDX_ACCEPT_PAGE			6

/* TDX hypercall Leaf IDs */
#define TDVMCALL_MAP_GPA		0x10001
#define TDVMCALL_SETUP_NOTIFY_INTR	0x10004

>>>>>>> 7ae344c2
/* MMIO direction */
#define EPT_READ	0
#define EPT_WRITE	1

/* Port I/O direction */
#define PORT_READ	0
#define PORT_WRITE	1

/* See Exit Qualification for I/O Instructions in VMX documentation */
#define VE_IS_IO_IN(e)		((e) & BIT(3))
#define VE_GET_IO_SIZE(e)	(((e) & GENMASK(2, 0)) + 1)
#define VE_GET_PORT_NUM(e)	((e) >> 16)
#define VE_IS_IO_STRING(e)	((e) & BIT(4))

<<<<<<< HEAD
=======
#define DRIVER_NAME	"tdx-guest"

static struct miscdevice tdx_misc_dev;
int tdx_notify_irq = -1;

/*
 * Wrapper for standard use of __tdx_hypercall with no output aside from
 * return code.
 */
static inline u64 _tdx_hypercall(u64 fn, u64 r12, u64 r13, u64 r14, u64 r15)
{
	struct tdx_hypercall_args args = {
		.r10 = TDX_HYPERCALL_STANDARD,
		.r11 = fn,
		.r12 = r12,
		.r13 = r13,
		.r14 = r14,
		.r15 = r15,
	};

	return __tdx_hypercall(&args, 0);
}

>>>>>>> 7ae344c2
/* Called from __tdx_hypercall() for unrecoverable failure */
void __tdx_hypercall_failed(void)
{
	panic("TDVMCALL failed. TDX module bug?");
}

/*
 * The TDG.VP.VMCALL-Instruction-execution sub-functions are defined
 * independently from but are currently matched 1:1 with VMX EXIT_REASONs.
 * Reusing the KVM EXIT_REASON macros makes it easier to connect the host and
 * guest sides of these calls.
 */
static u64 hcall_func(u64 exit_reason)
{
	return exit_reason;
}

#ifdef CONFIG_KVM_GUEST
long tdx_kvm_hypercall(unsigned int nr, unsigned long p1, unsigned long p2,
		       unsigned long p3, unsigned long p4)
{
	struct tdx_hypercall_args args = {
		.r10 = nr,
		.r11 = p1,
		.r12 = p2,
		.r13 = p3,
		.r14 = p4,
	};

	return __tdx_hypercall(&args, 0);
}
EXPORT_SYMBOL_GPL(tdx_kvm_hypercall);
#endif

/*
 * Used for TDX guests to make calls directly to the TD module.  This
 * should only be used for calls that have no legitimate reason to fail
 * or where the kernel can not survive the call failing.
 */
static inline void tdx_module_call(u64 fn, u64 rcx, u64 rdx, u64 r8, u64 r9,
				   struct tdx_module_output *out)
{
	if (__tdx_module_call(fn, rcx, rdx, r8, r9, out))
		panic("TDCALL %lld failed (Buggy TDX module!)\n", fn);
}

/*
 * tdx_hcall_set_notify_intr() - Setup Event Notify Interrupt Vector.
 *
 * @vector: Vector address to be used for notification.
 *
 * return 0 on success or failure error number.
 */
static long tdx_hcall_set_notify_intr(u8 vector)
{
	/* Minimum vector value allowed is 32 */
	if (vector < 32)
		return -EINVAL;

	/*
	 * Register callback vector address with VMM. More details
	 * about the ABI can be found in TDX Guest-Host-Communication
	 * Interface (GHCI), sec titled
	 * "TDG.VP.VMCALL<SetupEventNotifyInterrupt>".
	 */
	if (_tdx_hypercall(TDVMCALL_SETUP_NOTIFY_INTR, vector, 0, 0, 0))
		return -EIO;

	return 0;
}

static u64 get_cc_mask(void)
{
	struct tdx_module_output out;
	unsigned int gpa_width;

	/*
	 * TDINFO TDX module call is used to get the TD execution environment
	 * information like GPA width, number of available vcpus, debug mode
	 * information, etc. More details about the ABI can be found in TDX
	 * Guest-Host-Communication Interface (GHCI), section 2.4.2 TDCALL
	 * [TDG.VP.INFO].
	 *
	 * The GPA width that comes out of this call is critical. TDX guests
	 * can not meaningfully run without it.
	 */
	tdx_module_call(TDX_GET_INFO, 0, 0, 0, 0, &out);

	gpa_width = out.rcx & GENMASK(5, 0);

	/*
	 * The highest bit of a guest physical address is the "sharing" bit.
	 * Set it for shared pages and clear it for private pages.
	 */
	return BIT_ULL(gpa_width - 1);
}

/*
 * The TDX module spec states that #VE may be injected for a limited set of
 * reasons:
 *
 *  - Emulation of the architectural #VE injection on EPT violation;
 *
 *  - As a result of guest TD execution of a disallowed instruction,
 *    a disallowed MSR access, or CPUID virtualization;
 *
 *  - A notification to the guest TD about anomalous behavior;
 *
 * The last one is opt-in and is not used by the kernel.
 *
 * The Intel Software Developer's Manual describes cases when instruction
 * length field can be used in section "Information for VM Exits Due to
 * Instruction Execution".
 *
 * For TDX, it ultimately means GET_VEINFO provides reliable instruction length
 * information if #VE occurred due to instruction execution, but not for EPT
 * violations.
 */
static int ve_instr_len(struct ve_info *ve)
{
	switch (ve->exit_reason) {
	case EXIT_REASON_HLT:
	case EXIT_REASON_MSR_READ:
	case EXIT_REASON_MSR_WRITE:
	case EXIT_REASON_CPUID:
	case EXIT_REASON_IO_INSTRUCTION:
		/* It is safe to use ve->instr_len for #VE due instructions */
		return ve->instr_len;
	case EXIT_REASON_EPT_VIOLATION:
		/*
		 * For EPT violations, ve->insn_len is not defined. For those,
		 * the kernel must decode instructions manually and should not
		 * be using this function.
		 */
		WARN_ONCE(1, "ve->instr_len is not defined for EPT violations");
		return 0;
	default:
		WARN_ONCE(1, "Unexpected #VE-type: %lld\n", ve->exit_reason);
		return ve->instr_len;
	}
}

static u64 __cpuidle __halt(const bool irq_disabled, const bool do_sti)
{
	struct tdx_hypercall_args args = {
		.r10 = TDX_HYPERCALL_STANDARD,
		.r11 = hcall_func(EXIT_REASON_HLT),
		.r12 = irq_disabled,
	};

	/*
	 * Emulate HLT operation via hypercall. More info about ABI
	 * can be found in TDX Guest-Host-Communication Interface
	 * (GHCI), section 3.8 TDG.VP.VMCALL<Instruction.HLT>.
	 *
	 * The VMM uses the "IRQ disabled" param to understand IRQ
	 * enabled status (RFLAGS.IF) of the TD guest and to determine
	 * whether or not it should schedule the halted vCPU if an
	 * IRQ becomes pending. E.g. if IRQs are disabled, the VMM
	 * can keep the vCPU in virtual HLT, even if an IRQ is
	 * pending, without hanging/breaking the guest.
	 */
	return __tdx_hypercall(&args, do_sti ? TDX_HCALL_ISSUE_STI : 0);
}

static int handle_halt(struct ve_info *ve)
{
	/*
	 * Since non safe halt is mainly used in CPU offlining
	 * and the guest will always stay in the halt state, don't
	 * call the STI instruction (set do_sti as false).
	 */
	const bool irq_disabled = irqs_disabled();
	const bool do_sti = false;

	if (__halt(irq_disabled, do_sti))
		return -EIO;

	return ve_instr_len(ve);
}

void __cpuidle tdx_safe_halt(void)
{
	 /*
	  * For do_sti=true case, __tdx_hypercall() function enables
	  * interrupts using the STI instruction before the TDCALL. So
	  * set irq_disabled as false.
	  */
	const bool irq_disabled = false;
	const bool do_sti = true;

	/*
	 * Use WARN_ONCE() to report the failure.
	 */
	if (__halt(irq_disabled, do_sti))
		WARN_ONCE(1, "HLT instruction emulation failed\n");
}

static int read_msr(struct pt_regs *regs, struct ve_info *ve)
{
	struct tdx_hypercall_args args = {
		.r10 = TDX_HYPERCALL_STANDARD,
		.r11 = hcall_func(EXIT_REASON_MSR_READ),
		.r12 = regs->cx,
	};

	/*
	 * Emulate the MSR read via hypercall. More info about ABI
	 * can be found in TDX Guest-Host-Communication Interface
	 * (GHCI), section titled "TDG.VP.VMCALL<Instruction.RDMSR>".
	 */
	if (__tdx_hypercall(&args, TDX_HCALL_HAS_OUTPUT))
		return -EIO;

	regs->ax = lower_32_bits(args.r11);
	regs->dx = upper_32_bits(args.r11);
	return ve_instr_len(ve);
}

static int write_msr(struct pt_regs *regs, struct ve_info *ve)
{
	struct tdx_hypercall_args args = {
		.r10 = TDX_HYPERCALL_STANDARD,
		.r11 = hcall_func(EXIT_REASON_MSR_WRITE),
		.r12 = regs->cx,
		.r13 = (u64)regs->dx << 32 | regs->ax,
	};

	/*
	 * Emulate the MSR write via hypercall. More info about ABI
	 * can be found in TDX Guest-Host-Communication Interface
	 * (GHCI) section titled "TDG.VP.VMCALL<Instruction.WRMSR>".
	 */
	if (__tdx_hypercall(&args, 0))
		return -EIO;

	return ve_instr_len(ve);
}

static int handle_cpuid(struct pt_regs *regs, struct ve_info *ve)
{
	struct tdx_hypercall_args args = {
		.r10 = TDX_HYPERCALL_STANDARD,
		.r11 = hcall_func(EXIT_REASON_CPUID),
		.r12 = regs->ax,
		.r13 = regs->cx,
	};

	/*
	 * Only allow VMM to control range reserved for hypervisor
	 * communication.
	 *
	 * Return all-zeros for any CPUID outside the range. It matches CPU
	 * behaviour for non-supported leaf.
	 */
	if (regs->ax < 0x40000000 || regs->ax > 0x4FFFFFFF) {
		regs->ax = regs->bx = regs->cx = regs->dx = 0;
		return ve_instr_len(ve);
	}

	/*
	 * Emulate the CPUID instruction via a hypercall. More info about
	 * ABI can be found in TDX Guest-Host-Communication Interface
	 * (GHCI), section titled "VP.VMCALL<Instruction.CPUID>".
	 */
	if (__tdx_hypercall(&args, TDX_HCALL_HAS_OUTPUT))
		return -EIO;

	/*
	 * As per TDX GHCI CPUID ABI, r12-r15 registers contain contents of
	 * EAX, EBX, ECX, EDX registers after the CPUID instruction execution.
	 * So copy the register contents back to pt_regs.
	 */
	regs->ax = args.r12;
	regs->bx = args.r13;
	regs->cx = args.r14;
	regs->dx = args.r15;

	return ve_instr_len(ve);
}

static bool mmio_read(int size, unsigned long addr, unsigned long *val)
{
	struct tdx_hypercall_args args = {
		.r10 = TDX_HYPERCALL_STANDARD,
		.r11 = hcall_func(EXIT_REASON_EPT_VIOLATION),
		.r12 = size,
		.r13 = EPT_READ,
		.r14 = addr,
		.r15 = *val,
	};

	if (__tdx_hypercall(&args, TDX_HCALL_HAS_OUTPUT))
		return false;
	*val = args.r11;
	return true;
}

static bool mmio_write(int size, unsigned long addr, unsigned long val)
{
	return !_tdx_hypercall(hcall_func(EXIT_REASON_EPT_VIOLATION), size,
			       EPT_WRITE, addr, val);
}

static int handle_mmio(struct pt_regs *regs, struct ve_info *ve)
{
	unsigned long *reg, val, vaddr;
	char buffer[MAX_INSN_SIZE];
	struct insn insn = {};
	enum mmio_type mmio;
	int size, extend_size;
	u8 extend_val = 0;

	/* Only in-kernel MMIO is supported */
	if (WARN_ON_ONCE(user_mode(regs)))
		return -EFAULT;

	if (copy_from_kernel_nofault(buffer, (void *)regs->ip, MAX_INSN_SIZE))
		return -EFAULT;

	if (insn_decode(&insn, buffer, MAX_INSN_SIZE, INSN_MODE_64))
		return -EINVAL;

	mmio = insn_decode_mmio(&insn, &size);
	if (WARN_ON_ONCE(mmio == MMIO_DECODE_FAILED))
		return -EINVAL;

	if (mmio != MMIO_WRITE_IMM && mmio != MMIO_MOVS) {
		reg = insn_get_modrm_reg_ptr(&insn, regs);
		if (!reg)
			return -EINVAL;
	}

	/*
	 * Reject EPT violation #VEs that split pages.
	 *
	 * MMIO accesses are supposed to be naturally aligned and therefore
	 * never cross page boundaries. Seeing split page accesses indicates
	 * a bug or a load_unaligned_zeropad() that stepped into an MMIO page.
	 *
	 * load_unaligned_zeropad() will recover using exception fixups.
	 */
	vaddr = (unsigned long)insn_get_addr_ref(&insn, regs);
	if (vaddr / PAGE_SIZE != (vaddr + size - 1) / PAGE_SIZE)
		return -EFAULT;

	/* Handle writes first */
	switch (mmio) {
	case MMIO_WRITE:
		memcpy(&val, reg, size);
		if (!mmio_write(size, ve->gpa, val))
			return -EIO;
		return insn.length;
	case MMIO_WRITE_IMM:
		val = insn.immediate.value;
		if (!mmio_write(size, ve->gpa, val))
			return -EIO;
		return insn.length;
	case MMIO_READ:
	case MMIO_READ_ZERO_EXTEND:
	case MMIO_READ_SIGN_EXTEND:
		/* Reads are handled below */
		break;
	case MMIO_MOVS:
	case MMIO_DECODE_FAILED:
		/*
		 * MMIO was accessed with an instruction that could not be
		 * decoded or handled properly. It was likely not using io.h
		 * helpers or accessed MMIO accidentally.
		 */
		return -EINVAL;
	default:
		WARN_ONCE(1, "Unknown insn_decode_mmio() decode value?");
		return -EINVAL;
	}

	/* Handle reads */
	if (!mmio_read(size, ve->gpa, &val))
		return -EIO;

	switch (mmio) {
	case MMIO_READ:
		/* Zero-extend for 32-bit operation */
		extend_size = size == 4 ? sizeof(*reg) : 0;
		break;
	case MMIO_READ_ZERO_EXTEND:
		/* Zero extend based on operand size */
		extend_size = insn.opnd_bytes;
		break;
	case MMIO_READ_SIGN_EXTEND:
		/* Sign extend based on operand size */
		extend_size = insn.opnd_bytes;
		if (size == 1 && val & BIT(7))
			extend_val = 0xFF;
		else if (size > 1 && val & BIT(15))
			extend_val = 0xFF;
		break;
	default:
		/* All other cases has to be covered with the first switch() */
		WARN_ON_ONCE(1);
		return -EINVAL;
	}

	if (extend_size)
		memset(reg, extend_val, extend_size);
	memcpy(reg, &val, size);
	return insn.length;
}

static bool handle_in(struct pt_regs *regs, int size, int port)
{
	struct tdx_hypercall_args args = {
		.r10 = TDX_HYPERCALL_STANDARD,
		.r11 = hcall_func(EXIT_REASON_IO_INSTRUCTION),
		.r12 = size,
		.r13 = PORT_READ,
		.r14 = port,
	};
	u64 mask = GENMASK(BITS_PER_BYTE * size, 0);
	bool success;

	/*
	 * Emulate the I/O read via hypercall. More info about ABI can be found
	 * in TDX Guest-Host-Communication Interface (GHCI) section titled
	 * "TDG.VP.VMCALL<Instruction.IO>".
	 */
	success = !__tdx_hypercall(&args, TDX_HCALL_HAS_OUTPUT);

	/* Update part of the register affected by the emulated instruction */
	regs->ax &= ~mask;
	if (success)
		regs->ax |= args.r11 & mask;

	return success;
}

static bool handle_out(struct pt_regs *regs, int size, int port)
{
	u64 mask = GENMASK(BITS_PER_BYTE * size, 0);

	/*
	 * Emulate the I/O write via hypercall. More info about ABI can be found
	 * in TDX Guest-Host-Communication Interface (GHCI) section titled
	 * "TDG.VP.VMCALL<Instruction.IO>".
	 */
	return !_tdx_hypercall(hcall_func(EXIT_REASON_IO_INSTRUCTION), size,
			       PORT_WRITE, port, regs->ax & mask);
}

/*
 * Emulate I/O using hypercall.
 *
 * Assumes the IO instruction was using ax, which is enforced
 * by the standard io.h macros.
 *
 * Return True on success or False on failure.
 */
static int handle_io(struct pt_regs *regs, struct ve_info *ve)
{
	u32 exit_qual = ve->exit_qual;
	int size, port;
	bool in, ret;

	if (VE_IS_IO_STRING(exit_qual))
		return -EIO;

	in   = VE_IS_IO_IN(exit_qual);
	size = VE_GET_IO_SIZE(exit_qual);
	port = VE_GET_PORT_NUM(exit_qual);


	if (in)
		ret = handle_in(regs, size, port);
	else
		ret = handle_out(regs, size, port);
	if (!ret)
		return -EIO;

	return ve_instr_len(ve);
}

/*
 * Early #VE exception handler. Only handles a subset of port I/O.
 * Intended only for earlyprintk. If failed, return false.
 */
__init bool tdx_early_handle_ve(struct pt_regs *regs)
{
	struct ve_info ve;
	int insn_len;

	tdx_get_ve_info(&ve);

	if (ve.exit_reason != EXIT_REASON_IO_INSTRUCTION)
		return false;

	insn_len = handle_io(regs, &ve);
	if (insn_len < 0)
		return false;

	regs->ip += insn_len;
	return true;
}

void tdx_get_ve_info(struct ve_info *ve)
{
	struct tdx_module_output out;

	/*
	 * Called during #VE handling to retrieve the #VE info from the
	 * TDX module.
	 *
	 * This has to be called early in #VE handling.  A "nested" #VE which
	 * occurs before this will raise a #DF and is not recoverable.
	 *
	 * The call retrieves the #VE info from the TDX module, which also
	 * clears the "#VE valid" flag. This must be done before anything else
	 * because any #VE that occurs while the valid flag is set will lead to
	 * #DF.
	 *
	 * Note, the TDX module treats virtual NMIs as inhibited if the #VE
	 * valid flag is set. It means that NMI=>#VE will not result in a #DF.
	 */
	tdx_module_call(TDX_GET_VEINFO, 0, 0, 0, 0, &out);

	/* Transfer the output parameters */
	ve->exit_reason = out.rcx;
	ve->exit_qual   = out.rdx;
	ve->gla         = out.r8;
	ve->gpa         = out.r9;
	ve->instr_len   = lower_32_bits(out.r10);
	ve->instr_info  = upper_32_bits(out.r10);
}

/*
 * Handle the user initiated #VE.
 *
 * On success, returns the number of bytes RIP should be incremented (>=0)
 * or -errno on error.
 */
static int virt_exception_user(struct pt_regs *regs, struct ve_info *ve)
{
	switch (ve->exit_reason) {
	case EXIT_REASON_CPUID:
		return handle_cpuid(regs, ve);
	default:
		pr_warn("Unexpected #VE: %lld\n", ve->exit_reason);
		return -EIO;
	}
}

/*
 * Handle the kernel #VE.
 *
 * On success, returns the number of bytes RIP should be incremented (>=0)
 * or -errno on error.
 */
static int virt_exception_kernel(struct pt_regs *regs, struct ve_info *ve)
{
	switch (ve->exit_reason) {
	case EXIT_REASON_HLT:
		return handle_halt(ve);
	case EXIT_REASON_MSR_READ:
		return read_msr(regs, ve);
	case EXIT_REASON_MSR_WRITE:
		return write_msr(regs, ve);
	case EXIT_REASON_CPUID:
		return handle_cpuid(regs, ve);
	case EXIT_REASON_EPT_VIOLATION:
		return handle_mmio(regs, ve);
	case EXIT_REASON_IO_INSTRUCTION:
		return handle_io(regs, ve);
	default:
		pr_warn("Unexpected #VE: %lld\n", ve->exit_reason);
		return -EIO;
	}
}

bool tdx_handle_virt_exception(struct pt_regs *regs, struct ve_info *ve)
{
	int insn_len;

	if (user_mode(regs))
		insn_len = virt_exception_user(regs, ve);
	else
		insn_len = virt_exception_kernel(regs, ve);
	if (insn_len < 0)
		return false;

	/* After successful #VE handling, move the IP */
	regs->ip += insn_len;

	return true;
}

static bool tdx_tlb_flush_required(bool private)
{
	/*
	 * TDX guest is responsible for flushing TLB on private->shared
	 * transition. VMM is responsible for flushing on shared->private.
	 *
	 * The VMM _can't_ flush private addresses as it can't generate PAs
	 * with the guest's HKID.  Shared memory isn't subject to integrity
	 * checking, i.e. the VMM doesn't need to flush for its own protection.
	 *
	 * There's no need to flush when converting from shared to private,
	 * as flushing is the VMM's responsibility in this case, e.g. it must
	 * flush to avoid integrity failures in the face of a buggy or
	 * malicious guest.
	 */
	return !private;
}

static bool tdx_cache_flush_required(void)
{
	/*
	 * AMD SME/SEV can avoid cache flushing if HW enforces cache coherence.
	 * TDX doesn't have such capability.
	 *
	 * Flush cache unconditionally.
	 */
	return true;
}

static unsigned long try_accept_one(phys_addr_t start, unsigned long len,
				    enum pg_level pg_level)
{
	unsigned long accept_size = page_level_size(pg_level);
	u64 tdcall_rcx;
	u8 page_size;

	if (!IS_ALIGNED(start, accept_size))
		return 0;

	if (len < accept_size)
		return 0;

	/*
	 * Pass the page physical address to the TDX module to accept the
	 * pending, private page.
	 *
	 * Bits 2:0 of RCX encode page size: 0 - 4K, 1 - 2M, 2 - 1G.
	 */
	switch (pg_level) {
	case PG_LEVEL_4K:
		page_size = 0;
		break;
	case PG_LEVEL_2M:
		page_size = 1;
		break;
	case PG_LEVEL_1G:
		page_size = 2;
		break;
	default:
		return 0;
	}

	tdcall_rcx = start | page_size;
	if (__tdx_module_call(TDX_ACCEPT_PAGE, tdcall_rcx, 0, 0, 0, NULL))
		return 0;

	return accept_size;
}

static bool tdx_enc_status_changed_phys(phys_addr_t start, phys_addr_t end,
					bool enc)
{
	if (!enc) {
		/* Set the shared (decrypted) bits: */
		start |= cc_mkdec(0);
		end   |= cc_mkdec(0);
	}

	/*
	 * Notify the VMM about page mapping conversion. More info about ABI
	 * can be found in TDX Guest-Host-Communication Interface (GHCI),
	 * section "TDG.VP.VMCALL<MapGPA>"
	 */
	if (_tdx_hypercall(TDVMCALL_MAP_GPA, start, end - start, 0, 0))
		return false;

	/* private->shared conversion  requires only MapGPA call */
	if (!enc)
		return true;

	/*
	 * For shared->private conversion, accept the page using
	 * TDX_ACCEPT_PAGE TDX module call.
	 */
	while (start < end) {
		unsigned long len = end - start;
		unsigned long accept_size;

		/*
		 * Try larger accepts first. It gives chance to VMM to keep
		 * 1G/2M Secure EPT entries where possible and speeds up
		 * process by cutting number of hypercalls (if successful).
		 */

		accept_size = try_accept_one(start, len, PG_LEVEL_1G);
		if (!accept_size)
			accept_size = try_accept_one(start, len, PG_LEVEL_2M);
		if (!accept_size)
			accept_size = try_accept_one(start, len, PG_LEVEL_4K);
		if (!accept_size)
			return false;
		start += accept_size;
	}

	return true;
}

void tdx_accept_memory(phys_addr_t start, phys_addr_t end)
{
	if (!tdx_enc_status_changed_phys(start, end, true))
		panic("Accepting memory failed: %#llx-%#llx\n",  start, end);
}

/*
 * Inform the VMM of the guest's intent for this physical page: shared with
 * the VMM or private to the guest.  The VMM is expected to change its mapping
 * of the page in response.
 */
static bool tdx_enc_status_changed(unsigned long vaddr, int numpages, bool enc)
{
	phys_addr_t start = __pa(vaddr);
	phys_addr_t end = __pa(vaddr + numpages * PAGE_SIZE);

	return tdx_enc_status_changed_phys(start, end, enc);
}

void __init tdx_early_init(void)
{
	u64 cc_mask;
	u32 eax, sig[3];

	cpuid_count(TDX_CPUID_LEAF_ID, 0, &eax, &sig[0], &sig[2],  &sig[1]);

	if (memcmp(TDX_IDENT, sig, sizeof(sig)))
		return;

	setup_force_cpu_cap(X86_FEATURE_TDX_GUEST);
	setup_clear_cpu_cap(X86_FEATURE_MCE);
	setup_clear_cpu_cap(X86_FEATURE_MTRR);
	setup_clear_cpu_cap(X86_FEATURE_APERFMPERF);
	setup_clear_cpu_cap(X86_FEATURE_TME);

	cc_set_vendor(CC_VENDOR_INTEL);
	cc_mask = get_cc_mask();
	cc_set_mask(cc_mask);

	/*
	 * All bits above GPA width are reserved and kernel treats shared bit
	 * as flag, not as part of physical address.
	 *
	 * Adjust physical mask to only cover valid GPA bits.
	 */
	physical_mask &= cc_mask - 1;

	x86_platform.guest.enc_cache_flush_required = tdx_cache_flush_required;
	x86_platform.guest.enc_tlb_flush_required   = tdx_tlb_flush_required;
	x86_platform.guest.enc_status_change_finish = tdx_enc_status_changed;

	legacy_pic = &null_legacy_pic;

	pci_disable_early();
	pci_disable_mmconf();

	pr_info("Guest detected\n");
}

static long tdx_guest_ioctl(struct file *file, unsigned int cmd,
			    unsigned long arg)
{
	void __user *argp = (void __user *)arg;
	long ret = -EINVAL;

	switch (cmd) {
	case TDX_CMD_GET_REPORT:
		ret = tdx_get_report(argp);
		break;
	case TDX_CMD_GET_QUOTE:
		ret = tdx_get_quote(argp);
		break;
	default:
		pr_debug("cmd %d not supported\n", cmd);
		break;
	}

	return ret;
}

static const struct file_operations tdx_guest_fops = {
	.owner		= THIS_MODULE,
	.unlocked_ioctl	= tdx_guest_ioctl,
	.llseek		= no_llseek,
};

static int __init tdx_guest_init(void)
{
	int ret;

	/* Make sure we are in a valid TDX platform */
	if (!cpu_feature_enabled(X86_FEATURE_TDX_GUEST))
		return -EIO;

	tdx_misc_dev.name = DRIVER_NAME;
	tdx_misc_dev.minor = MISC_DYNAMIC_MINOR;
	tdx_misc_dev.fops = &tdx_guest_fops;

	ret = misc_register(&tdx_misc_dev);
	if (ret) {
		pr_err("misc device registration failed\n");
		return ret;
	}

	ret = tdx_attest_init(&tdx_misc_dev);
	if (ret) {
		pr_err("attestation init failed\n");
		misc_deregister(&tdx_misc_dev);
		return ret;
	}

	return 0;
}
device_initcall(tdx_guest_init)

/* Reserve an IRQ from x86_vector_domain for TD event notification */
static int __init tdx_arch_init(void)
{
	struct irq_alloc_info info;
	struct irq_cfg *cfg;
	int cpu;

	if (!cpu_feature_enabled(X86_FEATURE_TDX_GUEST))
		return 0;

	/* Make sure x86 vector domain is initialized */
	if (!x86_vector_domain) {
		pr_err("x86 vector domain is NULL\n");
		return 0;
	}

	init_irq_alloc_info(&info, NULL);

	/*
	 * Event notification vector will be delivered to the CPU
	 * in which TDVMCALL_SETUP_NOTIFY_INTR hypercall is requested.
	 * So set the IRQ affinity to the current CPU.
	 */
	cpu = get_cpu();

	info.mask = cpumask_of(cpu);

	tdx_notify_irq = irq_domain_alloc_irqs(x86_vector_domain, 1,
				NUMA_NO_NODE, &info);

	if (tdx_notify_irq < 0) {
		pr_err("Event notification IRQ allocation failed %d\n",
				tdx_notify_irq);
		goto init_failed;
	}

	irq_set_handler(tdx_notify_irq, handle_edge_irq);

	cfg = irq_cfg(tdx_notify_irq);
	if (!cfg) {
		pr_err("Event notification IRQ config not found\n");
		goto init_failed;
	}

	if (tdx_hcall_set_notify_intr(cfg->vector))
		pr_err("Setting event notification interrupt failed\n");

init_failed:
	put_cpu();
	return 0;
}
arch_initcall(tdx_arch_init);<|MERGE_RESOLUTION|>--- conflicted
+++ resolved
@@ -5,16 +5,13 @@
 #define pr_fmt(fmt)     "tdx: " fmt
 
 #include <linux/cpufeature.h>
-<<<<<<< HEAD
 #include <linux/pci.h>
-=======
 #include <linux/miscdevice.h>
 #include <linux/mm.h>
 #include <linux/io.h>
 #include <linux/interrupt.h>
 #include <linux/irq.h>
 #include <linux/numa.h>
->>>>>>> 7ae344c2
 #include <asm/coco.h>
 #include <asm/tdx.h>
 #include <asm/i8259.h>
@@ -26,18 +23,6 @@
 
 #include "tdx.h"
 
-<<<<<<< HEAD
-=======
-/* TDX module Call Leaf IDs */
-#define TDX_GET_INFO			1
-#define TDX_GET_VEINFO			3
-#define TDX_ACCEPT_PAGE			6
-
-/* TDX hypercall Leaf IDs */
-#define TDVMCALL_MAP_GPA		0x10001
-#define TDVMCALL_SETUP_NOTIFY_INTR	0x10004
-
->>>>>>> 7ae344c2
 /* MMIO direction */
 #define EPT_READ	0
 #define EPT_WRITE	1
@@ -52,32 +37,11 @@
 #define VE_GET_PORT_NUM(e)	((e) >> 16)
 #define VE_IS_IO_STRING(e)	((e) & BIT(4))
 
-<<<<<<< HEAD
-=======
 #define DRIVER_NAME	"tdx-guest"
 
 static struct miscdevice tdx_misc_dev;
 int tdx_notify_irq = -1;
 
-/*
- * Wrapper for standard use of __tdx_hypercall with no output aside from
- * return code.
- */
-static inline u64 _tdx_hypercall(u64 fn, u64 r12, u64 r13, u64 r14, u64 r15)
-{
-	struct tdx_hypercall_args args = {
-		.r10 = TDX_HYPERCALL_STANDARD,
-		.r11 = fn,
-		.r12 = r12,
-		.r13 = r13,
-		.r14 = r14,
-		.r15 = r15,
-	};
-
-	return __tdx_hypercall(&args, 0);
-}
-
->>>>>>> 7ae344c2
 /* Called from __tdx_hypercall() for unrecoverable failure */
 void __tdx_hypercall_failed(void)
 {
