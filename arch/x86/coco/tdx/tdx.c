// SPDX-License-Identifier: GPL-2.0
/* Copyright (C) 2021-2022 Intel Corporation */

#undef pr_fmt
#define pr_fmt(fmt)     "tdx: " fmt

#include <linux/cpufeature.h>
#include <linux/export.h>
#include <linux/io.h>
<<<<<<< HEAD
#include <linux/pci.h>
=======
#include <linux/string.h>
#include <linux/uaccess.h>
#include <linux/interrupt.h>
#include <linux/irq.h>
#include <linux/numa.h>
>>>>>>> c46a32d5
#include <asm/coco.h>
#include <asm/tdx.h>
#include <asm/i8259.h>
#include <asm/vmx.h>
#include <asm/insn.h>
#include <asm/insn-eval.h>
#include <asm/pgtable.h>
#include <asm/irqdomain.h>

<<<<<<< HEAD
=======
/* TDX module Call Leaf IDs */
#define TDX_GET_INFO			1
#define TDX_EXTEND_RTMR			2
#define TDX_GET_VEINFO			3
#define TDX_GET_REPORT			4
#define TDX_ACCEPT_PAGE			6
#define TDX_VERIFYREPORT		22

/* TDX hypercall Leaf IDs */
#define TDVMCALL_MAP_GPA		0x10001
#define TDVMCALL_SETUP_NOTIFY_INTR	0x10004
#define TDVMCALL_GET_QUOTE		0x10002

>>>>>>> c46a32d5
/* MMIO direction */
#define EPT_READ	0
#define EPT_WRITE	1

/* Port I/O direction */
#define PORT_READ	0
#define PORT_WRITE	1

/* See Exit Qualification for I/O Instructions in VMX documentation */
#define VE_IS_IO_IN(e)		((e) & BIT(3))
#define VE_GET_IO_SIZE(e)	(((e) & GENMASK(2, 0)) + 1)
#define VE_GET_PORT_NUM(e)	((e) >> 16)
#define VE_IS_IO_STRING(e)	((e) & BIT(4))

#define ATTR_SEPT_VE_DISABLE	BIT(28)

/* TDX Module call error codes */
<<<<<<< HEAD
#define TDCALL_RETURN_CODE(a)  ((a) >> 32)
#define TDCALL_INVALID_OPERAND 0xc0000100
=======
#define TDCALL_RETURN_CODE(a)	((a) >> 32)
#define TDCALL_INVALID_OPERAND	0xc0000100
#define TDCALL_OPERAND_BUSY	0x80000200

#define TDREPORT_SUBTYPE_0	0

int tdx_notify_irq = -1;

/*
 * Wrapper for standard use of __tdx_hypercall with no output aside from
 * return code.
 */
static inline u64 _tdx_hypercall(u64 fn, u64 r12, u64 r13, u64 r14, u64 r15)
{
	struct tdx_hypercall_args args = {
		.r10 = TDX_HYPERCALL_STANDARD,
		.r11 = fn,
		.r12 = r12,
		.r13 = r13,
		.r14 = r14,
		.r15 = r15,
	};
>>>>>>> c46a32d5

#define TDREPORT_SUBTYPE_0     0

/* Called from __tdx_hypercall() for unrecoverable failure */
void __tdx_hypercall_failed(void)
{
	panic("TDVMCALL failed. TDX module bug?");
}

/*
 * The TDG.VP.VMCALL-Instruction-execution sub-functions are defined
 * independently from but are currently matched 1:1 with VMX EXIT_REASONs.
 * Reusing the KVM EXIT_REASON macros makes it easier to connect the host and
 * guest sides of these calls.
 */
static u64 hcall_func(u64 exit_reason)
{
	return exit_reason;
}

#ifdef CONFIG_KVM_GUEST
long tdx_kvm_hypercall(unsigned int nr, unsigned long p1, unsigned long p2,
		       unsigned long p3, unsigned long p4)
{
	struct tdx_hypercall_args args = {
		.r10 = nr,
		.r11 = p1,
		.r12 = p2,
		.r13 = p3,
		.r14 = p4,
	};

	return __tdx_hypercall(&args, 0);
}
EXPORT_SYMBOL_GPL(tdx_kvm_hypercall);
#endif

/*
 * Used for TDX guests to make calls directly to the TD module.  This
 * should only be used for calls that have no legitimate reason to fail
 * or where the kernel can not survive the call failing.
 */
static inline void tdx_module_call(u64 fn, u64 rcx, u64 rdx, u64 r8, u64 r9,
				   struct tdx_module_output *out)
{
	if (__tdx_module_call(fn, rcx, rdx, r8, r9, out))
		panic("TDCALL %lld failed (Buggy TDX module!)\n", fn);
}

/**
 * tdx_mcall_get_report0() - Wrapper to get TDREPORT0 (a.k.a. TDREPORT
 *                           subtype 0) using TDG.MR.REPORT TDCALL.
 * @reportdata: Address of the input buffer which contains user-defined
 *              REPORTDATA to be included into TDREPORT.
 * @tdreport: Address of the output buffer to store TDREPORT.
 *
 * Refer to section titled "TDG.MR.REPORT leaf" in the TDX Module
 * v1.0 specification for more information on TDG.MR.REPORT TDCALL.
 * It is used in the TDX guest driver module to get the TDREPORT0.
 *
 * Return 0 on success, -EINVAL for invalid operands, or -EIO on
 * other TDCALL failures.
 */
int tdx_mcall_get_report0(u8 *reportdata, u8 *tdreport)
{
	u64 ret;

	ret = __tdx_module_call(TDX_GET_REPORT, virt_to_phys(tdreport),
				virt_to_phys(reportdata), TDREPORT_SUBTYPE_0,
				0, NULL);
	if (ret) {
		if (TDCALL_RETURN_CODE(ret) == TDCALL_INVALID_OPERAND)
			return -EINVAL;
		return -EIO;
	}

	return 0;
}
EXPORT_SYMBOL_GPL(tdx_mcall_get_report0);

/**
 * tdx_mcall_verify_report() - Wrapper for TDG.MR.VERIFYREPORT TDCALL.
 * @reportmac: Address of the input buffer which contains REPORTMACSTRUCT.
 *
 * Refer to section titled "TDG.MR.VERIFYREPORT leaf" in the TDX
 * Module v1.0 specification for more information on TDG.MR.VERIFYREPORT
 * TDCALL. It is used in the TDX guest driver module to verify the
 * REPORTMACSTRUCT (part of TDREPORT struct which was generated via
 * TDG.MR.TDREPORT TDCALL).
 *
 * Return 0 on success, or error code on other TDCALL failures.
 */
u64 tdx_mcall_verify_report(u8 *reportmac)
{
	return __tdx_module_call(TDX_VERIFYREPORT, virt_to_phys(reportmac),
				0, 0, 0, NULL);
}
EXPORT_SYMBOL_GPL(tdx_mcall_verify_report);

/**
 * tdx_mcall_extend_rtmr() - Wrapper to extend RTMR registers using
 *                           TDG.MR.RTMR.EXTEND TDCALL.
 * @data: Address of the input buffer with RTMR register extend data.
 * @index: Index of RTMR register to be extended.
 *
 * Refer to section titled "TDG.MR.RTMR.EXTEND leaf" in the TDX Module
 * v1.0 specification for more information on TDG.MR.RTMR.EXTEND TDCALL.
 * It is used in the TDX guest driver module to allow user extend the
 * RTMR registers (index > 1).
 *
 * Return 0 on success, -EINVAL for invalid operands, -EBUSY for busy
 * operation or -EIO on other TDCALL failures.
 */
int tdx_mcall_extend_rtmr(u8 *data, u8 index)
{
	u64 ret;

	ret = __tdx_module_call(TDX_EXTEND_RTMR, virt_to_phys(data), index,
				0, 0, NULL);
	if (ret) {
		if (TDCALL_RETURN_CODE(ret) == TDCALL_INVALID_OPERAND)
			return -EINVAL;
		if (TDCALL_RETURN_CODE(ret) == TDCALL_OPERAND_BUSY)
			return -EBUSY;
		return -EIO;
	}

	return 0;
}
EXPORT_SYMBOL_GPL(tdx_mcall_extend_rtmr);

/**
 * tdx_hcall_get_quote() - Wrapper to get TD Quote using GetQuote
 *                         hypercall.
 * @tdquote: Address of the input buffer which contains TDREPORT
 *           data. The same buffer will be used by VMM to store
 *           the generated TD Quote output.
 * @size: size of the tdquote buffer.
 *
 * Refer to section titled "TDG.VP.VMCALL<GetQuote>" in the TDX GHCI
 * v1.0 specification for more information on GetQuote hypercall.
 * It is used in the TDX guest driver module to get the TD Quote.
 *
 * Return 0 on success, -EINVAL for invalid operands, or -EIO on
 * other TDCALL failures.
 */
int tdx_hcall_get_quote(void *tdquote, int size)
{
        struct tdx_hypercall_args args = {0};

        args.r10 = TDX_HYPERCALL_STANDARD;
        args.r11 = TDVMCALL_GET_QUOTE;
        args.r12 = cc_mkdec(virt_to_phys(tdquote));
        args.r13 = size;

	/*
	 * Pass the physical address of TDREPORT to the VMM and
	 * trigger the Quote generation. It is not a blocking
	 * call, hence completion of this request will be notified to
	 * the TD guest via a callback interrupt.
	 */
	return __tdx_hypercall(&args, 0);
}
EXPORT_SYMBOL_GPL(tdx_hcall_get_quote);

static void tdx_parse_tdinfo(u64 *cc_mask)
{
	struct tdx_module_output out;
	unsigned int gpa_width;
	u64 td_attr;

	/*
	 * TDINFO TDX module call is used to get the TD execution environment
	 * information like GPA width, number of available vcpus, debug mode
	 * information, etc. More details about the ABI can be found in TDX
	 * Guest-Host-Communication Interface (GHCI), section 2.4.2 TDCALL
	 * [TDG.VP.INFO].
	 */
	tdx_module_call(TDX_GET_INFO, 0, 0, 0, 0, &out);

	/*
	 * The highest bit of a guest physical address is the "sharing" bit.
	 * Set it for shared pages and clear it for private pages.
	 *
	 * The GPA width that comes out of this call is critical. TDX guests
	 * can not meaningfully run without it.
	 */
	gpa_width = out.rcx & GENMASK(5, 0);
	*cc_mask = BIT_ULL(gpa_width - 1);

	/*
	 * The kernel can not handle #VE's when accessing normal kernel
	 * memory.  Ensure that no #VE will be delivered for accesses to
	 * TD-private memory.  Only VMM-shared memory (MMIO) will #VE.
	 */
	td_attr = out.rdx;
	if (!(td_attr & ATTR_SEPT_VE_DISABLE))
		panic("TD misconfiguration: SEPT_VE_DISABLE attibute must be set.\n");
}

/*
 * The TDX module spec states that #VE may be injected for a limited set of
 * reasons:
 *
 *  - Emulation of the architectural #VE injection on EPT violation;
 *
 *  - As a result of guest TD execution of a disallowed instruction,
 *    a disallowed MSR access, or CPUID virtualization;
 *
 *  - A notification to the guest TD about anomalous behavior;
 *
 * The last one is opt-in and is not used by the kernel.
 *
 * The Intel Software Developer's Manual describes cases when instruction
 * length field can be used in section "Information for VM Exits Due to
 * Instruction Execution".
 *
 * For TDX, it ultimately means GET_VEINFO provides reliable instruction length
 * information if #VE occurred due to instruction execution, but not for EPT
 * violations.
 */
static int ve_instr_len(struct ve_info *ve)
{
	switch (ve->exit_reason) {
	case EXIT_REASON_HLT:
	case EXIT_REASON_MSR_READ:
	case EXIT_REASON_MSR_WRITE:
	case EXIT_REASON_CPUID:
	case EXIT_REASON_IO_INSTRUCTION:
		/* It is safe to use ve->instr_len for #VE due instructions */
		return ve->instr_len;
	case EXIT_REASON_EPT_VIOLATION:
		/*
		 * For EPT violations, ve->insn_len is not defined. For those,
		 * the kernel must decode instructions manually and should not
		 * be using this function.
		 */
		WARN_ONCE(1, "ve->instr_len is not defined for EPT violations");
		return 0;
	default:
		WARN_ONCE(1, "Unexpected #VE-type: %lld\n", ve->exit_reason);
		return ve->instr_len;
	}
}

static u64 __cpuidle __halt(const bool irq_disabled, const bool do_sti)
{
	struct tdx_hypercall_args args = {
		.r10 = TDX_HYPERCALL_STANDARD,
		.r11 = hcall_func(EXIT_REASON_HLT),
		.r12 = irq_disabled,
	};

	/*
	 * Emulate HLT operation via hypercall. More info about ABI
	 * can be found in TDX Guest-Host-Communication Interface
	 * (GHCI), section 3.8 TDG.VP.VMCALL<Instruction.HLT>.
	 *
	 * The VMM uses the "IRQ disabled" param to understand IRQ
	 * enabled status (RFLAGS.IF) of the TD guest and to determine
	 * whether or not it should schedule the halted vCPU if an
	 * IRQ becomes pending. E.g. if IRQs are disabled, the VMM
	 * can keep the vCPU in virtual HLT, even if an IRQ is
	 * pending, without hanging/breaking the guest.
	 */
	return __tdx_hypercall(&args, do_sti ? TDX_HCALL_ISSUE_STI : 0);
}

static int handle_halt(struct ve_info *ve)
{
	/*
	 * Since non safe halt is mainly used in CPU offlining
	 * and the guest will always stay in the halt state, don't
	 * call the STI instruction (set do_sti as false).
	 */
	const bool irq_disabled = irqs_disabled();
	const bool do_sti = false;

	if (__halt(irq_disabled, do_sti))
		return -EIO;

	return ve_instr_len(ve);
}

void __cpuidle tdx_safe_halt(void)
{
	 /*
	  * For do_sti=true case, __tdx_hypercall() function enables
	  * interrupts using the STI instruction before the TDCALL. So
	  * set irq_disabled as false.
	  */
	const bool irq_disabled = false;
	const bool do_sti = true;

	/*
	 * Use WARN_ONCE() to report the failure.
	 */
	if (__halt(irq_disabled, do_sti))
		WARN_ONCE(1, "HLT instruction emulation failed\n");
}

static int read_msr(struct pt_regs *regs, struct ve_info *ve)
{
	struct tdx_hypercall_args args = {
		.r10 = TDX_HYPERCALL_STANDARD,
		.r11 = hcall_func(EXIT_REASON_MSR_READ),
		.r12 = regs->cx,
	};

	/*
	 * Emulate the MSR read via hypercall. More info about ABI
	 * can be found in TDX Guest-Host-Communication Interface
	 * (GHCI), section titled "TDG.VP.VMCALL<Instruction.RDMSR>".
	 */
	if (__tdx_hypercall(&args, TDX_HCALL_HAS_OUTPUT))
		return -EIO;

	regs->ax = lower_32_bits(args.r11);
	regs->dx = upper_32_bits(args.r11);
	return ve_instr_len(ve);
}

static int write_msr(struct pt_regs *regs, struct ve_info *ve)
{
	struct tdx_hypercall_args args = {
		.r10 = TDX_HYPERCALL_STANDARD,
		.r11 = hcall_func(EXIT_REASON_MSR_WRITE),
		.r12 = regs->cx,
		.r13 = (u64)regs->dx << 32 | regs->ax,
	};

	/*
	 * Emulate the MSR write via hypercall. More info about ABI
	 * can be found in TDX Guest-Host-Communication Interface
	 * (GHCI) section titled "TDG.VP.VMCALL<Instruction.WRMSR>".
	 */
	if (__tdx_hypercall(&args, 0))
		return -EIO;

	return ve_instr_len(ve);
}

static int handle_cpuid(struct pt_regs *regs, struct ve_info *ve)
{
	struct tdx_hypercall_args args = {
		.r10 = TDX_HYPERCALL_STANDARD,
		.r11 = hcall_func(EXIT_REASON_CPUID),
		.r12 = regs->ax,
		.r13 = regs->cx,
	};

	/*
	 * Only allow VMM to control range reserved for hypervisor
	 * communication.
	 *
	 * Return all-zeros for any CPUID outside the range. It matches CPU
	 * behaviour for non-supported leaf.
	 */
	if (regs->ax < 0x40000000 || regs->ax > 0x4FFFFFFF) {
		regs->ax = regs->bx = regs->cx = regs->dx = 0;
		return ve_instr_len(ve);
	}

	/*
	 * Emulate the CPUID instruction via a hypercall. More info about
	 * ABI can be found in TDX Guest-Host-Communication Interface
	 * (GHCI), section titled "VP.VMCALL<Instruction.CPUID>".
	 */
	if (__tdx_hypercall(&args, TDX_HCALL_HAS_OUTPUT))
		return -EIO;

	/*
	 * As per TDX GHCI CPUID ABI, r12-r15 registers contain contents of
	 * EAX, EBX, ECX, EDX registers after the CPUID instruction execution.
	 * So copy the register contents back to pt_regs.
	 */
	regs->ax = args.r12;
	regs->bx = args.r13;
	regs->cx = args.r14;
	regs->dx = args.r15;

	return ve_instr_len(ve);
}

static bool mmio_read(int size, unsigned long addr, unsigned long *val)
{
	struct tdx_hypercall_args args = {
		.r10 = TDX_HYPERCALL_STANDARD,
		.r11 = hcall_func(EXIT_REASON_EPT_VIOLATION),
		.r12 = size,
		.r13 = EPT_READ,
		.r14 = addr,
		.r15 = *val,
	};

	if (__tdx_hypercall(&args, TDX_HCALL_HAS_OUTPUT))
		return false;
	*val = args.r11;
	return true;
}

static bool mmio_write(int size, unsigned long addr, unsigned long val)
{
	return !_tdx_hypercall(hcall_func(EXIT_REASON_EPT_VIOLATION), size,
			       EPT_WRITE, addr, val);
}

static int handle_mmio(struct pt_regs *regs, struct ve_info *ve)
{
	unsigned long *reg, val, vaddr;
	char buffer[MAX_INSN_SIZE];
	struct insn insn = {};
	enum mmio_type mmio;
	int size, extend_size;
	u8 extend_val = 0;

	/* Only in-kernel MMIO is supported */
	if (WARN_ON_ONCE(user_mode(regs)))
		return -EFAULT;

	if (copy_from_kernel_nofault(buffer, (void *)regs->ip, MAX_INSN_SIZE))
		return -EFAULT;

	if (insn_decode(&insn, buffer, MAX_INSN_SIZE, INSN_MODE_64))
		return -EINVAL;

	mmio = insn_decode_mmio(&insn, &size);
	if (WARN_ON_ONCE(mmio == MMIO_DECODE_FAILED))
		return -EINVAL;

	if (mmio != MMIO_WRITE_IMM && mmio != MMIO_MOVS) {
		reg = insn_get_modrm_reg_ptr(&insn, regs);
		if (!reg)
			return -EINVAL;
	}

	/*
	 * Reject EPT violation #VEs that split pages.
	 *
	 * MMIO accesses are supposed to be naturally aligned and therefore
	 * never cross page boundaries. Seeing split page accesses indicates
	 * a bug or a load_unaligned_zeropad() that stepped into an MMIO page.
	 *
	 * load_unaligned_zeropad() will recover using exception fixups.
	 */
	vaddr = (unsigned long)insn_get_addr_ref(&insn, regs);
	if (vaddr / PAGE_SIZE != (vaddr + size - 1) / PAGE_SIZE)
		return -EFAULT;

	/* Handle writes first */
	switch (mmio) {
	case MMIO_WRITE:
		memcpy(&val, reg, size);
		if (!mmio_write(size, ve->gpa, val))
			return -EIO;
		return insn.length;
	case MMIO_WRITE_IMM:
		val = insn.immediate.value;
		if (!mmio_write(size, ve->gpa, val))
			return -EIO;
		return insn.length;
	case MMIO_READ:
	case MMIO_READ_ZERO_EXTEND:
	case MMIO_READ_SIGN_EXTEND:
		/* Reads are handled below */
		break;
	case MMIO_MOVS:
	case MMIO_DECODE_FAILED:
		/*
		 * MMIO was accessed with an instruction that could not be
		 * decoded or handled properly. It was likely not using io.h
		 * helpers or accessed MMIO accidentally.
		 */
		return -EINVAL;
	default:
		WARN_ONCE(1, "Unknown insn_decode_mmio() decode value?");
		return -EINVAL;
	}

	/* Handle reads */
	if (!mmio_read(size, ve->gpa, &val))
		return -EIO;

	switch (mmio) {
	case MMIO_READ:
		/* Zero-extend for 32-bit operation */
		extend_size = size == 4 ? sizeof(*reg) : 0;
		break;
	case MMIO_READ_ZERO_EXTEND:
		/* Zero extend based on operand size */
		extend_size = insn.opnd_bytes;
		break;
	case MMIO_READ_SIGN_EXTEND:
		/* Sign extend based on operand size */
		extend_size = insn.opnd_bytes;
		if (size == 1 && val & BIT(7))
			extend_val = 0xFF;
		else if (size > 1 && val & BIT(15))
			extend_val = 0xFF;
		break;
	default:
		/* All other cases has to be covered with the first switch() */
		WARN_ON_ONCE(1);
		return -EINVAL;
	}

	if (extend_size)
		memset(reg, extend_val, extend_size);
	memcpy(reg, &val, size);
	return insn.length;
}

static bool handle_in(struct pt_regs *regs, int size, int port)
{
	struct tdx_hypercall_args args = {
		.r10 = TDX_HYPERCALL_STANDARD,
		.r11 = hcall_func(EXIT_REASON_IO_INSTRUCTION),
		.r12 = size,
		.r13 = PORT_READ,
		.r14 = port,
	};
	u64 mask = GENMASK(BITS_PER_BYTE * size, 0);
	bool success;

	/*
	 * Emulate the I/O read via hypercall. More info about ABI can be found
	 * in TDX Guest-Host-Communication Interface (GHCI) section titled
	 * "TDG.VP.VMCALL<Instruction.IO>".
	 */
	success = !__tdx_hypercall(&args, TDX_HCALL_HAS_OUTPUT);

	/* Update part of the register affected by the emulated instruction */
	regs->ax &= ~mask;
	if (success)
		regs->ax |= args.r11 & mask;

	return success;
}

static bool handle_out(struct pt_regs *regs, int size, int port)
{
	u64 mask = GENMASK(BITS_PER_BYTE * size, 0);

	/*
	 * Emulate the I/O write via hypercall. More info about ABI can be found
	 * in TDX Guest-Host-Communication Interface (GHCI) section titled
	 * "TDG.VP.VMCALL<Instruction.IO>".
	 */
	return !_tdx_hypercall(hcall_func(EXIT_REASON_IO_INSTRUCTION), size,
			       PORT_WRITE, port, regs->ax & mask);
}

/*
 * Emulate I/O using hypercall.
 *
 * Assumes the IO instruction was using ax, which is enforced
 * by the standard io.h macros.
 *
 * Return True on success or False on failure.
 */
static int handle_io(struct pt_regs *regs, struct ve_info *ve)
{
	u32 exit_qual = ve->exit_qual;
	int size, port;
	bool in, ret;

	if (VE_IS_IO_STRING(exit_qual))
		return -EIO;

	in   = VE_IS_IO_IN(exit_qual);
	size = VE_GET_IO_SIZE(exit_qual);
	port = VE_GET_PORT_NUM(exit_qual);


	if (in)
		ret = handle_in(regs, size, port);
	else
		ret = handle_out(regs, size, port);
	if (!ret)
		return -EIO;

	return ve_instr_len(ve);
}

/*
 * Early #VE exception handler. Only handles a subset of port I/O.
 * Intended only for earlyprintk. If failed, return false.
 */
__init bool tdx_early_handle_ve(struct pt_regs *regs)
{
	struct ve_info ve;
	int insn_len;

	tdx_get_ve_info(&ve);

	if (ve.exit_reason != EXIT_REASON_IO_INSTRUCTION)
		return false;

	insn_len = handle_io(regs, &ve);
	if (insn_len < 0)
		return false;

	regs->ip += insn_len;
	return true;
}

void tdx_get_ve_info(struct ve_info *ve)
{
	struct tdx_module_output out;

	/*
	 * Called during #VE handling to retrieve the #VE info from the
	 * TDX module.
	 *
	 * This has to be called early in #VE handling.  A "nested" #VE which
	 * occurs before this will raise a #DF and is not recoverable.
	 *
	 * The call retrieves the #VE info from the TDX module, which also
	 * clears the "#VE valid" flag. This must be done before anything else
	 * because any #VE that occurs while the valid flag is set will lead to
	 * #DF.
	 *
	 * Note, the TDX module treats virtual NMIs as inhibited if the #VE
	 * valid flag is set. It means that NMI=>#VE will not result in a #DF.
	 */
	tdx_module_call(TDX_GET_VEINFO, 0, 0, 0, 0, &out);

	/* Transfer the output parameters */
	ve->exit_reason = out.rcx;
	ve->exit_qual   = out.rdx;
	ve->gla         = out.r8;
	ve->gpa         = out.r9;
	ve->instr_len   = lower_32_bits(out.r10);
	ve->instr_info  = upper_32_bits(out.r10);
}

/*
 * Handle the user initiated #VE.
 *
 * On success, returns the number of bytes RIP should be incremented (>=0)
 * or -errno on error.
 */
static int virt_exception_user(struct pt_regs *regs, struct ve_info *ve)
{
	switch (ve->exit_reason) {
	case EXIT_REASON_CPUID:
		return handle_cpuid(regs, ve);
	default:
		pr_warn("Unexpected #VE: %lld\n", ve->exit_reason);
		return -EIO;
	}
}

/*
 * Handle the kernel #VE.
 *
 * On success, returns the number of bytes RIP should be incremented (>=0)
 * or -errno on error.
 */
static int virt_exception_kernel(struct pt_regs *regs, struct ve_info *ve)
{
	switch (ve->exit_reason) {
	case EXIT_REASON_HLT:
		return handle_halt(ve);
	case EXIT_REASON_MSR_READ:
		return read_msr(regs, ve);
	case EXIT_REASON_MSR_WRITE:
		return write_msr(regs, ve);
	case EXIT_REASON_CPUID:
		return handle_cpuid(regs, ve);
	case EXIT_REASON_EPT_VIOLATION:
		return handle_mmio(regs, ve);
	case EXIT_REASON_IO_INSTRUCTION:
		return handle_io(regs, ve);
	default:
		pr_warn("Unexpected #VE: %lld\n", ve->exit_reason);
		return -EIO;
	}
}

bool tdx_handle_virt_exception(struct pt_regs *regs, struct ve_info *ve)
{
	int insn_len;

	if (user_mode(regs))
		insn_len = virt_exception_user(regs, ve);
	else
		insn_len = virt_exception_kernel(regs, ve);
	if (insn_len < 0)
		return false;

	/* After successful #VE handling, move the IP */
	regs->ip += insn_len;

	return true;
}

static bool tdx_tlb_flush_required(bool private)
{
	/*
	 * TDX guest is responsible for flushing TLB on private->shared
	 * transition. VMM is responsible for flushing on shared->private.
	 *
	 * The VMM _can't_ flush private addresses as it can't generate PAs
	 * with the guest's HKID.  Shared memory isn't subject to integrity
	 * checking, i.e. the VMM doesn't need to flush for its own protection.
	 *
	 * There's no need to flush when converting from shared to private,
	 * as flushing is the VMM's responsibility in this case, e.g. it must
	 * flush to avoid integrity failures in the face of a buggy or
	 * malicious guest.
	 */
	return !private;
}

static bool tdx_cache_flush_required(void)
{
	/*
	 * AMD SME/SEV can avoid cache flushing if HW enforces cache coherence.
	 * TDX doesn't have such capability.
	 *
	 * Flush cache unconditionally.
	 */
	return true;
}

/*
 * Inform the VMM of the guest's intent for this physical page: shared with
 * the VMM or private to the guest.  The VMM is expected to change its mapping
 * of the page in response.
 */
static bool tdx_enc_status_changed(unsigned long vaddr, int numpages, bool enc)
{
	phys_addr_t start = __pa(vaddr);
	phys_addr_t end = __pa(vaddr + numpages * PAGE_SIZE);

	return tdx_enc_status_changed_phys(start, end, enc);
}

void __init tdx_early_init(void)
{
	u64 cc_mask;
	u32 eax, sig[3];

	cpuid_count(TDX_CPUID_LEAF_ID, 0, &eax, &sig[0], &sig[2],  &sig[1]);

	if (memcmp(TDX_IDENT, sig, sizeof(sig)))
		return;

	setup_force_cpu_cap(X86_FEATURE_TDX_GUEST);
	setup_clear_cpu_cap(X86_FEATURE_MCE);
	setup_clear_cpu_cap(X86_FEATURE_MTRR);
	setup_clear_cpu_cap(X86_FEATURE_TME);

	cc_set_vendor(CC_VENDOR_INTEL);
	tdx_parse_tdinfo(&cc_mask);
	cc_set_mask(cc_mask);

	/*
	 * All bits above GPA width are reserved and kernel treats shared bit
	 * as flag, not as part of physical address.
	 *
	 * Adjust physical mask to only cover valid GPA bits.
	 */
	physical_mask &= cc_mask - 1;

	x86_platform.guest.enc_cache_flush_required = tdx_cache_flush_required;
	x86_platform.guest.enc_tlb_flush_required   = tdx_tlb_flush_required;
	x86_platform.guest.enc_status_change_finish = tdx_enc_status_changed;

	legacy_pic = &null_legacy_pic;

	pci_disable_early();
	pci_disable_mmconf();

	pr_info("Guest detected\n");
}

/* Reserve an IRQ from x86_vector_domain for TD event notification */
static int __init tdx_arch_init(void)
{
	struct irq_alloc_info info;
	const cpumask_t *cpus_ptr;
	struct irq_cfg *cfg;
	int cpu;

	if (!cpu_feature_enabled(X86_FEATURE_TDX_GUEST))
		return 0;

	init_irq_alloc_info(&info, NULL);

	/*
	 * Event notification vector will be delivered to the CPU
	 * in which TDVMCALL_SETUP_NOTIFY_INTR hypercall is requested.
	 * So set the IRQ affinity to the current CPU.
	 */
	cpu = get_cpu();

	cpus_ptr = current->cpus_ptr;

	info.mask = cpumask_of(cpu);

	put_cpu();

	set_cpus_allowed_ptr(current, cpumask_of(cpu));

	tdx_notify_irq = irq_domain_alloc_irqs(x86_vector_domain, 1,
				NUMA_NO_NODE, &info);

	if (tdx_notify_irq < 0) {
		pr_err("Event notification IRQ allocation failed %d\n",
				tdx_notify_irq);
		goto init_failed;
	}

	irq_set_handler(tdx_notify_irq, handle_edge_irq);

	cfg = irq_cfg(tdx_notify_irq);
	if (!cfg) {
		pr_err("Event notification IRQ config not found\n");
		goto init_failed;
	}

	/*
	 * Register callback vector address with VMM. More details
	 * about the ABI can be found in TDX Guest-Host-Communication
	 * Interface (GHCI), sec titled
	 * "TDG.VP.VMCALL<SetupEventNotifyInterrupt>".
	 */
	if (_tdx_hypercall(TDVMCALL_SETUP_NOTIFY_INTR, cfg->vector, 0, 0, 0)) {
		pr_err("Setting event notification interrupt failed\n");
		goto init_failed;
	}

init_failed:
	set_cpus_allowed_ptr(current, cpus_ptr);
	return 0;
}
arch_initcall(tdx_arch_init);<|MERGE_RESOLUTION|>--- conflicted
+++ resolved
@@ -7,15 +7,12 @@
 #include <linux/cpufeature.h>
 #include <linux/export.h>
 #include <linux/io.h>
-<<<<<<< HEAD
 #include <linux/pci.h>
-=======
 #include <linux/string.h>
 #include <linux/uaccess.h>
 #include <linux/interrupt.h>
 #include <linux/irq.h>
 #include <linux/numa.h>
->>>>>>> c46a32d5
 #include <asm/coco.h>
 #include <asm/tdx.h>
 #include <asm/i8259.h>
@@ -25,22 +22,6 @@
 #include <asm/pgtable.h>
 #include <asm/irqdomain.h>
 
-<<<<<<< HEAD
-=======
-/* TDX module Call Leaf IDs */
-#define TDX_GET_INFO			1
-#define TDX_EXTEND_RTMR			2
-#define TDX_GET_VEINFO			3
-#define TDX_GET_REPORT			4
-#define TDX_ACCEPT_PAGE			6
-#define TDX_VERIFYREPORT		22
-
-/* TDX hypercall Leaf IDs */
-#define TDVMCALL_MAP_GPA		0x10001
-#define TDVMCALL_SETUP_NOTIFY_INTR	0x10004
-#define TDVMCALL_GET_QUOTE		0x10002
-
->>>>>>> c46a32d5
 /* MMIO direction */
 #define EPT_READ	0
 #define EPT_WRITE	1
@@ -58,35 +39,13 @@
 #define ATTR_SEPT_VE_DISABLE	BIT(28)
 
 /* TDX Module call error codes */
-<<<<<<< HEAD
-#define TDCALL_RETURN_CODE(a)  ((a) >> 32)
-#define TDCALL_INVALID_OPERAND 0xc0000100
-=======
-#define TDCALL_RETURN_CODE(a)	((a) >> 32)
-#define TDCALL_INVALID_OPERAND	0xc0000100
-#define TDCALL_OPERAND_BUSY	0x80000200
+#define TDCALL_RETURN_CODE(a)   ((a) >> 32)
+#define TDCALL_INVALID_OPERAND  0xc0000100
+#define TDCALL_OPERAND_BUSY     0x80000200
 
 #define TDREPORT_SUBTYPE_0	0
 
 int tdx_notify_irq = -1;
-
-/*
- * Wrapper for standard use of __tdx_hypercall with no output aside from
- * return code.
- */
-static inline u64 _tdx_hypercall(u64 fn, u64 r12, u64 r13, u64 r14, u64 r15)
-{
-	struct tdx_hypercall_args args = {
-		.r10 = TDX_HYPERCALL_STANDARD,
-		.r11 = fn,
-		.r12 = r12,
-		.r13 = r13,
-		.r14 = r14,
-		.r15 = r15,
-	};
->>>>>>> c46a32d5
-
-#define TDREPORT_SUBTYPE_0     0
 
 /* Called from __tdx_hypercall() for unrecoverable failure */
 void __tdx_hypercall_failed(void)
