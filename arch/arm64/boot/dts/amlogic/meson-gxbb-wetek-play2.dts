--- conflicted
+++ resolved
@@ -108,15 +108,12 @@
 	};
 };
 
-<<<<<<< HEAD
-=======
 &cec_AO {
 	status = "okay";
 	pinctrl-0 = <&ao_cec_pins>;
 	pinctrl-names = "default";
 	hdmi-phandle = <&hdmi_tx>;
 };
->>>>>>> bb176f67
 
 &cvbs_vdac_port {
 	cvbs_vdac_out: endpoint {
