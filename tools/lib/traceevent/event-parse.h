/*
 * Copyright (C) 2009, 2010 Red Hat Inc, Steven Rostedt <srostedt@redhat.com>
 *
 * ~~~~~~~~~~~~~~~~~~~~~~~~~~~~~~~~~~~~~~~~~~~~~~~~~~~~~~~~~~~~~~~~~~~~~~~~~~
 * This program is free software; you can redistribute it and/or
 * modify it under the terms of the GNU Lesser General Public
 * License as published by the Free Software Foundation;
 * version 2.1 of the License (not later!)
 *
 * This program is distributed in the hope that it will be useful,
 * but WITHOUT ANY WARRANTY; without even the implied warranty of
 * MERCHANTABILITY or FITNESS FOR A PARTICULAR PURPOSE.  See the
 * GNU Lesser General Public License for more details.
 *
 * You should have received a copy of the GNU Lesser General Public
 * License along with this program; if not,  see <http://www.gnu.org/licenses>
 *
 * ~~~~~~~~~~~~~~~~~~~~~~~~~~~~~~~~~~~~~~~~~~~~~~~~~~~~~~~~~~~~~~~~~~~~~~~~~~
 */
#ifndef _PARSE_EVENTS_H
#define _PARSE_EVENTS_H

#include <stdbool.h>
#include <stdarg.h>
#include <regex.h>

#ifndef __maybe_unused
#define __maybe_unused __attribute__((unused))
#endif

/* ----------------------- trace_seq ----------------------- */


#ifndef TRACE_SEQ_BUF_SIZE
#define TRACE_SEQ_BUF_SIZE 4096
#endif

#ifndef DEBUG_RECORD
#define DEBUG_RECORD 0
#endif

struct pevent_record {
	unsigned long long	ts;
	unsigned long long	offset;
	long long		missed_events;	/* buffer dropped events before */
	int			record_size;	/* size of binary record */
	int			size;		/* size of data */
	void			*data;
	int			cpu;
	int			ref_count;
	int			locked;		/* Do not free, even if ref_count is zero */
	void			*priv;
#if DEBUG_RECORD
	struct pevent_record	*prev;
	struct pevent_record	*next;
	long			alloc_addr;
#endif
};

/*
 * Trace sequences are used to allow a function to call several other functions
 * to create a string of data to use (up to a max of PAGE_SIZE).
 */

struct trace_seq {
	char			*buffer;
	unsigned int		buffer_size;
	unsigned int		len;
	unsigned int		readpos;
};

void trace_seq_init(struct trace_seq *s);
void trace_seq_reset(struct trace_seq *s);
void trace_seq_destroy(struct trace_seq *s);

extern int trace_seq_printf(struct trace_seq *s, const char *fmt, ...)
	__attribute__ ((format (printf, 2, 3)));
extern int trace_seq_vprintf(struct trace_seq *s, const char *fmt, va_list args)
	__attribute__ ((format (printf, 2, 0)));

extern int trace_seq_puts(struct trace_seq *s, const char *str);
extern int trace_seq_putc(struct trace_seq *s, unsigned char c);

extern void trace_seq_terminate(struct trace_seq *s);

extern int trace_seq_do_printf(struct trace_seq *s);


/* ----------------------- pevent ----------------------- */

struct pevent;
struct event_format;

typedef int (*pevent_event_handler_func)(struct trace_seq *s,
					 struct pevent_record *record,
					 struct event_format *event,
					 void *context);

typedef int (*pevent_plugin_load_func)(struct pevent *pevent);
typedef int (*pevent_plugin_unload_func)(void);

struct plugin_option {
	struct plugin_option		*next;
	void				*handle;
	char				*file;
	char				*name;
	char				*plugin_alias;
	char				*description;
	char				*value;
	void				*priv;
	int				set;
};

/*
 * Plugin hooks that can be called:
 *
 * PEVENT_PLUGIN_LOADER:  (required)
 *   The function name to initialized the plugin.
 *
 *   int PEVENT_PLUGIN_LOADER(struct pevent *pevent)
 *
 * PEVENT_PLUGIN_UNLOADER:  (optional)
 *   The function called just before unloading
 *
 *   int PEVENT_PLUGIN_UNLOADER(void)
 *
 * PEVENT_PLUGIN_OPTIONS:  (optional)
 *   Plugin options that can be set before loading
 *
 *   struct plugin_option PEVENT_PLUGIN_OPTIONS[] = {
 *	{
 *		.name = "option-name",
 *		.plugin_alias = "overide-file-name", (optional)
 *		.description = "description of option to show users",
 *	},
 *	{
 *		.name = NULL,
 *	},
 *   };
 *
 *   Array must end with .name = NULL;
 *
 *
 *   .plugin_alias is used to give a shorter name to access
 *   the vairable. Useful if a plugin handles more than one event.
 *
 * PEVENT_PLUGIN_ALIAS: (optional)
 *   The name to use for finding options (uses filename if not defined)
 */
#define PEVENT_PLUGIN_LOADER pevent_plugin_loader
#define PEVENT_PLUGIN_UNLOADER pevent_plugin_unloader
#define PEVENT_PLUGIN_OPTIONS pevent_plugin_options
#define PEVENT_PLUGIN_ALIAS pevent_plugin_alias
#define _MAKE_STR(x)	#x
#define MAKE_STR(x)	_MAKE_STR(x)
#define PEVENT_PLUGIN_LOADER_NAME MAKE_STR(PEVENT_PLUGIN_LOADER)
#define PEVENT_PLUGIN_UNLOADER_NAME MAKE_STR(PEVENT_PLUGIN_UNLOADER)
#define PEVENT_PLUGIN_OPTIONS_NAME MAKE_STR(PEVENT_PLUGIN_OPTIONS)
#define PEVENT_PLUGIN_ALIAS_NAME MAKE_STR(PEVENT_PLUGIN_ALIAS)

#define NSECS_PER_SEC		1000000000ULL
#define NSECS_PER_USEC		1000ULL

enum format_flags {
	FIELD_IS_ARRAY		= 1,
	FIELD_IS_POINTER	= 2,
	FIELD_IS_SIGNED		= 4,
	FIELD_IS_STRING		= 8,
	FIELD_IS_DYNAMIC	= 16,
	FIELD_IS_LONG		= 32,
	FIELD_IS_FLAG		= 64,
	FIELD_IS_SYMBOLIC	= 128,
};

struct format_field {
	struct format_field	*next;
	struct event_format	*event;
	char			*type;
	char			*name;
	int			offset;
	int			size;
	unsigned int		arraylen;
	unsigned int		elementsize;
	unsigned long		flags;
};

struct format {
	int			nr_common;
	int			nr_fields;
	struct format_field	*common_fields;
	struct format_field	*fields;
};

struct print_arg_atom {
	char			*atom;
};

struct print_arg_string {
	char			*string;
	int			offset;
};

struct print_arg_field {
	char			*name;
	struct format_field	*field;
};

struct print_flag_sym {
	struct print_flag_sym	*next;
	char			*value;
	char			*str;
};

struct print_arg_typecast {
	char 			*type;
	struct print_arg	*item;
};

struct print_arg_flags {
	struct print_arg	*field;
	char			*delim;
	struct print_flag_sym	*flags;
};

struct print_arg_symbol {
	struct print_arg	*field;
	struct print_flag_sym	*symbols;
};

struct print_arg_hex {
	struct print_arg	*field;
	struct print_arg	*size;
};

struct print_arg_dynarray {
	struct format_field	*field;
	struct print_arg	*index;
};

struct print_arg;

struct print_arg_op {
	char			*op;
	int			prio;
	struct print_arg	*left;
	struct print_arg	*right;
};

struct pevent_function_handler;

struct print_arg_func {
	struct pevent_function_handler	*func;
	struct print_arg		*args;
};

enum print_arg_type {
	PRINT_NULL,
	PRINT_ATOM,
	PRINT_FIELD,
	PRINT_FLAGS,
	PRINT_SYMBOL,
	PRINT_HEX,
	PRINT_TYPE,
	PRINT_STRING,
	PRINT_BSTRING,
	PRINT_DYNAMIC_ARRAY,
	PRINT_OP,
	PRINT_FUNC,
};

struct print_arg {
	struct print_arg		*next;
	enum print_arg_type		type;
	union {
		struct print_arg_atom		atom;
		struct print_arg_field		field;
		struct print_arg_typecast	typecast;
		struct print_arg_flags		flags;
		struct print_arg_symbol		symbol;
		struct print_arg_hex		hex;
		struct print_arg_func		func;
		struct print_arg_string		string;
		struct print_arg_op		op;
		struct print_arg_dynarray	dynarray;
	};
};

struct print_fmt {
	char			*format;
	struct print_arg	*args;
};

struct event_format {
	struct pevent		*pevent;
	char			*name;
	int			id;
	int			flags;
	struct format		format;
	struct print_fmt	print_fmt;
	char			*system;
	pevent_event_handler_func handler;
	void			*context;
};

enum {
	EVENT_FL_ISFTRACE	= 0x01,
	EVENT_FL_ISPRINT	= 0x02,
	EVENT_FL_ISBPRINT	= 0x04,
	EVENT_FL_ISFUNCENT	= 0x10,
	EVENT_FL_ISFUNCRET	= 0x20,
	EVENT_FL_NOHANDLE	= 0x40,
	EVENT_FL_PRINTRAW	= 0x80,

	EVENT_FL_FAILED		= 0x80000000
};

enum event_sort_type {
	EVENT_SORT_ID,
	EVENT_SORT_NAME,
	EVENT_SORT_SYSTEM,
};

enum event_type {
	EVENT_ERROR,
	EVENT_NONE,
	EVENT_SPACE,
	EVENT_NEWLINE,
	EVENT_OP,
	EVENT_DELIM,
	EVENT_ITEM,
	EVENT_DQUOTE,
	EVENT_SQUOTE,
};

typedef unsigned long long (*pevent_func_handler)(struct trace_seq *s,
					     unsigned long long *args);

enum pevent_func_arg_type {
	PEVENT_FUNC_ARG_VOID,
	PEVENT_FUNC_ARG_INT,
	PEVENT_FUNC_ARG_LONG,
	PEVENT_FUNC_ARG_STRING,
	PEVENT_FUNC_ARG_PTR,
	PEVENT_FUNC_ARG_MAX_TYPES
};

enum pevent_flag {
	PEVENT_NSEC_OUTPUT		= 1,	/* output in NSECS */
};

#define PEVENT_ERRORS 							      \
	_PE(MEM_ALLOC_FAILED,	"failed to allocate memory"),		      \
	_PE(PARSE_EVENT_FAILED,	"failed to parse event"),		      \
	_PE(READ_ID_FAILED,	"failed to read event id"),		      \
	_PE(READ_FORMAT_FAILED,	"failed to read event format"),		      \
	_PE(READ_PRINT_FAILED,	"failed to read event print fmt"), 	      \
	_PE(OLD_FTRACE_ARG_FAILED,"failed to allocate field name for ftrace"),\
	_PE(INVALID_ARG_TYPE,	"invalid argument type")

#undef _PE
#define _PE(__code, __str) PEVENT_ERRNO__ ## __code
enum pevent_errno {
	PEVENT_ERRNO__SUCCESS			= 0,

	/*
	 * Choose an arbitrary negative big number not to clash with standard
	 * errno since SUS requires the errno has distinct positive values.
	 * See 'Issue 6' in the link below.
	 *
	 * http://pubs.opengroup.org/onlinepubs/9699919799/basedefs/errno.h.html
	 */
	__PEVENT_ERRNO__START			= -100000,

	PEVENT_ERRORS,

	__PEVENT_ERRNO__END,
};
#undef _PE

struct cmdline;
struct cmdline_list;
struct func_map;
struct func_list;
struct event_handler;

struct pevent {
	int ref_count;

	int header_page_ts_offset;
	int header_page_ts_size;
	int header_page_size_offset;
	int header_page_size_size;
	int header_page_data_offset;
	int header_page_data_size;
	int header_page_overwrite;

	int file_bigendian;
	int host_bigendian;

	int latency_format;

	int old_format;

	int cpus;
	int long_size;
	int page_size;

	struct cmdline *cmdlines;
	struct cmdline_list *cmdlist;
	int cmdline_count;

	struct func_map *func_map;
	struct func_list *funclist;
	unsigned int func_count;

	struct printk_map *printk_map;
	struct printk_list *printklist;
	unsigned int printk_count;


	struct event_format **events;
	int nr_events;
	struct event_format **sort_events;
	enum event_sort_type last_type;

	int type_offset;
	int type_size;

	int pid_offset;
	int pid_size;

 	int pc_offset;
	int pc_size;

	int flags_offset;
	int flags_size;

	int ld_offset;
	int ld_size;

	int print_raw;

	int test_filters;

	int flags;

	struct format_field *bprint_ip_field;
	struct format_field *bprint_fmt_field;
	struct format_field *bprint_buf_field;

	struct event_handler *handlers;
	struct pevent_function_handler *func_handlers;

	/* cache */
	struct event_format *last_event;

	char *trace_clock;
};

static inline void pevent_set_flag(struct pevent *pevent, int flag)
{
	pevent->flags |= flag;
}

static inline unsigned short
__data2host2(struct pevent *pevent, unsigned short data)
{
	unsigned short swap;

	if (pevent->host_bigendian == pevent->file_bigendian)
		return data;

	swap = ((data & 0xffULL) << 8) |
		((data & (0xffULL << 8)) >> 8);

	return swap;
}

static inline unsigned int
__data2host4(struct pevent *pevent, unsigned int data)
{
	unsigned int swap;

	if (pevent->host_bigendian == pevent->file_bigendian)
		return data;

	swap = ((data & 0xffULL) << 24) |
		((data & (0xffULL << 8)) << 8) |
		((data & (0xffULL << 16)) >> 8) |
		((data & (0xffULL << 24)) >> 24);

	return swap;
}

static inline unsigned long long
__data2host8(struct pevent *pevent, unsigned long long data)
{
	unsigned long long swap;

	if (pevent->host_bigendian == pevent->file_bigendian)
		return data;

	swap = ((data & 0xffULL) << 56) |
		((data & (0xffULL << 8)) << 40) |
		((data & (0xffULL << 16)) << 24) |
		((data & (0xffULL << 24)) << 8) |
		((data & (0xffULL << 32)) >> 8) |
		((data & (0xffULL << 40)) >> 24) |
		((data & (0xffULL << 48)) >> 40) |
		((data & (0xffULL << 56)) >> 56);

	return swap;
}

#define data2host2(pevent, ptr)		__data2host2(pevent, *(unsigned short *)(ptr))
#define data2host4(pevent, ptr)		__data2host4(pevent, *(unsigned int *)(ptr))
#define data2host8(pevent, ptr)					\
({								\
	unsigned long long __val;				\
								\
	memcpy(&__val, (ptr), sizeof(unsigned long long));	\
	__data2host8(pevent, __val);				\
})

/* taken from kernel/trace/trace.h */
enum trace_flag_type {
	TRACE_FLAG_IRQS_OFF		= 0x01,
	TRACE_FLAG_IRQS_NOSUPPORT	= 0x02,
	TRACE_FLAG_NEED_RESCHED		= 0x04,
	TRACE_FLAG_HARDIRQ		= 0x08,
	TRACE_FLAG_SOFTIRQ		= 0x10,
};

int pevent_register_comm(struct pevent *pevent, const char *comm, int pid);
void pevent_register_trace_clock(struct pevent *pevent, char *trace_clock);
int pevent_register_function(struct pevent *pevent, char *name,
			     unsigned long long addr, char *mod);
int pevent_register_print_string(struct pevent *pevent, const char *fmt,
				 unsigned long long addr);
int pevent_pid_is_registered(struct pevent *pevent, int pid);

void pevent_print_event(struct pevent *pevent, struct trace_seq *s,
			struct pevent_record *record, bool use_trace_clock);

int pevent_parse_header_page(struct pevent *pevent, char *buf, unsigned long size,
			     int long_size);

enum pevent_errno pevent_parse_event(struct pevent *pevent, const char *buf,
				     unsigned long size, const char *sys);
enum pevent_errno pevent_parse_format(struct event_format **eventp, const char *buf,
				      unsigned long size, const char *sys);
void pevent_free_format(struct event_format *event);

void *pevent_get_field_raw(struct trace_seq *s, struct event_format *event,
			   const char *name, struct pevent_record *record,
			   int *len, int err);

int pevent_get_field_val(struct trace_seq *s, struct event_format *event,
			 const char *name, struct pevent_record *record,
			 unsigned long long *val, int err);
int pevent_get_common_field_val(struct trace_seq *s, struct event_format *event,
				const char *name, struct pevent_record *record,
				unsigned long long *val, int err);
int pevent_get_any_field_val(struct trace_seq *s, struct event_format *event,
			     const char *name, struct pevent_record *record,
			     unsigned long long *val, int err);

int pevent_print_num_field(struct trace_seq *s, const char *fmt,
			   struct event_format *event, const char *name,
			   struct pevent_record *record, int err);

<<<<<<< HEAD
=======
int pevent_print_func_field(struct trace_seq *s, const char *fmt,
			   struct event_format *event, const char *name,
			   struct pevent_record *record, int err);

>>>>>>> d8ec26d7
int pevent_register_event_handler(struct pevent *pevent, int id,
				  const char *sys_name, const char *event_name,
				  pevent_event_handler_func func, void *context);
int pevent_register_print_function(struct pevent *pevent,
				   pevent_func_handler func,
				   enum pevent_func_arg_type ret_type,
				   char *name, ...);

struct format_field *pevent_find_common_field(struct event_format *event, const char *name);
struct format_field *pevent_find_field(struct event_format *event, const char *name);
struct format_field *pevent_find_any_field(struct event_format *event, const char *name);

const char *pevent_find_function(struct pevent *pevent, unsigned long long addr);
unsigned long long
pevent_find_function_address(struct pevent *pevent, unsigned long long addr);
unsigned long long pevent_read_number(struct pevent *pevent, const void *ptr, int size);
int pevent_read_number_field(struct format_field *field, const void *data,
			     unsigned long long *value);

struct event_format *pevent_find_event(struct pevent *pevent, int id);

struct event_format *
pevent_find_event_by_name(struct pevent *pevent, const char *sys, const char *name);

void pevent_data_lat_fmt(struct pevent *pevent,
			 struct trace_seq *s, struct pevent_record *record);
int pevent_data_type(struct pevent *pevent, struct pevent_record *rec);
struct event_format *pevent_data_event_from_type(struct pevent *pevent, int type);
int pevent_data_pid(struct pevent *pevent, struct pevent_record *rec);
const char *pevent_data_comm_from_pid(struct pevent *pevent, int pid);
void pevent_event_info(struct trace_seq *s, struct event_format *event,
		       struct pevent_record *record);
int pevent_strerror(struct pevent *pevent, enum pevent_errno errnum,
		    char *buf, size_t buflen);

struct event_format **pevent_list_events(struct pevent *pevent, enum event_sort_type);
struct format_field **pevent_event_common_fields(struct event_format *event);
struct format_field **pevent_event_fields(struct event_format *event);

static inline int pevent_get_cpus(struct pevent *pevent)
{
	return pevent->cpus;
}

static inline void pevent_set_cpus(struct pevent *pevent, int cpus)
{
	pevent->cpus = cpus;
}

static inline int pevent_get_long_size(struct pevent *pevent)
{
	return pevent->long_size;
}

static inline void pevent_set_long_size(struct pevent *pevent, int long_size)
{
	pevent->long_size = long_size;
}

static inline int pevent_get_page_size(struct pevent *pevent)
{
	return pevent->page_size;
}

static inline void pevent_set_page_size(struct pevent *pevent, int _page_size)
{
	pevent->page_size = _page_size;
}

static inline int pevent_is_file_bigendian(struct pevent *pevent)
{
	return pevent->file_bigendian;
}

static inline void pevent_set_file_bigendian(struct pevent *pevent, int endian)
{
	pevent->file_bigendian = endian;
}

static inline int pevent_is_host_bigendian(struct pevent *pevent)
{
	return pevent->host_bigendian;
}

static inline void pevent_set_host_bigendian(struct pevent *pevent, int endian)
{
	pevent->host_bigendian = endian;
}

static inline int pevent_is_latency_format(struct pevent *pevent)
{
	return pevent->latency_format;
}

static inline void pevent_set_latency_format(struct pevent *pevent, int lat)
{
	pevent->latency_format = lat;
}

struct pevent *pevent_alloc(void);
void pevent_free(struct pevent *pevent);
void pevent_ref(struct pevent *pevent);
void pevent_unref(struct pevent *pevent);

/* access to the internal parser */
void pevent_buffer_init(const char *buf, unsigned long long size);
enum event_type pevent_read_token(char **tok);
void pevent_free_token(char *token);
int pevent_peek_char(void);
const char *pevent_get_input_buf(void);
unsigned long long pevent_get_input_buf_ptr(void);

/* for debugging */
void pevent_print_funcs(struct pevent *pevent);
void pevent_print_printk(struct pevent *pevent);

/* ----------------------- filtering ----------------------- */

enum filter_boolean_type {
	FILTER_FALSE,
	FILTER_TRUE,
};

enum filter_op_type {
	FILTER_OP_AND = 1,
	FILTER_OP_OR,
	FILTER_OP_NOT,
};

enum filter_cmp_type {
	FILTER_CMP_NONE,
	FILTER_CMP_EQ,
	FILTER_CMP_NE,
	FILTER_CMP_GT,
	FILTER_CMP_LT,
	FILTER_CMP_GE,
	FILTER_CMP_LE,
	FILTER_CMP_MATCH,
	FILTER_CMP_NOT_MATCH,
	FILTER_CMP_REGEX,
	FILTER_CMP_NOT_REGEX,
};

enum filter_exp_type {
	FILTER_EXP_NONE,
	FILTER_EXP_ADD,
	FILTER_EXP_SUB,
	FILTER_EXP_MUL,
	FILTER_EXP_DIV,
	FILTER_EXP_MOD,
	FILTER_EXP_RSHIFT,
	FILTER_EXP_LSHIFT,
	FILTER_EXP_AND,
	FILTER_EXP_OR,
	FILTER_EXP_XOR,
	FILTER_EXP_NOT,
};

enum filter_arg_type {
	FILTER_ARG_NONE,
	FILTER_ARG_BOOLEAN,
	FILTER_ARG_VALUE,
	FILTER_ARG_FIELD,
	FILTER_ARG_EXP,
	FILTER_ARG_OP,
	FILTER_ARG_NUM,
	FILTER_ARG_STR,
};

enum filter_value_type {
	FILTER_NUMBER,
	FILTER_STRING,
	FILTER_CHAR
};

struct fliter_arg;

struct filter_arg_boolean {
	enum filter_boolean_type	value;
};

struct filter_arg_field {
	struct format_field	*field;
};

struct filter_arg_value {
	enum filter_value_type	type;
	union {
		char			*str;
		unsigned long long	val;
	};
};

struct filter_arg_op {
	enum filter_op_type	type;
	struct filter_arg	*left;
	struct filter_arg	*right;
};

struct filter_arg_exp {
	enum filter_exp_type	type;
	struct filter_arg	*left;
	struct filter_arg	*right;
};

struct filter_arg_num {
	enum filter_cmp_type	type;
	struct filter_arg	*left;
	struct filter_arg	*right;
};

struct filter_arg_str {
	enum filter_cmp_type	type;
	struct format_field	*field;
	char			*val;
	char			*buffer;
	regex_t			reg;
};

struct filter_arg {
	enum filter_arg_type	type;
	union {
		struct filter_arg_boolean	boolean;
		struct filter_arg_field		field;
		struct filter_arg_value		value;
		struct filter_arg_op		op;
		struct filter_arg_exp		exp;
		struct filter_arg_num		num;
		struct filter_arg_str		str;
	};
};

struct filter_type {
	int			event_id;
	struct event_format	*event;
	struct filter_arg	*filter;
};

struct event_filter {
	struct pevent		*pevent;
	int			filters;
	struct filter_type	*event_filters;
};

struct event_filter *pevent_filter_alloc(struct pevent *pevent);

#define FILTER_NONE		-2
#define FILTER_NOEXIST		-1
#define FILTER_MISS		0
#define FILTER_MATCH		1

enum filter_trivial_type {
	FILTER_TRIVIAL_FALSE,
	FILTER_TRIVIAL_TRUE,
	FILTER_TRIVIAL_BOTH,
};

int pevent_filter_add_filter_str(struct event_filter *filter,
				 const char *filter_str,
				 char **error_str);


int pevent_filter_match(struct event_filter *filter,
			struct pevent_record *record);

int pevent_event_filtered(struct event_filter *filter,
			  int event_id);

void pevent_filter_reset(struct event_filter *filter);

void pevent_filter_clear_trivial(struct event_filter *filter,
				 enum filter_trivial_type type);

void pevent_filter_free(struct event_filter *filter);

char *pevent_filter_make_string(struct event_filter *filter, int event_id);

int pevent_filter_remove_event(struct event_filter *filter,
			       int event_id);

int pevent_filter_event_has_trivial(struct event_filter *filter,
				    int event_id,
				    enum filter_trivial_type type);

int pevent_filter_copy(struct event_filter *dest, struct event_filter *source);

int pevent_update_trivial(struct event_filter *dest, struct event_filter *source,
			  enum filter_trivial_type type);

int pevent_filter_compare(struct event_filter *filter1, struct event_filter *filter2);

#endif /* _PARSE_EVENTS_H */<|MERGE_RESOLUTION|>--- conflicted
+++ resolved
@@ -569,13 +569,10 @@
 			   struct event_format *event, const char *name,
 			   struct pevent_record *record, int err);
 
-<<<<<<< HEAD
-=======
 int pevent_print_func_field(struct trace_seq *s, const char *fmt,
 			   struct event_format *event, const char *name,
 			   struct pevent_record *record, int err);
 
->>>>>>> d8ec26d7
 int pevent_register_event_handler(struct pevent *pevent, int id,
 				  const char *sys_name, const char *event_name,
 				  pevent_event_handler_func func, void *context);
