# SPDX-License-Identifier: GPL-2.0
# ===========================================================================
# Module versions
# ===========================================================================
#
# Stage one of module building created the following:
# a) The individual .o files used for the module
# b) A <module>.o file which is the .o files above linked together
# c) A <module>.mod file, listing the name of the preliminary <module>.o file,
#    plus all .o files
# d) modules.order, which lists all the modules

# Stage 2 is handled by this file and does the following
# 1) Find all modules listed in modules.order
# 2) modpost is then used to
# 3)  create one <module>.mod.c file per module
# 4)  create one Module.symvers file with CRC for all exported symbols

# Step 3 is used to place certain information in the module's ELF
# section, including information such as:
#   Version magic (see include/linux/vermagic.h for full details)
#     - Kernel release
#     - SMP is CONFIG_SMP
#     - PREEMPT is CONFIG_PREEMPT[_RT]
#     - GCC Version
#   Module info
#     - Module version (MODULE_VERSION)
#     - Module alias'es (MODULE_ALIAS)
#     - Module license (MODULE_LICENSE)
#     - See include/linux/module.h for more details

# Step 4 is solely used to allow module versioning in external modules,
# where the CRC of each module is retrieved from the Module.symvers file.

PHONY := __modpost
__modpost:

include include/config/auto.conf
include $(srctree)/scripts/Kbuild.include

MODPOST = scripts/mod/modpost

modpost-args =										\
	$(if $(CONFIG_MODVERSIONS),-m)							\
	$(if $(CONFIG_MODULE_SRCVERSION_ALL),-a)					\
	$(if $(CONFIG_SECTION_MISMATCH_WARN_ONLY),,-E)					\
	$(if $(KBUILD_MODPOST_WARN),-w)							\
	$(if $(KBUILD_NSDEPS),-d $(MODULES_NSDEPS))					\
	$(if $(CONFIG_MODULE_ALLOW_MISSING_NAMESPACE_IMPORTS)$(KBUILD_NSDEPS),-N)	\
	-o $@

modpost-deps := $(MODPOST)

# 'make -i -k' ignores compile errors, and builds as many modules as possible.
ifneq ($(findstring i,$(filter-out --%,$(MAKEFLAGS))),)
modpost-args += -n
endif

<<<<<<< HEAD
ifneq ($(KBUILD_MODPOST_WARN)$(missing-input),)
modpost-args += -w
endif

=======
>>>>>>> 5beb5627
# Read out modules.order to pass in modpost.
# Otherwise, allmodconfig would fail with "Argument list too long".
ifdef KBUILD_MODULES
modpost-args += -T $(MODORDER)
modpost-deps += $(MODORDER)
endif

ifeq ($(KBUILD_EXTMOD),)

# Generate the list of in-tree objects in vmlinux
# ---------------------------------------------------------------------------

# This is used to retrieve symbol versions generated by genksyms.
ifdef CONFIG_MODVERSIONS
vmlinux.symvers Module.symvers: .vmlinux.objs
endif

# Ignore libgcc.a
# Some architectures do '$(CC) --print-libgcc-file-name' to borrow libgcc.a
# from the toolchain, but there is no EXPORT_SYMBOL in it.

quiet_cmd_vmlinux_objs = GEN     $@
      cmd_vmlinux_objs =		\
	for f in $(real-prereqs); do	\
		case $${f} in		\
		*libgcc.a) ;;		\
		*) $(AR) t $${f} ;;	\
		esac			\
	done > $@

targets += .vmlinux.objs
.vmlinux.objs: vmlinux.a $(KBUILD_VMLINUX_LIBS) FORCE
	$(call if_changed,vmlinux_objs)

ifeq ($(wildcard vmlinux.o),)
missing-input := vmlinux.o
output-symdump := modules-only.symvers
else
modpost-args += vmlinux.o
modpost-deps += vmlinux.o
output-symdump := $(if $(KBUILD_MODULES), Module.symvers, vmlinux.symvers)
endif

else

# set src + obj - they may be used in the modules's Makefile
obj := $(KBUILD_EXTMOD)
src := $(obj)

# Include the module's Makefile to find KBUILD_EXTRA_SYMBOLS
include $(kbuild-file)

output-symdump := $(KBUILD_EXTMOD)/Module.symvers

ifeq ($(wildcard Module.symvers),)
missing-input := Module.symvers
else
modpost-args += -i Module.symvers
modpost-deps += Module.symvers
endif

modpost-args += -e $(addprefix -i , $(KBUILD_EXTRA_SYMBOLS))

endif # ($(KBUILD_EXTMOD),)

<<<<<<< HEAD
=======
ifneq ($(missing-input),)
modpost-args += -w
endif

>>>>>>> 5beb5627
quiet_cmd_modpost = MODPOST $@
      cmd_modpost = \
	$(if $(missing-input), \
		echo >&2 "WARNING: $(missing-input) is missing."; \
		echo >&2 "         Modules may not have dependencies or modversions."; \
		echo >&2 "         You may get many unresolved symbol warnings.";) \
	$(MODPOST) $(modpost-args)

targets += $(output-symdump)
$(output-symdump): $(modpost-deps) FORCE
	$(call if_changed,modpost)

__modpost: $(output-symdump)
PHONY += FORCE
FORCE:

existing-targets := $(wildcard $(sort $(targets)))

-include $(foreach f,$(existing-targets),$(dir $(f)).$(notdir $(f)).cmd)

.PHONY: $(PHONY)<|MERGE_RESOLUTION|>--- conflicted
+++ resolved
@@ -56,13 +56,6 @@
 modpost-args += -n
 endif
 
-<<<<<<< HEAD
-ifneq ($(KBUILD_MODPOST_WARN)$(missing-input),)
-modpost-args += -w
-endif
-
-=======
->>>>>>> 5beb5627
 # Read out modules.order to pass in modpost.
 # Otherwise, allmodconfig would fail with "Argument list too long".
 ifdef KBUILD_MODULES
@@ -128,13 +121,10 @@
 
 endif # ($(KBUILD_EXTMOD),)
 
-<<<<<<< HEAD
-=======
 ifneq ($(missing-input),)
 modpost-args += -w
 endif
 
->>>>>>> 5beb5627
 quiet_cmd_modpost = MODPOST $@
       cmd_modpost = \
 	$(if $(missing-input), \
